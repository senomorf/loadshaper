--- conflicted
+++ resolved
@@ -26,17 +26,14 @@
 - **Metrics database persistence**: 7-day P95 history now preserved across container restarts
 - **Oracle compliance**: P95 calculations maintain complete history required for reclamation detection
 - **Container security**: Application now runs as non-root user (loadshaper:1000)
-<<<<<<< HEAD
+- **Thread safety**: Ring buffer saves now use PID+thread temp files to prevent race conditions ([#87](https://github.com/senomorf/loadshaper/pull/87))
+- **Portable mount detection**: Replaced non-portable `stat -c %d` with Python-based device detection for Alpine/busybox compatibility ([#87](https://github.com/senomorf/loadshaper/pull/87))
+- **Configuration validation timing**: Moved runtime-dependent validations after system initialization to prevent startup errors ([#87](https://github.com/senomorf/loadshaper/pull/87))
 - **CRITICAL**: Network generation reliability completely fixed ([#75](https://github.com/senomorf/loadshaper/issues/75))
 - **Silent network failures**: Now detects failed network generation via tx_bytes monitoring
 - **Unreachable default peers**: Changed from RFC2544 placeholder IPs to public DNS servers
 - **E2 external traffic requirement**: Validates external addresses and ensures Oracle-compliant external traffic
 - **Network fallback chain**: Automatic fallback UDP → TCP → next peer → DNS servers → local generation
-=======
-- **Thread safety**: Ring buffer saves now use PID+thread temp files to prevent race conditions ([#87](https://github.com/senomorf/loadshaper/pull/87))
-- **Portable mount detection**: Replaced non-portable `stat -c %d` with Python-based device detection for Alpine/busybox compatibility ([#87](https://github.com/senomorf/loadshaper/pull/87))
-- **Configuration validation timing**: Moved runtime-dependent validations after system initialization to prevent startup errors ([#87](https://github.com/senomorf/loadshaper/pull/87))
->>>>>>> a08e22da
 - **Code quality**: Fixed trailing comma inconsistency in network fallback validation list
 - **Code formatting**: Corrected comment alignment in network fallback configuration
 - **Database corruption**: Added detection and automatic recovery for SQLite corruption
