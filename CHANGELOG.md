--- conflicted
+++ resolved
@@ -61,14 +61,12 @@
 - **BREAKING**: Docker Compose now requires `loadshaper-metrics` named volume
 - **BREAKING**: Container exits if `/var/lib/loadshaper` is not writable
 - **BREAKING**: Removed all fallback logic to `/tmp` storage paths
-<<<<<<< HEAD
 - **BREAKING**: NetworkGenerator completely rewritten - no backwards compatibility
 - **BREAKING**: Default NET_PEERS changed from "10.0.0.2,10.0.0.3" to "8.8.8.8,1.1.1.1,9.9.9.9"
 - **BREAKING**: Network configuration expanded with validation and fallback variables
+- **BREAKING**: Container now runs as non-root user (uid/gid 1000) for security
 - **All configuration templates**: Updated to use public DNS servers as default peers
-=======
 - **Configuration**: Default `NET_MIN_RATE_MBIT` changed from 0 to 1 Mbps to ensure minimum network activity
->>>>>>> 2a253263
 - **Dockerfile**: Added non-root user setup and entrypoint script
 - **Health checks**: Now validate persistence status explicitly
 - **Network telemetry**: Now includes state machine status, peer health, and validation metrics
