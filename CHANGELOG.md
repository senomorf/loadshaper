# Changelog

All notable changes to `loadshaper` will be documented in this file.

The format is based on [Keep a Changelog](https://keepachangelog.com/en/1.0.0/),
and this project adheres to [Semantic Versioning](https://semver.org/spec/v2.0.0.html).

**📖 Related Documentation:** [README.md](README.md) | [CONTRIBUTING.md](CONTRIBUTING.md) | [AGENTS.md](AGENTS.md)

## [Unreleased] - 2025-01-15

### ⚠️ BREAKING CHANGES - CRITICAL FIX
- **Persistent volume storage now REQUIRED** - Docker Compose deployments must include persistent volume or container will not start
- **Container now runs as non-root user** (uid/gid 1000) for security
- **No fallback to ephemeral storage** - LoadShaper requires persistent storage for Oracle compliance
- **Network generation completely rewritten** - No backwards compatibility with previous network implementation ([#75](https://github.com/senomorf/loadshaper/issues/75))
- **Default NET_PEERS changed** - From placeholder IPs (10.0.0.2, 10.0.0.3) to public DNS servers (8.8.8.8, 1.1.1.1, 9.9.9.9)
- **Network configuration variables** - Several new variables added for reliability and validation

### Fixed
- **CRITICAL POST-MERGE FIX**: NetworkGenerator ENV integration missing - Fixed environment variables not being applied to NetworkGenerator instances, restoring Oracle E2 compliance
- **Configuration validation**: Added validation for CPU_P95_TARGET_MIN/MAX ordering and network fallback thresholds to prevent misconfiguration
- **Test coverage gaps**: Implemented missing network state machine tests for debounce and hysteresis timing controls
- **Network state stability**: Fixed critical untested debounce and min-on/min-off time controls that prevent network state oscillation
- **CRITICAL**: Added persistent volume storage for metrics database in Docker Compose ([#74](https://github.com/senomorf/loadshaper/issues/74))
- **Metrics database persistence**: 7-day P95 history now preserved across container restarts
- **Oracle compliance**: P95 calculations maintain complete history required for reclamation detection
- **Container security**: Application now runs as non-root user (loadshaper:1000)
<<<<<<< HEAD
- **CRITICAL**: Network generation reliability completely fixed ([#75](https://github.com/senomorf/loadshaper/issues/75))
- **Silent network failures**: Now detects failed network generation via tx_bytes monitoring
- **Unreachable default peers**: Changed from RFC2544 placeholder IPs to public DNS servers
- **E2 external traffic requirement**: Validates external addresses and ensures Oracle-compliant external traffic
- **Network fallback chain**: Automatic fallback UDP → TCP → next peer → DNS servers → local generation
=======
- **Code quality**: Fixed trailing comma inconsistency in network fallback validation list
- **Code formatting**: Corrected comment alignment in network fallback configuration
- **Database corruption**: Added detection and automatic recovery for SQLite corruption
- **Configuration errors**: Enhanced validation prevents invalid parameter combinations
>>>>>>> bb97a2fb

### Added
- **Entrypoint validation**: Container fails fast if persistent storage not properly mounted
- **Health endpoint enhancement**: Added `persistence_storage` status and `database_path` fields
- **Clear error messages**: Detailed guidance when persistent volume configuration is missing
<<<<<<< HEAD
- **NetworkGenerator state machine**: Complete state-driven network generation (OFF → INITIALIZING → VALIDATING → ACTIVE_UDP → ACTIVE_TCP → DEGRADED_LOCAL → ERROR)
- **Peer validation and reputation**: EMA-based scoring system tracks peer reliability over time
- **tx_bytes monitoring**: Runtime validation of actual network traffic generation via NIC statistics
- **External address validation**: Rejects RFC1918, loopback, and link-local addresses for E2 Oracle compliance
- **DNS packet generation**: EDNS0-padded DNS queries for reliable external traffic when UDP/TCP peers fail
- **Network health scoring**: 0-100 score based on state, peer reputation, validation success, and error rates
- **Automatic fallback chain**: UDP → TCP → next peer → DNS servers → local generation with hysteresis
- **Runtime peer switching**: Detects failed peers and automatically switches to healthy alternatives
=======
- **Ring buffer batching**: Configurable batch size (`CPU_P95_RING_BUFFER_BATCH_SIZE`) reduces I/O overhead
- **Memory usage monitoring**: Tracks P95 cache memory consumption with detailed logging
- **Database size monitoring**: Monitors metrics database size with growth projections
- **Configuration validation**: Comprehensive cross-parameter consistency checks at startup
- **Database corruption handling**: Automatic backup and recovery for corrupted metrics database
- **Enhanced documentation**: Detailed P95 controller state machine documentation
- **Migration guide**: Breaking changes philosophy and deployment requirements
- **Network fallback examples**: Five detailed configuration examples for different use cases
>>>>>>> bb97a2fb

### Changed
- **BREAKING**: Docker Compose now requires `loadshaper-metrics` named volume
- **BREAKING**: Container exits if `/var/lib/loadshaper` is not writable
- **BREAKING**: Removed all fallback logic to `/tmp` storage paths
- **BREAKING**: NetworkGenerator completely rewritten - no backwards compatibility
- **BREAKING**: Default NET_PEERS changed from "10.0.0.2,10.0.0.3" to "8.8.8.8,1.1.1.1,9.9.9.9"
- **BREAKING**: Network configuration expanded with validation and fallback variables
- **All configuration templates**: Updated to use public DNS servers as default peers
- **Dockerfile**: Added non-root user setup and entrypoint script
- **Health checks**: Now validate persistence status explicitly
<<<<<<< HEAD
- **Network telemetry**: Now includes state machine status, peer health, and validation metrics
=======
- **Performance**: Ring buffer state saves batched to reduce I/O frequency (60s → 600s default)
- **Robustness**: Database corruption detection runs on startup and during operations
>>>>>>> bb97a2fb

### Migration Required
Existing Docker Compose users must update their configuration:

**Persistent Storage (Required):**
```yaml
services:
  loadshaper:
    volumes:
      - loadshaper-metrics:/var/lib/loadshaper
      - ./config-templates:/app/config-templates:ro

volumes:
  loadshaper-metrics:
    driver: local
```

**Network Configuration (Breaking Change):**
- **NET_PEERS default changed**: Old placeholder IPs (10.0.0.2, 10.0.0.3) now default to public DNS servers (8.8.8.8, 1.1.1.1, 9.9.9.9)
- **New network variables**: Validation, fallback, and reliability settings added
- **Configuration templates**: All shape-specific templates updated with new defaults
- **No backwards compatibility**: Old network implementation completely removed

## [3.0.0] - P95 CPU Control Implementation (#73)

### ⚠️ BREAKING CHANGES
- **New P95-driven CPU control system** - replaces previous implementation completely
- **No backward compatibility** - this is intentional for the WIP project
- **Pure P95 control** - uses Oracle's exact 95th percentile measurement criteria

### Added
- **P95-driven CPU control**: Pure Oracle-compliant 95th percentile control system
- **CPU P95 state machine**: BUILDING/MAINTAINING/REDUCING states based on 7-day CPU P95 trends
- **Exceedance budget controller**: Maintains approximately 6.5% of time slots above threshold to achieve target P95
- **Proportional safety scaling**: Dynamic CPU intensity adjustment based on system load to maintain responsiveness while achieving P95 targets
- **Thread safety**: Comprehensive RLock protection for all controller methods to prevent race conditions
- **Enhanced error recovery**: P95 controller gracefully handles temporary database failures using cached values
- **P95 controller configuration**: `CPU_P95_TARGET_MIN`, `CPU_P95_TARGET_MAX`, `CPU_P95_SETPOINT`, etc.
- **Enhanced telemetry**: Shows CPU P95 controller state, exceedance percentage, and target ranges
- **Improved test coverage**: 6 new test cases covering edge cases, configuration validation, and error handling
- **Official Oracle documentation link**: Added to README and agent guidelines for reference

### Changed
- **BREAKING**: CPU control logic completely replaced with pure P95 system
- **BREAKING**: All configuration files updated to use P95 variables only
- **BREAKING**: Helm charts updated with new P95 configuration structure
- **Telemetry format**: Removed P95 display for memory/network (Oracle doesn't use P95 for these metrics)
- **Health endpoints**: Include P95 controller status in JSON responses
- **Documentation accuracy**: Corrected Oracle reclamation rules across all documentation files
- **Logging improvements**: Enhanced configuration warnings and changed ring buffer messages to info level

### Fixed
- **Critical Oracle compliance issue**: CPU control now uses 95th percentile matching Oracle's exact reclamation criteria
- **Issue #73**: LoadShaper now uses P95 values for control decisions, not just telemetry display
- **Critical memory unpacking bug**: Fixed variable unpacking mismatch preventing runtime crashes
- **P95 cache fallback logic**: Fixed fallback to return cached values when database reads fail
- **Safety scaling efficiency**: Optimized method signatures to prevent redundant calculations
- **Thread safety gaps**: Added missing lock protection to all controller methods
- **Configuration validation**: Enhanced validation with clearer warning messages showing adjusted values
- **Load gating mismatch**: Fixed critical bug where controller recorded high slots even when forced to baseline
- **Test isolation issues**: Resolved shared state contamination in proportional scaling tests
- **JSON encoding bugs**: Fixed non-existent exception references in Python stdlib
- **Documentation corrections**: Fixed incorrect threshold descriptions and updated docstrings

### Removed
- **CPU_TARGET_PCT variable**: Completely removed from codebase
- **Backward compatibility**: No support for old configuration format

---

## [2.2.0] - Previous Version

### Added
- **Native Python network generator** (#71): Complete replacement of iperf3 with native socket-based implementation
  - RFC 2544 default addresses for serverless operation
  - Token bucket rate limiting with 5ms precision
  - IPv4/IPv6 support with TTL safety controls
  - Pre-allocated buffers for zero-copy packet generation
- **Health monitoring endpoints** (#18): HTTP server with /health and /metrics endpoints
  - Configurable via HEALTH_ENABLED, HEALTH_PORT, HEALTH_HOST
  - Docker health check integration ready
  - Security-first binding (defaults to localhost-only)
- **Graceful shutdown** (partial #12): Signal handling for SIGTERM/SIGINT with clean resource cleanup
- **Intelligent network fallback** (#26): Adaptive network generation based on Oracle reclamation rules
  - Shape-aware logic (E2 vs A1 different criteria)
  - Hysteresis and debounce to prevent oscillation
  - NET_ACTIVATION modes: adaptive, always, off
  - EMA-based rate adjustments for smoother behavior
- **MTU 9000 optimization**: Jumbo frame support with 30-50% CPU reduction
  - New *-jumbo.env configuration templates for all Oracle shapes
  - Optimized packet size (8900 bytes) for Oracle Cloud MTU 9000
  - UDP send buffer optimization (1MB)
- **Oracle shape auto-detection**: Automatically detects Oracle Cloud shapes (E2.1.Micro, E2.2.Micro, A1.Flex-1, A1.Flex-4)
- **Shape-specific configuration templates**: Pre-configured templates optimized for each Oracle shape
- **Template system**: ENV > TEMPLATE > DEFAULT priority for configuration management
- **Comprehensive test coverage**: New test suites for all features
  - test_network_timing.py, test_network_fallback.py
  - test_signal_handling.py, test_health_endpoints.py
  - test_oracle_validation.py, test_shape_detection_enhanced.py
- **Enhanced documentation**: Comprehensive overhaul with badges, FAQ, and configuration tables

### Changed
- **Memory calculation**: Modernized to industry-standard using MemAvailable
  - Aligned with AWS CloudWatch, Azure Monitor, Oracle standards
  - Simplified telemetry display (changed from `mem(no-cache)` to `mem(excl-cache)`)
  - Memory occupation terminology clarified ("occupation" vs "stressing")
- **Network control**: Replaced continuous PID with adaptive start/stop mechanism
  - EMA-based current utilization tracking instead of incorrect 95th percentile
  - Resource efficiency improvements to minimize CPU and memory overhead
- **Default packet size**: Increased to 8900 bytes for jumbo frame environments
- **Configuration**: Enhanced templates with jumbo frame variants and better defaults
- **Documentation**: Restructured README.md with improved organization and Quick Start section
- **Error handling**: Graceful handling of connection failures with exponential backoff

### Removed
- **iperf3 dependency**: Completely eliminated from codebase and Docker images
- **iperf3 service**: Removed from Docker Compose configuration
- **Legacy memory calculation**: Removed support for kernels without MemAvailable

### Fixed
- **Network fallback logic**: Corrected A1 shape logic (AND instead of OR for risk conditions)
- **Oracle criteria accuracy**: Fixed 95th percentile vs current utilization confusion
- **TCP buffer handling**: Fixed partial send issues in TCP mode
- **Token bucket dead zones**: Fixed issue where very low rates could prevent traffic generation
- **NET_PEERS validation**: Now accepts hostnames via DNS resolution fallback
- **TCP connection timeout**: Added 0.5s send timeout to prevent blocking
- **MTU validation**: Fixed large packet warnings and validation logic

### Breaking Changes
- **Linux 3.14+ required**: MemAvailable field dependency (older kernel support removed)
- **read_meminfo() signature**: Returns (total_bytes, used_pct, used_bytes) instead of 5-tuple
- **iperf3 removal**: External network server no longer supported
- **E2 configuration**: NET_TARGET_PCT raised from 15% to 25% to stay above Oracle's 20% threshold

### Technical Details
- Token bucket with 5ms ticks and elapsed-time based accumulation
- EMA smoothing for network utilization tracking with configurable alpha
- Signal handling for container orchestration compatibility
- Resource-aware fallback with minimum on/off periods to prevent oscillation
- New fallback control variables: NET_ACTIVATION, NET_FALLBACK_START_PCT, NET_FALLBACK_STOP_PCT
- Enhanced error handling prevents dead zones in rate limiting algorithm

### Security
- **Health endpoints security hardening**: Sanitized error messages, configurable host binding, HTTP method restrictions

## [1.2.0] - 2025-01-XX

### Added
- **7-day metrics storage**: SQLite database for rolling 7-day analysis
- **95th percentile calculations**: Mirrors Oracle's exact CPU reclamation criteria
- **Load average monitoring**: Automatic pausing when system under CPU contention
- **Hysteresis gap**: Prevents oscillation with thresholds (0.6 pause / 0.4 resume)
- **Metrics persistence**: Database survives container restarts
- **Telemetry enhancement**: Shows current, 5-minute average, and 95th percentile values

### Changed
- **Improved CPU responsiveness**: Better yielding to legitimate workloads
- **Enhanced safety systems**: More intelligent load average detection
- **Storage fallback**: Graceful handling of storage permission issues
- **Configuration flexibility**: More environment variables for fine-tuning

### Fixed
- **Memory leak prevention**: Proper cleanup of old metrics data
- **Thread safety**: Concurrent access to metrics database
- **Resource detection**: More accurate network interface speed detection

### Technical Details
- Database location: `/var/lib/loadshaper/metrics.db` (primary) or `/tmp/loadshaper_metrics.db` (fallback - removed in later versions)
- Sample frequency: Every 5 seconds (≈120,960 samples per week)
- Database size: 10-20MB for 7 days of data
- Default load thresholds: 0.6 (pause) / 0.4 (resume)

## [1.1.0] - 2024-12-XX

### Added
- **Memory occupation**: Support for A1.Flex memory reclamation rules
- **Network traffic generation**: Initial implementation using iperf3 (replaced in v2.5.0)
- **Multi-platform support**: Both x86-64 (E2.1.Micro) and ARM64 (A1.Flex)
- **Docker Compose**: Complete deployment solution (iperf3 server removed in v2.5.0)
- **Environment configuration**: Extensive customization via environment variables

### Changed
- **Priority optimization**: All workers run at nice 19 (lowest OS priority)
- **Transient bursts**: Short activity periods with frequent yielding
- **Safety thresholds**: Conservative defaults for Oracle Free Tier shapes

### Fixed
- **Network detection**: Better handling of container vs. host networking
- **Resource limits**: Proper respect for Oracle Free Tier constraints

## [1.0.0] - 2024-11-XX

### Added
- **Initial release**: Basic CPU load generation
- **Oracle shape detection**: Automatic E2.1.Micro and A1.Flex recognition
- **Safety mechanisms**: CPU and memory stop thresholds
- **Telemetry output**: Periodic logging of resource utilization
- **Docker support**: Container-based deployment
- **Low-priority operation**: Minimal impact on system responsiveness

### Features
- CPU utilization targeting with PID-style control
- Memory allocation for A1.Flex shapes
- Network utilization monitoring
- Configurable safety thresholds
- Unobtrusive background operation

---

## Version History Notes

### Oracle Free Tier Compatibility

**E2.1.Micro (x86-64):**
- 1/8 OCPU (burstable), 1GB RAM, 50 Mbps external
- Default targets: CPU 25%, Memory 0% (disabled), Network 15%
- Conservative settings for shared tenancy

**A1.Flex (ARM64):**
- Up to 4 OCPUs, 24GB RAM, 1 Gbps per vCPU  
- Default targets: CPU 35%, Memory 25%, Network 25%
- Higher targets for dedicated resources

### Breaking Changes

**v1.2.0:**
- Database schema introduction requires clean start for metrics
- New environment variables for load average control
- Changed default telemetry format to include 95th percentiles

**v1.1.0:**
- Environment variable naming standardization
- Docker Compose v3.9 requirement
- Network configuration restructure


### Development History

This project evolved from a simple CPU stress tool into a comprehensive Oracle Cloud Always Free resource manager. Key milestones:

1. **CPU-only generation** (v1.0) - Basic prevention of CPU-based reclamation
2. **Multi-resource support** (v1.1) - Added memory and network components  
3. **Oracle-compliant monitoring** (v1.2) - 7-day 95th percentile tracking
4. **Production-ready** (current) - Comprehensive documentation and testing

### Acknowledgments

Thanks to the Oracle Cloud Always Free community for feedback, testing, and feature requests that have shaped this tool's development.<|MERGE_RESOLUTION|>--- conflicted
+++ resolved
@@ -26,24 +26,20 @@
 - **Metrics database persistence**: 7-day P95 history now preserved across container restarts
 - **Oracle compliance**: P95 calculations maintain complete history required for reclamation detection
 - **Container security**: Application now runs as non-root user (loadshaper:1000)
-<<<<<<< HEAD
 - **CRITICAL**: Network generation reliability completely fixed ([#75](https://github.com/senomorf/loadshaper/issues/75))
 - **Silent network failures**: Now detects failed network generation via tx_bytes monitoring
 - **Unreachable default peers**: Changed from RFC2544 placeholder IPs to public DNS servers
 - **E2 external traffic requirement**: Validates external addresses and ensures Oracle-compliant external traffic
 - **Network fallback chain**: Automatic fallback UDP → TCP → next peer → DNS servers → local generation
-=======
 - **Code quality**: Fixed trailing comma inconsistency in network fallback validation list
 - **Code formatting**: Corrected comment alignment in network fallback configuration
 - **Database corruption**: Added detection and automatic recovery for SQLite corruption
 - **Configuration errors**: Enhanced validation prevents invalid parameter combinations
->>>>>>> bb97a2fb
 
 ### Added
 - **Entrypoint validation**: Container fails fast if persistent storage not properly mounted
 - **Health endpoint enhancement**: Added `persistence_storage` status and `database_path` fields
 - **Clear error messages**: Detailed guidance when persistent volume configuration is missing
-<<<<<<< HEAD
 - **NetworkGenerator state machine**: Complete state-driven network generation (OFF → INITIALIZING → VALIDATING → ACTIVE_UDP → ACTIVE_TCP → DEGRADED_LOCAL → ERROR)
 - **Peer validation and reputation**: EMA-based scoring system tracks peer reliability over time
 - **tx_bytes monitoring**: Runtime validation of actual network traffic generation via NIC statistics
@@ -52,7 +48,6 @@
 - **Network health scoring**: 0-100 score based on state, peer reputation, validation success, and error rates
 - **Automatic fallback chain**: UDP → TCP → next peer → DNS servers → local generation with hysteresis
 - **Runtime peer switching**: Detects failed peers and automatically switches to healthy alternatives
-=======
 - **Ring buffer batching**: Configurable batch size (`CPU_P95_RING_BUFFER_BATCH_SIZE`) reduces I/O overhead
 - **Memory usage monitoring**: Tracks P95 cache memory consumption with detailed logging
 - **Database size monitoring**: Monitors metrics database size with growth projections
@@ -61,7 +56,6 @@
 - **Enhanced documentation**: Detailed P95 controller state machine documentation
 - **Migration guide**: Breaking changes philosophy and deployment requirements
 - **Network fallback examples**: Five detailed configuration examples for different use cases
->>>>>>> bb97a2fb
 
 ### Changed
 - **BREAKING**: Docker Compose now requires `loadshaper-metrics` named volume
@@ -73,12 +67,9 @@
 - **All configuration templates**: Updated to use public DNS servers as default peers
 - **Dockerfile**: Added non-root user setup and entrypoint script
 - **Health checks**: Now validate persistence status explicitly
-<<<<<<< HEAD
 - **Network telemetry**: Now includes state machine status, peer health, and validation metrics
-=======
 - **Performance**: Ring buffer state saves batched to reduce I/O frequency (60s → 600s default)
 - **Robustness**: Database corruption detection runs on startup and during operations
->>>>>>> bb97a2fb
 
 ### Migration Required
 Existing Docker Compose users must update their configuration:
