version: "3.9"

# Default configuration optimized for VM.Standard.E2.1.Micro (1/8 OCPU, 1GB RAM, 50 Mbps external)
# For A1.Flex shapes, consider these overrides:
# - CPU_TARGET_PCT=35 (more CPU available)
# - MEM_TARGET_PCT=40 (memory reclamation applies)
# - NET_TARGET_PCT=25 (1 Gbps per vCPU available)
# - NET_LINK_MBIT=1000 (or higher for multi-vCPU)

services:
  loadshaper:
    build: .
    container_name: loadshaper
    restart: ${RESTART_POLICY:-always}
    environment:
      # === Targets (conservative defaults for E2.1.Micro) ===
      CPU_TARGET_PCT: "${CPU_TARGET_PCT:-25}"         # target average CPU (system-wide)
      MEM_TARGET_PCT: "${MEM_TARGET_PCT:-0}"          # target RAM used (EXCLUDING cache/buffers) - disabled for E2 (1GB RAM)
      NET_TARGET_PCT: "${NET_TARGET_PCT:-15}"         # target NIC utilization % (conservative for 50 Mbps external)

      # === Safety stop thresholds (conservative for shared tenancy) ===
      CPU_STOP_PCT: "${CPU_STOP_PCT:-45}"             # lower for E2 shared tenancy
<<<<<<< HEAD
      MEM_STOP_PCT: "${MEM_STOP_PCT:-80}"             # higher since MEM_TARGET is disabled
=======
      MEM_STOP_PCT: "${MEM_STOP_PCT:-80}"             # safe when MEM targeting disabled - system can use cache/buffers freely
>>>>>>> 62eddde2
      NET_STOP_PCT: "${NET_STOP_PCT:-40}"             # conservative for external bandwidth

      # === Control behavior ===
      CONTROL_PERIOD_SEC: "${CONTROL_PERIOD_SEC:-5}"
      AVG_WINDOW_SEC: "${AVG_WINDOW_SEC:-300}"
      HYSTERESIS_PCT: "${HYSTERESIS_PCT:-5}"
      JITTER_PCT: "${JITTER_PCT:-15}"
      JITTER_PERIOD_SEC: "${JITTER_PERIOD_SEC:-5}"

      # === Memory safety ===
      MEM_MIN_FREE_MB: "${MEM_MIN_FREE_MB:-512}"
      MEM_STEP_MB: "${MEM_STEP_MB:-64}"

      # === Network shaping (no host net; unprivileged port) ===
      NET_MODE: "${NET_MODE:-client}"                 # off|client
      NET_PROTOCOL: "${NET_PROTOCOL:-udp}"            # udp (lower CPU) | tcp
      NET_PEERS: "${NET_PEERS:-10.0.0.2,10.0.0.3}"    # other VMs
      NET_PORT: "${NET_PORT:-15201}"                  # iperf3 port on peers
      NET_BURST_SEC: "${NET_BURST_SEC:-10}"           # client burst duration
      NET_IDLE_SEC: "${NET_IDLE_SEC:-10}"             # idle between bursts

      # Which host NIC to measure (for utilization %) and its speed
      NET_SENSE_MODE: "${NET_SENSE_MODE:-container}"  # container|host (use container for rootless)
      NET_IFACE_INNER: "${NET_IFACE_INNER:-eth0}"     # container NIC name to read in /proc/net/dev
      NET_LINK_MBIT: "${NET_LINK_MBIT:-1000}"         # fallback link speed if /sys speed is unknown

      # Limits for the controller -> client sending rate (Mbps)
      NET_MIN_RATE_MBIT: "${NET_MIN_RATE_MBIT:-1}"
      NET_MAX_RATE_MBIT: "${NET_MAX_RATE_MBIT:-800}"  # cap below link speed for safety

  # iperf3 receiver on an unprivileged port; exposed for peers to hit
  iperf3:
    image: networkstatic/iperf3:latest
    container_name: iperf3-server
    command: ["-s", "-p", "${NET_PORT:-15201}"]
    restart: ${RESTART_POLICY:-always}
    ports:
      - "${NET_PORT:-15201}:${NET_PORT:-15201}/tcp"
      - "${NET_PORT:-15201}:${NET_PORT:-15201}/udp"<|MERGE_RESOLUTION|>--- conflicted
+++ resolved
@@ -20,11 +20,7 @@
 
       # === Safety stop thresholds (conservative for shared tenancy) ===
       CPU_STOP_PCT: "${CPU_STOP_PCT:-45}"             # lower for E2 shared tenancy
-<<<<<<< HEAD
-      MEM_STOP_PCT: "${MEM_STOP_PCT:-80}"             # higher since MEM_TARGET is disabled
-=======
       MEM_STOP_PCT: "${MEM_STOP_PCT:-80}"             # safe when MEM targeting disabled - system can use cache/buffers freely
->>>>>>> 62eddde2
       NET_STOP_PCT: "${NET_STOP_PCT:-40}"             # conservative for external bandwidth
 
       # === Control behavior ===
