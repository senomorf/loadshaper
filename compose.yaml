version: "3.9"

# Oracle shape auto-detection and configuration templates:
# - Automatically detects Oracle Cloud shapes (E2.1.Micro, E2.2.Micro, A1.Flex-1, A1.Flex-4)
# - Loads shape-specific configuration templates from config-templates/ directory
# - Environment variables override template values (ENV > TEMPLATE > DEFAULT)
# - For non-Oracle environments, uses conservative E2.1.Micro-like defaults

services:
  loadshaper:
    build: .
    container_name: loadshaper
    restart: ${RESTART_POLICY:-always}
<<<<<<< HEAD
    ports:
      - "${HEALTH_PORT:-8080}:${HEALTH_PORT:-8080}"   # health check endpoints
    healthcheck:
      test: ["CMD", "curl", "-f", "http://localhost:${HEALTH_PORT:-8080}/health"]
      interval: 30s
      timeout: 10s
      start_period: 60s
      retries: 3
=======
    volumes:
      # Mount config templates for Oracle shape auto-detection
      - ./config-templates:/app/config-templates:ro
>>>>>>> a4cde829
    environment:
      # === Targets (auto-detected from Oracle shape or fallback defaults) ===
      CPU_TARGET_PCT: "${CPU_TARGET_PCT}"             # target average CPU (auto-configured per shape)
      MEM_TARGET_PCT: "${MEM_TARGET_PCT}"             # target RAM used (auto-configured per shape, disabled for E2)
      NET_TARGET_PCT: "${NET_TARGET_PCT}"             # target NIC utilization % (auto-configured per shape bandwidth)

      # === Safety stop thresholds (auto-configured per Oracle shape) ===
      CPU_STOP_PCT: "${CPU_STOP_PCT}"                 # auto-configured per tenancy type (E2 vs A1)
      MEM_STOP_PCT: "${MEM_STOP_PCT}"                 # auto-configured per shape memory rules
      NET_STOP_PCT: "${NET_STOP_PCT}"                 # auto-configured per shape bandwidth capacity

      # === Control behavior ===
      CONTROL_PERIOD_SEC: "${CONTROL_PERIOD_SEC:-5}"
      AVG_WINDOW_SEC: "${AVG_WINDOW_SEC:-300}"
      HYSTERESIS_PCT: "${HYSTERESIS_PCT:-5}"
      JITTER_PCT: "${JITTER_PCT:-15}"
      JITTER_PERIOD_SEC: "${JITTER_PERIOD_SEC:-5}"

      # === Memory safety ===
      MEM_MIN_FREE_MB: "${MEM_MIN_FREE_MB:-512}"
      MEM_STEP_MB: "${MEM_STEP_MB:-64}"

      # === Network shaping (no host net; unprivileged port) ===
      NET_MODE: "${NET_MODE:-client}"                 # off|client
      NET_PROTOCOL: "${NET_PROTOCOL:-udp}"            # udp (lower CPU) | tcp
      NET_PEERS: "${NET_PEERS:-10.0.0.2,10.0.0.3}"    # other VMs
      NET_PORT: "${NET_PORT:-15201}"                  # iperf3 port on peers
      NET_BURST_SEC: "${NET_BURST_SEC:-10}"           # client burst duration
      NET_IDLE_SEC: "${NET_IDLE_SEC:-10}"             # idle between bursts

      # Which host NIC to measure (for utilization %) and its speed
      NET_SENSE_MODE: "${NET_SENSE_MODE:-container}"  # container|host (use container for rootless)
      NET_IFACE_INNER: "${NET_IFACE_INNER:-eth0}"     # container NIC name to read in /proc/net/dev
      NET_LINK_MBIT: "${NET_LINK_MBIT:-1000}"         # fallback link speed if /sys speed is unknown

      # Limits for the controller -> client sending rate (Mbps)
      NET_MIN_RATE_MBIT: "${NET_MIN_RATE_MBIT:-1}"
      NET_MAX_RATE_MBIT: "${NET_MAX_RATE_MBIT:-800}"  # cap below link speed for safety

      # === Health check server ===
      HEALTH_ENABLED: "${HEALTH_ENABLED:-true}"       # enable HTTP health endpoints
      HEALTH_PORT: "${HEALTH_PORT:-8080}"             # port for /health and /metrics endpoints

  # iperf3 receiver on an unprivileged port; exposed for peers to hit
  iperf3:
    image: networkstatic/iperf3:latest
    container_name: iperf3-server
    command: ["-s", "-p", "${NET_PORT:-15201}"]
    restart: ${RESTART_POLICY:-always}
    ports:
      - "${NET_PORT:-15201}:${NET_PORT:-15201}/tcp"
      - "${NET_PORT:-15201}:${NET_PORT:-15201}/udp"<|MERGE_RESOLUTION|>--- conflicted
+++ resolved
@@ -11,20 +11,17 @@
     build: .
     container_name: loadshaper
     restart: ${RESTART_POLICY:-always}
-<<<<<<< HEAD
     ports:
       - "${HEALTH_PORT:-8080}:${HEALTH_PORT:-8080}"   # health check endpoints
+    volumes:
+      # Mount config templates for Oracle shape auto-detection
+      - ./config-templates:/app/config-templates:ro
     healthcheck:
       test: ["CMD", "curl", "-f", "http://localhost:${HEALTH_PORT:-8080}/health"]
       interval: 30s
       timeout: 10s
       start_period: 60s
       retries: 3
-=======
-    volumes:
-      # Mount config templates for Oracle shape auto-detection
-      - ./config-templates:/app/config-templates:ro
->>>>>>> a4cde829
     environment:
       # === Targets (auto-detected from Oracle shape or fallback defaults) ===
       CPU_TARGET_PCT: "${CPU_TARGET_PCT}"             # target average CPU (auto-configured per shape)
