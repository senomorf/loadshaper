--- conflicted
+++ resolved
@@ -6,17 +6,15 @@
 ![Docker](https://img.shields.io/badge/Docker-supported-blue.svg)
 ![Platform](https://img.shields.io/badge/Platform-Linux%20%7C%20ARM64%20%7C%20x86--64-lightgrey.svg)
 
-<<<<<<< HEAD
 ## ⚠️ Work In Progress - Breaking Changes Expected
 
 > **🚧 This project is under active development.** Breaking changes are introduced frequently
 > without migration paths **by design**. No backward compatibility or migration guides are provided
 > as we iterate rapidly toward the optimal Oracle Cloud VM protection solution. This approach
 > prevents technical debt accumulation and enables rapid innovation. Always review the CHANGELOG
-> before updating. Current version requires **Linux 3.14+ (March 2014)**.
-=======
+> before updating.
+
 **Modern native network generator implementation** - Uses Python sockets instead of external dependencies for maximum efficiency and control. Requires **Linux 3.14+ (March 2014)** with kernel MemAvailable support.
->>>>>>> 89a3dcfc
 
 ### Oracle Cloud Always Free VM Keeper
 **Intelligent baseline load generator that prevents Oracle Cloud Always Free compute instances from being reclaimed due to underutilization.**
@@ -66,11 +64,7 @@
 **📖 More Information:**
 - [Configuration Reference](#configuration-reference) - Detailed environment variable options
 - [CONTRIBUTING.md](CONTRIBUTING.md) - Development setup and contribution guidelines
-<<<<<<< HEAD
 - [CHANGELOG.md](CHANGELOG.md) - Version history and breaking changes
-=======
-- [CHANGELOG.md](CHANGELOG.md) - Version history and release notes
->>>>>>> 89a3dcfc
 
 ## Oracle Free Tier thresholds
 
@@ -409,7 +403,6 @@
 
 | Variable | Default | Description |
 |----------|---------|-------------|
-<<<<<<< HEAD
 | `CPU_P95_EXCEEDANCE_TARGET` | `6.5` | Target percentage of high-intensity slots (0-100%) |
 
 **How it works:**
@@ -428,7 +421,11 @@
 ```
 
 This ensures CPU stress never competes with legitimate workloads while maintaining Oracle compliance.
-=======
+
+### Network Fallback Configuration
+
+| Variable | Default | Description |
+|----------|---------|-------------|
 | `NET_ACTIVATION` | `adaptive` | Network mode: `adaptive` (fallback), `always`, `off` |
 | `NET_FALLBACK_START_PCT` | `19` | Start network generation below this % |
 | `NET_FALLBACK_STOP_PCT` | `23` | Stop network generation above this % |
@@ -467,7 +464,6 @@
 - Packet generation: Pre-allocated buffers for zero-copy operation
 - Resource usage: Automatic cleanup with context manager support
 - Thread safety: Designed for single-threaded operation per generator
->>>>>>> 89a3dcfc
 
 ### Shape-Specific Recommendations
 
