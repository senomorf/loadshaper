--- conflicted
+++ resolved
@@ -32,23 +32,6 @@
 ## Oracle Free Tier thresholds
 
 Oracle's Always Free Tier compute shapes have the following specifications and reclamation thresholds:
-<<<<<<< HEAD
-=======
-
-**VM.Standard.E2.1.Micro:**
-- CPU: 1/8 OCPU (burstable)
-- Memory: 1 GB RAM (no memory reclamation rule)
-- Network: 480 Mbps internal, **50 Mbps external (internet)**
-- 20% threshold = ~10 Mbps external traffic required
-
-**A1.Flex (ARM-based):**
-- CPU: Up to 4 OCPUs
-- Memory: Up to 24 GB RAM (20% threshold applies)
-- Network: 1 Gbps per vCPU
-- 20% threshold = ~0.2 Gbps per vCPU required
-
-**Important:** Network monitoring typically measures internet-bound traffic (external bandwidth), not internal VM-to-VM traffic. For E2 shapes, focus on the 50 Mbps external limit.
->>>>>>> 62eddde2
 
 **VM.Standard.E2.1.Micro:**
 - CPU: 1/8 OCPU (burstable)
