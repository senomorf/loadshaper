# loadshaper

![Oracle Cloud](https://img.shields.io/badge/Oracle%20Cloud-F80000?style=for-the-badge&logo=oracle&logoColor=white)
![License](https://img.shields.io/badge/License-MIT-blue.svg)
![Python](https://img.shields.io/badge/Python-3.8+-blue.svg)
![Docker](https://img.shields.io/badge/Docker-supported-blue.svg)
![Platform](https://img.shields.io/badge/Platform-Linux%20%7C%20ARM64%20%7C%20x86--64-lightgrey.svg)

## ⚠️ Work In Progress - Breaking Changes Expected

> **🚧 This project is under active development.** Breaking changes are introduced frequently
> without migration paths **by design**. No backward compatibility or migration guides are provided
> as we iterate rapidly toward the optimal Oracle Cloud VM protection solution. This approach
> prevents technical debt accumulation and enables rapid innovation. Always review the CHANGELOG
> before updating.

**Modern native network generator implementation** - Uses Python sockets instead of external dependencies for maximum efficiency and control. Requires **Linux 3.14+ (March 2014)** with kernel MemAvailable support.

### Oracle Cloud Always Free VM Keeper
**Intelligent baseline load generator that prevents Oracle Cloud Always Free compute instances from being reclaimed due to underutilization.**

## Problem

Oracle Cloud Always Free compute instances are automatically reclaimed if they remain underutilized for 7 consecutive days. An instance is considered idle when **ALL** of the following conditions are met over a 7-day window:

- **CPU utilization for the 95th percentile** is below 20%
- **Network utilization** is below 20% (simple threshold, not P95)
- **Memory utilization** is below 20% (A1.Flex shapes only, simple threshold, not P95)

**Source**: [Oracle Cloud Always Free Resources - Idle Compute Instances](https://docs.oracle.com/en-us/iaas/Content/FreeTier/freetier_topic-Always_Free_Resources.htm#compute__idleinstances)

## Solution

`loadshaper` prevents VM reclamation by intelligently maintaining resource utilization above Oracle's thresholds while remaining completely unobtrusive to legitimate workloads. It:

✅ **Keeps at least one metric above 20%** to prevent reclamation  
✅ **Runs at lowest OS priority** (nice 19) with minimal system impact  
✅ **Automatically pauses** when real workloads need resources  
✅ **Tracks CPU 95th percentile** over 7-day rolling windows (matches Oracle's measurement)  
✅ **Works on both x86-64 and ARM64** Oracle Free Tier shapes

## Quick Start

**📋 Prerequisites:**
- Docker and Docker Compose installed
- **Persistent storage required** - LoadShaper needs persistent volume for 7-day P95 metrics
- **Single instance only** - Run only one LoadShaper process per system to avoid conflicts

**1. Clone and deploy:**
```bash
git clone https://github.com/senomorf/loadshaper.git
cd loadshaper
docker compose up -d --build
```

> **⚠️ Important**: The `compose.yaml` includes a persistent volume (`loadshaper-metrics`) that is **required** for LoadShaper to function. Without it, the container will exit with an error.

**2. Monitor activity:**
```bash
docker logs -f loadshaper
```

**3. See current metrics:**
```bash
# Look for telemetry lines showing current, average, and 95th percentile values
docker logs loadshaper | grep "\[loadshaper\]" | tail -5
```

That's it! `loadshaper` will automatically detect your Oracle Cloud shape and start maintaining appropriate resource utilization.

### Kubernetes/Helm Deployment

<<<<<<< HEAD
For Kubernetes deployments, Helm charts are available in the `charts/` directory:

```bash
# Install with default values
helm install loadshaper ./charts/loadshaper

# Or with custom configuration
helm install loadshaper ./charts/loadshaper -f custom-values.yaml
=======
For Kubernetes deployments, Helm charts are available in the `helm/` directory:

```bash
# Install with default values
helm install loadshaper ./helm/loadshaper

# Or with custom configuration
helm install loadshaper ./helm/loadshaper -f custom-values.yaml
>>>>>>> 0ade55c3
```

Key Kubernetes considerations:
- **Persistent Volume required** for 7-day P95 metrics storage
<<<<<<< HEAD
- **Resource requests/limits** should align with Oracle Free Tier constraints
- **Single replica only** - LoadShaper must not run multiple instances per node
- **Node affinity** recommended to ensure consistent VM assignment
=======
- **Resource limits included** - Default CPU/memory limits configured for Oracle Free Tier
- **Security hardened** - Read-only root filesystem and non-root user configured
- **Single replica only** - LoadShaper must not run multiple instances per node
- **Multiple configurations** - Production, security-hardened, and shape-specific value files included
>>>>>>> 0ade55c3

**📖 More Information:**
- [Configuration Reference](#configuration-reference) - Detailed environment variable options
- [CONTRIBUTING.md](CONTRIBUTING.md) - Development setup and contribution guidelines
- [CHANGELOG.md](CHANGELOG.md) - Version history and breaking changes

## Oracle Free Tier thresholds

Oracle's Always Free Tier compute shapes have the following specifications and reclamation thresholds:

**VM.Standard.E2.1.Micro:**
- CPU: 1/8 OCPU (burstable)
- Memory: 1 GB RAM (no memory reclamation rule)
- Network: 480 Mbps internal, **50 Mbps external (internet)**
- 20% threshold = ~10 Mbps external traffic required

**A1.Flex (ARM-based):**
- CPU: Up to 4 OCPUs
- Memory: Up to 24 GB RAM (20% threshold applies)
- Network: 1 Gbps per vCPU
- 20% threshold = ~0.2 Gbps per vCPU required

**Important:** Network monitoring typically measures internet-bound traffic (external bandwidth), not internal VM-to-VM traffic. For E2 shapes, focus on the 50 Mbps external limit.

`loadshaper` drives CPU usage and can emit network traffic. It tracks CPU utilization over a 7-day rolling window and calculates the 95th percentile to match Oracle's exact reclamation criteria. For memory and network, it uses simple threshold monitoring (no P95) as per Oracle's actual measurement method. The telemetry output shows current values, averages, and CPU P95.

## Architecture

```
┌─────────────────────────────────────────────────────────────────────┐
│                           LoadShaper                                │
├─────────────────┬─────────────────┬─────────────────┬───────────────┤
│  Metrics        │   P95 CPU       │  Load           │   Health      │
│  Collector      │   Controller    │  Generators     │   Server      │
│                 │                 │                 │               │
│ ┌─────────────┐ │ ┌─────────────┐ │ ┌─────────────┐ │ ┌───────────┐ │
│ │ /proc/stat  │ │ │ Ring Buffer │ │ │ CPU Workers │ │ │ /health   │ │
│ │ /proc/mem   │─┼─│ SQLite DB   │─┼─│ Mem Alloc   │ │ │ /metrics  │ │
│ │ /proc/net   │ │ │ State Mach  │ │ │ Net Traffic │ │ │ :8080     │ │
│ │ /loadavg    │ │ │ Slot Timing │ │ │             │ │ │           │ │
│ └─────────────┘ │ └─────────────┘ │ └─────────────┘ │ └───────────┘ │
└─────────────────┴─────────────────┴─────────────────┴───────────────┘
         │                   │                   │              │
         │                   │                   │              │
         ▼                   ▼                   ▼              ▼
    5s samples         7-day P95           Oracle VM        Docker/K8s
    EMA averages      calculations        protection        monitoring
```

`loadshaper` operates as a lightweight monitoring and control system with four main components:

### 1. **Metrics Collector**
- **CPU utilization**: Read from `/proc/stat` (system-wide percentage)
- **Memory utilization**: Read from `/proc/meminfo` using industry-standard calculation (see [Memory Calculation](#memory-calculation))
- **Network utilization**: Read from `/proc/net/dev` with automatic speed detection
- **Load average**: Monitor from `/proc/loadavg` to detect CPU contention

### 2. **P95 CPU Controller**
- **SQLite database**: Stores samples every 5 seconds for rolling 7-day analysis in persistent storage (`/var/lib/loadshaper/metrics.db`)
- **95th percentile calculation**: CPU only (mirrors Oracle's measurement method)
- **Automatic cleanup**: Removes data older than 7 days
- **Persistent storage requirement**: Database must be stored at `/var/lib/loadshaper/metrics.db` for 7-day history preservation

### 3. **Load Generators**
- **CPU stress**: Low-priority workers (nice 19) with arithmetic operations
- **Memory occupation**: Gradual allocation with periodic page touching for A1.Flex shapes  
- **Network traffic**: Native Python network bursts to peer instances when needed
- **Load balancing**: Automatic pausing when real workloads need resources

### 4. **Health Server**
- **HTTP endpoints**: `/health` and `/metrics` on port 8080 (configurable)
- **Docker integration**: Provides health checks for container orchestration
- **Monitoring support**: Real-time metrics for external monitoring systems
- **Security**: Binds to localhost by default, configurable for external access

### Operation Flow
```
┌─────────────────┐    ┌─────────────────┐    ┌─────────────────┐
│   Collect       │───▶│   Analyze       │───▶│   Adjust        │
│   Metrics       │    │   CPU P95       │    │   Load Level    │
│   Every 5s      │    │   vs Thresholds │    │   Accordingly   │
└─────────────────┘    └─────────────────┘    └─────────────────┘
         │                       │                       │
         ▼                       ▼                       ▼
┌─────────────────┐    ┌─────────────────┐    ┌─────────────────┐
│   Store in      │    │   Check Load    │    │   Yield to      │
│   SQLite DB     │    │   Average for   │    │   Real Work     │
│   (7 days)      │    │   Contention    │    │   When Needed   │
└─────────────────┘    └─────────────────┘    └─────────────────┘
```

## CPU load characteristics

**Design Priority: Minimal Impact on System Responsiveness**

CPU stress runs at the **absolute lowest OS priority** (`nice` 19) and is designed to have minimal impact on system responsiveness for other processes. Key characteristics:

- **Lowest priority**: Both controller and CPU workers run at `nice` 19, immediately yielding to any real workloads
- **Transient bursts**: Short, jittered activity periods with frequent sleep intervals (5ms yielding slices)
- **Baseline operation**: Designed to be lightweight background activity, not sustained high-intensity load
- **Immediate yielding**: Automatically pauses when system load average indicates CPU contention from legitimate processes

**Workload Selection Criteria**: When choosing between stress methods that produce similar CPU utilization metrics, always prioritize the approach with the **least impact on system responsiveness and latency** for other processes. The current implementation uses simple arithmetic operations that minimize context switching overhead and avoid cache pollution.

## Intelligent Network Fallback

`loadshaper` implements smart network fallback to provide additional protection when CPU-based protection alone is insufficient. This feature generates network traffic only when Oracle's reclamation thresholds are at risk.

### How Network Fallback Works

**Activation Logic:**
- **E2 shapes**: Activates when CPU P95 AND network both approach Oracle's 20% threshold
- **A1 shapes**: Activates when CPU P95, network, AND memory all approach Oracle's 20% threshold

**Oracle Compliance:**
- Uses simple threshold monitoring for network (not P95) matching Oracle's measurement method
- Generates traffic only when needed as a fallback to CPU-based protection
- Smart debouncing prevents oscillation and reduces system impact

### Network Fallback Configuration

| Variable | Default | Description |
|----------|---------|-------------|
| `NET_ACTIVATION` | `adaptive` | Fallback mode: `adaptive`, `always`, `off` |
| `NET_FALLBACK_START_PCT` | `19.0` | Activate fallback below this network utilization threshold |
| `NET_FALLBACK_STOP_PCT` | `23.0` | Deactivate fallback above this network utilization threshold |
| `NET_FALLBACK_RISK_THRESHOLD_PCT` | `22.0` | CPU P95 and memory risk threshold for activation |
| `NET_FALLBACK_DEBOUNCE_SEC` | `30` | Minimum time between activation changes |
| `NET_FALLBACK_MIN_ON_SEC` | `60` | Minimum time to stay active once triggered |
| `NET_FALLBACK_MIN_OFF_SEC` | `30` | Minimum time to stay inactive once stopped |
| `NET_FALLBACK_RAMP_SEC` | `10` | Ramp-up time for gradual rate adjustment |

### Network Activation Modes

**`adaptive` (recommended):** Smart activation based on Oracle reclamation rules
- Monitors CPU P95, network, and memory utilization
- Activates only when multiple metrics approach danger thresholds
- Provides maximum protection with minimal system impact

**`always`:** Continuous network generation
- Useful for testing or environments with strict network requirements
- Higher resource usage but maximum network protection

**`off`:** Disables network fallback entirely
- CPU-only protection mode
- Recommended only when network generation is not desired

## Load average monitoring

`loadshaper` monitors system load average to detect CPU contention from other
processes. When the 1-minute load average per core exceeds the configured 
threshold (default 0.6), CPU workers are automatically paused to yield resources
to legitimate workloads. Workers resume when load drops below the resume 
threshold (default 0.4). This ensures `loadshaper` remains unobtrusive and
immediately steps aside when real work needs the CPU.

The default thresholds (0.6/0.4) provide a good balance between responsiveness
to legitimate workloads and stability. The hysteresis gap prevents oscillation
when load hovers near the threshold.

## 7-day metrics storage

`loadshaper` automatically stores CPU, memory, and network utilization samples
in a lightweight SQLite database for 7-day rolling analysis. Metrics are stored
at each control period (default 5 seconds) and automatically cleaned up after
7 days.

**Storage location:**
- Required: `/var/lib/loadshaper/metrics.db` (persistent storage required)

**Telemetry output format:**
```
[loadshaper] cpu now=45.2% avg=42.1% p95=48.3% | mem(excl-cache) now=55.1% avg=52.8% | nic(...) now=12.50% avg=11.25% | load now=0.45 avg=0.42 | ... | samples_7d=98547
```

Where:
- `now`: Current sample value
- `avg`: 5-minute exponential moving average (memory/network only; CPU uses P95 control)
- `p95`: 95th percentile over the past 7 days (CPU only, matches Oracle's measurement)
- `samples_7d`: Number of samples stored in the 7-day window

**Storage characteristics:**
- Approximately 120,960 samples per week (one every 5 seconds)
- Estimated database size: 10-20 MB for 7 days of data
- Thread-safe for concurrent access
- Gracefully handles storage failures (continues with existing behavior)

## Local Development Setup

For local runs outside of Docker, you must first create the persistent storage directory:

```shell
# Create persistent storage directory with correct permissions
sudo mkdir -p /var/lib/loadshaper
sudo chown $USER:$USER /var/lib/loadshaper
```

**Note**: LoadShaper requires persistent storage at `/var/lib/loadshaper` to maintain the 7-day P95 CPU history needed for Oracle compliance. Without this directory, the application will fail to start.

## Overriding detection and thresholds

Environment variables can override shape detection and contention limits:

```shell
# Override detected NIC speed and adjust network caps
NET_SENSE_MODE=container NET_LINK_MBIT=10000 NET_STOP_PCT=20 python -u loadshaper.py

# Raise CPU target while lowering the safety stop
CPU_P95_SETPOINT=50.0 CPU_STOP_PCT=70 MEM_TARGET_PCT=25 MEM_STOP_PCT=80 python -u loadshaper.py

# Configure load average monitoring thresholds (more aggressive example)
LOAD_THRESHOLD=1.0 LOAD_RESUME_THRESHOLD=0.6 LOAD_CHECK_ENABLED=true python -u loadshaper.py

# Conservative load monitoring (earlier pause, safer for shared systems)
LOAD_THRESHOLD=0.4 LOAD_RESUME_THRESHOLD=0.2 python -u loadshaper.py
```

## Oracle Shape Auto-Detection

`loadshaper` automatically detects your Oracle Cloud shape and applies optimized configuration templates:

### Supported Shapes

| Shape | CPU | RAM | Network | Template |
|-------|-----|-----|---------|----------|
| **VM.Standard.E2.1.Micro** | 1/8 OCPU | 1GB | 50 Mbps | `e2-1-micro.env` |
| **VM.Standard.E2.2.Micro** | 2/8 OCPU | 2GB | 50 Mbps | `e2-2-micro.env` |
| **VM.Standard.A1.Flex** (1 vCPU) | 1 vCPU | 6GB | 1 Gbps | `a1-flex-1.env` |
| **VM.Standard.A1.Flex** (2 vCPU) | 2 vCPU | 12GB | 2 Gbps | `a1-flex-2.env` |
| **VM.Standard.A1.Flex** (3 vCPU) | 3 vCPU | 18GB | 3 Gbps | `a1-flex-3.env` |
| **VM.Standard.A1.Flex** (4 vCPU) | 4 vCPU | 24GB | 4 Gbps | `a1-flex-4.env` |

### Configuration Priority

The system uses a three-tier configuration priority:
1. **Environment Variables** (highest priority)
2. **Shape-specific Template** (automatic detection)
3. **Built-in Defaults** (conservative fallback)

This means you can override any template value with environment variables while still benefiting from automatic shape-optimized defaults.

### Non-Oracle Environments

For non-Oracle Cloud environments, `loadshaper` safely falls back to conservative E2.1.Micro-like defaults, making it safe to run anywhere.

## Memory Calculation

### Why We Exclude Cache/Buffers

**Critical for Oracle compliance**: `loadshaper` calculates memory utilization by **excluding cache/buffers**, which aligns with industry standards and Oracle's likely implementation for VM reclamation criteria.

**The Problem with Including Cache/Buffers:**
- Linux aggressively uses free RAM for disk caching (often 50-80% of total memory)
- This cache is instantly reclaimable when applications need memory
- Including cache would make almost every Linux VM appear "active" even when idle
- This would defeat Oracle's reclamation policy of finding truly unused VMs

**Industry Standard Approach:**
- **AWS CloudWatch**: `mem_used_percent` excludes cache/buffers
- **Azure Monitor**: Uses "available memory" metrics (cache-aware)  
- **Kubernetes**: Uses "working set" memory (excludes reclaimable cache)
- **Google Cloud**: Uses similar cache-aware calculations

### Calculation Methods

**Preferred Method (Linux 3.14+):**
```
memory_utilization = 100 × (1 - MemAvailable/MemTotal)
```

**Fallback Method (older kernels):**
```
cache_buffers = Buffers + max(0, Cached + SReclaimable - Shmem)
memory_utilization = 100 × (MemTotal - MemFree - cache_buffers) / MemTotal
```

### Debugging Memory Metrics

Set `DEBUG_MEM_METRICS=true` to see both calculations in telemetry:
```bash
DEBUG_MEM_METRICS=true docker compose up -d
```

Output example:
```
mem(excl-cache) now=25.3% avg=24.1% p95=28.7% [incl-cache=78.2%]
```

This shows the huge difference: 25% (real app usage) vs 78% (including cache).

## Configuration Reference

> **⚠️ CRITICAL:** For Oracle Free Tier VM protection, ensure **at least one metric target is above 20%**. Setting all targets below 20% will cause Oracle to reclaim your VM. Oracle checks if ALL metrics are below 20% - if so, the VM is reclaimed.
>
> **🚨 SINGLE INSTANCE REQUIREMENT:** Only run **ONE LoadShaper instance per system**. Multiple instances will corrupt the P95 calculation database and cause Oracle VM reclamation. Each instance requires exclusive access to the persistent storage directory.

### Resource Targets

| Variable | Auto-Configured Values | Description | E2.1.Micro | E2.2.Micro | A1.Flex-1 | A1.Flex-2 | A1.Flex-3 | A1.Flex-4 |
|----------|---------|-------------|------------|------------|------------|------------|------------|------------|
| `CPU_P95_SETPOINT` | **23.5**, 25.0, 25.0, 25.0, 25.0, 30.0 | Target CPU P95 (7-day window) | 23.5% | 25.0% | 25.0% | 25.0% | 25.0% | 30.0% |
| `MEM_TARGET_PCT` | **0**, 0, 30, 30, 30, 30 | Target memory utilization (%) | 0% (disabled) | 0% (disabled) | 30% (above 20% rule) | 30% (above 20% rule) | 30% (above 20% rule) | 30% (above 20% rule) |
| `NET_TARGET_PCT` | **15**, 25, 25, 25, 25, 30 | Target network utilization (%) | 15% (50 Mbps) | 25% (50 Mbps) | 25% (1 Gbps) | 25% (2 Gbps) | 25% (3 Gbps) | 30% (4 Gbps) |

### Safety Thresholds

| Variable | Auto-Configured Values | Description | E2 Shapes | A1 Shapes |
|----------|---------|-------------|-----------|-----------|
| `CPU_STOP_PCT` | **45**, 50, 85, 85 | CPU % to pause load generation | 45-50% (shared tenancy) | 85% (dedicated) |
| `MEM_STOP_PCT` | **80**, 85, 90, 90 | Memory % to pause allocation | 80-85% (conservative) | 90% (with 20% rule) |
| `NET_STOP_PCT` | **40**, 40, 60, 60 | Network % to pause traffic | 40% (50 Mbps limit) | 60% (higher capacity) |

### Control Behavior

| Variable | Default | Description |
|----------|---------|-------------|
| `CONTROL_PERIOD_SEC` | `5` | Seconds between control decisions |
| `AVG_WINDOW_SEC` | `300` | Exponential moving average window for memory/network (5 min) |
| `HYSTERESIS_PCT` | `5` | Percentage hysteresis to prevent oscillation |
| `JITTER_PCT` | `10` | Random jitter in load generation (%) |
| `JITTER_PERIOD_SEC` | `5` | Seconds between jitter adjustments |

### P95 Controller Configuration

**⚠️ CRITICAL**: These variables control Oracle's 95th percentile CPU measurement that determines reclamation. CPU P95 must stay above 20% for Oracle Free Tier protection.

| Variable | Default | Description |
|----------|---------|-------------|
| `CPU_P95_TARGET_MIN` | `22.0` | Minimum target for 7-day CPU P95 (must stay >20%) |
| `CPU_P95_TARGET_MAX` | `28.0` | Maximum target for 7-day CPU P95 (efficiency ceiling) |
| `CPU_P95_SETPOINT` | `25.0` | Optimal P95 target (center of safe range 22-28%) |
| `CPU_P95_EXCEEDANCE_TARGET` | `6.5` | Target percentage of high-intensity slots (%) |
| `CPU_P95_SLOT_DURATION_SEC` | `60.0` | Duration of each control slot (seconds) |
| `CPU_P95_HIGH_INTENSITY` | `35.0` | CPU utilization during high-intensity slots (%) |
| `CPU_P95_BASELINE_INTENSITY` | `20.0` | CPU utilization during normal slots (minimum for Oracle compliance) |

### Load Average Monitoring

| Variable | Default | Description |
|----------|---------|-------------|
| `LOAD_THRESHOLD` | `0.6` | Load average per core to pause workers |
| `LOAD_RESUME_THRESHOLD` | `0.4` | Load average per core to resume workers |
| `LOAD_CHECK_ENABLED` | `true` | Enable/disable load average monitoring |

### Memory Configuration

| Variable | Default | Description |
|----------|---------|-------------|
| `MEM_MIN_FREE_MB` | `512` | Minimum free memory to maintain (MB) |
| `MEM_STEP_MB` | `64` | Memory allocation step size (MB) |
| `MEM_TOUCH_INTERVAL_SEC` | `1.0` | Memory page touching frequency (0.5-10.0 seconds) |

### Network Configuration

| Variable | Default | Description |
|----------|---------|-------------|
| `NET_MODE` | `client` | Network mode: `off`, `client` |
| `NET_PROTOCOL` | `udp` | Protocol: `udp` (lower CPU), `tcp` |
| `NET_PEERS` | `8.8.8.8,1.1.1.1,9.9.9.9` | Comma-separated peer IP addresses (public DNS servers for reliability) |
| `NET_PORT` | `15201` | TCP port for network communication |
| `NET_BURST_SEC` | `10` | Duration of traffic bursts (seconds) |
| `NET_IDLE_SEC` | `10` | Idle time between bursts (seconds) |
| `NET_TTL` | `1` | IP TTL for generated packets |
| `NET_PACKET_SIZE` | `8900` | Packet size (bytes) for UDP/TCP generator |

### Network Interface Detection

| Variable | Default | Description |
|----------|---------|-------------|
| `NET_SENSE_MODE` | `container` | Detection mode: `container`, `host` |
| `NET_IFACE` | `ens3` | Host interface name (required when `NET_SENSE_MODE=host`) |
| `NET_IFACE_INNER` | `eth0` | Container interface name |
| `NET_LINK_MBIT` | `1000` | Fallback link speed (Mbps) |
| `NET_MIN_RATE_MBIT` | `1` | Minimum traffic generation rate |
| `NET_MAX_RATE_MBIT` | `800` | Maximum traffic generation rate |

### Proportional Safety Scaling

LoadShaper implements **proportional safety scaling** to prevent Oracle VM reclamation while maintaining system responsiveness. This advanced feature dynamically adjusts CPU intensity based on system load and P95 positioning.

#### Exceedance Budget Control

The P95 controller uses an "exceedance budget" approach:

| Variable | Default | Description |
|----------|---------|-------------|
| `CPU_P95_EXCEEDANCE_TARGET` | `6.5` | Target percentage of high-intensity slots (0-100%) |

**How it works:**
- **6.5% exceedance** means ~6.5% of configurable time slots (default 60s) run above the setpoint
- **93.5% of slots** run at or below the setpoint, achieving the target P95
- **Dynamic scaling**: High system load reduces intensity proportionally
- **Automatic adaptation**: Controller adjusts to maintain the exceedance budget

#### Load-Based Intensity Scaling

```python
# Example: At 80% system load, intensity scales down proportionally
if load_average > LOAD_THRESHOLD:
    intensity_factor = max(0.1, 1.0 - (load_average - LOAD_THRESHOLD) / 2.0)
    actual_intensity = base_intensity * intensity_factor
```

This ensures CPU stress never competes with legitimate workloads while maintaining Oracle compliance.

### Network Fallback Configuration

| Variable | Default | Description |
|----------|---------|-------------|
| `NET_ACTIVATION` | `adaptive` | Network mode: `adaptive` (fallback), `always`, `off` |
| `NET_FALLBACK_START_PCT` | `19` | Start network generation below this % |
| `NET_FALLBACK_STOP_PCT` | `23` | Stop network generation above this % |
| `NET_FALLBACK_RISK_THRESHOLD_PCT` | `22` | Oracle reclamation risk threshold for CPU/memory |
| `NET_FALLBACK_DEBOUNCE_SEC` | `30` | Seconds to wait before changing state |
| `NET_FALLBACK_MIN_ON_SEC` | `60` | Minimum seconds to stay active |
| `NET_FALLBACK_MIN_OFF_SEC` | `30` | Minimum seconds to stay inactive |
| `NET_FALLBACK_RAMP_SEC` | `10` | Rate ramp time for smooth transitions (seconds) |

### Network Performance Features

The native network generator provides advanced performance features:

**TCP Connection Pooling:**
- Persistent connections per target reduce connection overhead
- Automatic reconnection with exponential backoff on failures
- Significant performance improvement for sustained TCP traffic

**IPv6 Support:**
- Dual-stack networking with IPv4/IPv6 auto-detection
- Prefers IPv4 for compatibility, falls back to IPv6
- Proper TTL/hop limit handling for both address families

**DNS Resolution Caching:**
- Hostnames resolved once per session and cached
- Reduces DNS query overhead for repeated connections
- Supports both A and AAAA record resolution

**Protocol-Specific Optimizations:**
- UDP: Non-blocking sockets with optimized send buffers (1MB+)
- TCP: Connection pooling with TCP_NODELAY for low latency
- Jumbo frame support (MTU 9000) with 8900-byte packets for 30-50% CPU reduction

**Performance Considerations:**
- Rate limiting accuracy: 5ms token bucket precision
- Packet generation: Pre-allocated buffers for zero-copy operation
- Resource usage: Automatic cleanup with context manager support
- Thread safety: Designed for single-threaded operation per generator

### Network Generation Reliability (Issue #75 Fix)

The network generator includes a comprehensive reliability system to prevent silent failures and ensure Oracle-compliant external traffic generation:

**State Machine Architecture:**
- `OFF` → `INITIALIZING` → `VALIDATING` → `ACTIVE_UDP` → `ACTIVE_TCP` → `DEGRADED_LOCAL` → `ERROR`
- Automatic state transitions based on validation results and peer health
- Hysteresis and debouncing prevent oscillation between states

**Peer Validation & Reputation:**
- **External address validation**: Automatically rejects RFC1918, loopback, and link-local addresses for E2 Oracle compliance
- **EMA-based reputation scoring**: Tracks peer reliability over time (0-100 score)
- **Runtime tx_bytes monitoring**: Validates actual network traffic generation via `/sys/class/net/*/statistics/tx_bytes`
- **Automatic peer switching**: Detects failed peers and switches to healthy alternatives

**Fallback Chain:**
- **Primary**: UDP traffic to configured peers
- **Secondary**: TCP traffic to same peers
- **Tertiary**: DNS queries with EDNS0 padding to public DNS servers
- **Final**: Local loopback generation (degraded mode)

**Network Health Scoring (0-100):**
- State health: 40% weight (ACTIVE states = 100, ERROR = 0)
- Peer reputation: 30% weight (EMA of validation success rates)
- Validation success: 20% weight (recent tx_bytes confirmation)
- Error rates: 10% weight (inverse of recent failures)

**Oracle E2 Compliance Features:**
- Ensures all traffic targets external addresses (non-RFC1918)
- Uses public DNS servers (8.8.8.8, 1.1.1.1, 9.9.9.9) as reliable default peers
- Validates actual external traffic generation required for Oracle's 20% network threshold

### Shape-Specific Recommendations

**VM.Standard.E2.1.Micro (x86-64):**
```bash
# Conservative settings for shared 1/8 OCPU
CPU_P95_SETPOINT=23.5 CPU_P95_EXCEEDANCE_TARGET=6.5 MEM_TARGET_PCT=0 NET_TARGET_PCT=15
NET_LINK_MBIT=50 LOAD_THRESHOLD=0.6
```

**A1.Flex (ARM64):**
```bash
# Higher targets for dedicated resources
CPU_P95_SETPOINT=28.5 CPU_P95_EXCEEDANCE_TARGET=6.5 MEM_TARGET_PCT=25 NET_TARGET_PCT=25
NET_LINK_MBIT=1000 LOAD_THRESHOLD=0.8
```

### Health Check Server

| Variable | Default | Description |
|----------|---------|-------------|
| `HEALTH_ENABLED` | `true` | Enable/disable HTTP health check server |
| `HEALTH_PORT` | `8080` | Port for health check endpoints |
| `HEALTH_HOST` | `127.0.0.1` | Host interface to bind (localhost only by default) |
| `LOADSHAPER_TEMPLATE_DIR` | `config-templates/` | Directory containing Oracle shape configuration templates |
| `ORACLE_METADATA_PROBE` | `0` | Enable Oracle-specific metadata service probe (0=disabled, 1=enabled) |

### Shape Detection Cache

Oracle shape detection results are cached for 5 minutes (300 seconds) to avoid repeated system calls. The cache includes:
- Detected shape name and template file
- Oracle environment detection result
- System specifications (CPU count, memory size)

**Note**: In containerized environments, memory detection reflects the host system, not container limits.

## Health Check Endpoints

`loadshaper` provides HTTP endpoints for health monitoring and metrics retrieval, primarily designed for Docker container health checks and monitoring systems.

### Endpoints

**`GET /health`** - Health check status
```json
{
  "status": "healthy",
  "uptime_seconds": 3245.1,
  "timestamp": 1705234567.89,
  "checks": ["all_systems_operational"],
  "metrics_storage": "available",
  "persistence_storage": "available",
  "database_path": "/var/lib/loadshaper/metrics.db",
  "load_generation": "active",
  "storage_status": {
    "disk_usage_mb": 45.2,
    "oldest_sample": "2024-01-01T12:00:00Z",
    "sample_count": 120960
  }
}
```

**`GET /metrics`** - Detailed metrics and configuration
```json
{
  "timestamp": 1705234567.89,
  "current": {
    "cpu_percent": 45.2,
    "cpu_avg": 42.1,
    "memory_percent": 55.1,
    "memory_avg": 52.8,
    "network_percent": 12.5,
    "network_avg": 11.25,
    "load_average": 0.42,
    "duty_cycle": 0.65,
    "network_rate_mbit": 15.2,
    "paused": false
  },
  "targets": {
    "cpu_p95_setpoint": 25.0,
    "memory_target": 0.0,
    "network_target": 15.0
  },
  "configuration": {
    "cpu_stop_threshold": 95.0,
    "memory_stop_threshold": 95.0,
    "network_stop_threshold": 95.0,
    "load_threshold": 0.6,
    "worker_count": 4,
    "control_period": 10.0,
    "averaging_window": 60.0
  },
  "percentiles_7d": {
    "cpu_p95": 48.3,
    "memory_p95": 52.1,
    "network_p95": 14.8,
    "load_p95": 0.35,
    "sample_count_7d": 120960
  }
}
```

### Docker Integration

Add health check to your Docker compose or Dockerfile:

```yaml
# docker-compose.yml
services:
  loadshaper:
    build: .
    healthcheck:
      test: ["CMD", "curl", "-f", "http://localhost:8080/health"]
      interval: 30s
      timeout: 10s
      retries: 3
      start_period: 60s
```

```dockerfile
# Dockerfile
HEALTHCHECK --interval=30s --timeout=10s --start-period=60s --retries=3 \
  CMD curl -f http://localhost:8080/health || exit 1
```

### Security Configuration

By default, the health server binds to localhost only (`127.0.0.1`) for security. To enable external access:

```bash
# Allow access from any interface (Docker containers)
HEALTH_HOST=0.0.0.0 docker run ...

# Bind to specific interface
HEALTH_HOST=10.0.0.1 docker run ...

# Disable health server entirely
HEALTH_ENABLED=false docker run ...
```

**Security Note**: Only bind to external interfaces (`0.0.0.0`) in trusted environments or behind proper network security controls.

## Production Monitoring & Alerting

For production deployments, proper monitoring is essential to ensure LoadShaper effectively prevents Oracle VM reclamation while maintaining system stability.

### Key Metrics to Monitor

Monitor these critical metrics via the `GET /metrics` endpoint:

| Metric | Path | Critical Threshold | Description |
|--------|------|-------------------|-------------|
| **CPU P95** | `percentiles_7d.cpu_p95` | Must stay > 20% | Primary Oracle reclamation metric |
| **Health Status** | `status` | Must be "healthy" | Overall LoadShaper health |
| **Controller State** | `p95_controller.state` | Watch for stability | P95 controller operational state |
| **Exceedance %** | `p95_controller.exceedance_pct` | Target ~6.5% | Percentage of high-intensity slots |
| **Load Average** | `current.load_average` | Monitor spikes | System load impact tracking |

### Recommended Alert Thresholds

#### 🚨 CRITICAL Alerts
```bash
# LoadShaper Down - Immediate reclamation risk
curl -f http://localhost:8080/health || ALERT "LoadShaper unreachable"

# CPU P95 Below Oracle Threshold
if cpu_p95 < 20% for > 60 minutes:
  ALERT "CPU P95 approaching Oracle reclamation threshold"
```

#### ⚠️ WARNING Alerts
```bash
# Low CPU Activity Warning
if cpu_p95 < 25% for > 30 minutes:
  WARN "CPU P95 trending toward danger zone"

# High Exceedance - Overshooting target
if exceedance_pct > 15% for > 30 minutes:
  WARN "P95 controller exceedance above optimal range"

# Controller Instability
if p95_controller.state in ["BUILDING","REDUCING"] for > 20 minutes:
  WARN "P95 controller unable to reach stable state"
```

#### ℹ️ INFO Alerts
```bash
# Process Restart Tracking
if uptime_seconds < 60:
  INFO "LoadShaper restarted - monitoring for stability"
```

### Integration Examples

#### Prometheus + JSON Exporter
```yaml
# prometheus.yml
scrape_configs:
  - job_name: 'loadshaper'
    static_configs:
      - targets: ['localhost:8080']
    metrics_path: /metrics
    scrape_interval: 30s
```

#### Simple Bash Monitoring Script
```bash
#!/bin/bash
# monitor-loadshaper.sh
METRICS=$(curl -s http://localhost:8080/metrics)
CPU_P95=$(echo $METRICS | jq -r '.percentiles_7d.cpu_p95 // 0')

if (( $(echo "$CPU_P95 < 20" | bc -l) )); then
  echo "CRITICAL: CPU P95 ($CPU_P95%) below Oracle threshold"
  # Send notification (email, Slack, PagerDuty, etc.)
fi
```

#### OCI Monitoring Validation
```bash
# Verify LoadShaper activity is visible to Oracle
# Check OCI Console > Compute > Instance Details > Metrics
# CPU Utilization should show consistent activity pattern
```

### Verification Checklist

**✅ Confirm LoadShaper is Working:**
1. CPU P95 stabilizes in target range (23-28%)
2. Controller state reaches "MAINTAINING" after warmup
3. Exceedance percentage near 6.5%
4. OCI Console shows consistent CPU activity

**⚠️ Warning Signs:**
- CPU P95 trending downward toward 20%
- Controller stuck in "BUILDING" or "REDUCING" states
- Volatile CPU patterns instead of stable control
- Gaps in monitoring data indicating downtime

**🔧 Troubleshooting:**
- Check Docker logs: `docker logs loadshaper`
- Verify database: `docker exec loadshaper ls -la /var/lib/loadshaper/`
- Test health endpoint: `curl http://localhost:8080/health`
- Monitor system load: Ensure load average isn't constantly high

### Monitoring Tool Recommendations

- **Prometheus + Grafana**: Best for comprehensive monitoring and alerting
- **Datadog/New Relic**: Good for managed environments with agent-based monitoring
- **Simple cron + curl**: Sufficient for basic deployments with shell script alerting
- **OCI Monitoring**: Use as secondary validation of LoadShaper effectiveness

**Remember**: The ultimate success metric is your VM remaining active. Monitor consistently, but trust the system's design to maintain Oracle compliance automatically.

## FAQ

### General Questions

**Q: Will this impact the performance of my applications?**  
A: No. `loadshaper` runs at the lowest OS priority (nice 19) and automatically pauses when real workloads need resources. It's designed to be completely invisible to legitimate applications.

**Q: How much system resources does loadshaper use?**  
A: Very minimal - typically <1% CPU when idle, 10-20MB memory for metrics storage, and network traffic only when needed as fallback.

**Q: Does this work on both x86-64 and ARM64?**  
A: Yes, it automatically detects and adapts to both VM.Standard.E2.1.Micro (x86-64) and A1.Flex (ARM64) shapes.

### Oracle Cloud Specific

**Q: How does this prevent my Always Free instance from being reclaimed?**  
A: Oracle reclaims instances when ALL metrics are below 20% for 7 days. `loadshaper` ensures at least one metric stays above 20% by tracking CPU 95th percentile (matching Oracle's measurement) and simple averages for memory/network.

**Q: What if Oracle changes their reclamation policy?**  
A: The thresholds are easily configurable via environment variables. Simply adjust `CPU_P95_SETPOINT`, `MEM_TARGET_PCT`, or `NET_TARGET_PCT` as needed.

**Q: Will Oracle consider this usage "legitimate"?**  
A: The tool generates actual resource utilization that would be visible to Oracle's monitoring. However, you should review Oracle's terms of service to ensure compliance with your use case.

### Technical Questions

**Q: Why does memory targeting default to 0% on E2.1.Micro?**  
A: E2 shapes only have 1GB RAM and memory isn't counted in Oracle's reclamation criteria for these instances. Memory targeting is only enabled by default on A1.Flex shapes.

**Q: How can I tell if it's working?**
A: Watch the telemetry output: `docker logs -f loadshaper`. You'll see current, average, and CPU 95th percentile values.

**Q: What happens if I restart the container?**  
A: Metrics history is preserved in the SQLite database (stored in `/var/lib/loadshaper/` on persistent storage). The 7-day rolling window continues from where it left off.

**Q: Can I run this alongside other applications?**  
A: Absolutely. That's the primary use case. `loadshaper` is designed to coexist peacefully with any workload.

### Troubleshooting

**Q: CPU load isn't reaching the target percentage**  
A: Check if `LOAD_THRESHOLD` is too low (causing frequent pauses) or if `CPU_STOP_PCT` is being triggered. Try increasing `LOAD_THRESHOLD` to 0.8 or 1.0.

**Q: Network traffic isn't being generated**
A: Check network state in telemetry output. The new network generator (v75+) uses public DNS servers by default (`NET_PEERS=8.8.8.8,1.1.1.1,9.9.9.9`). Monitor network health scores and state transitions. If state shows ERROR or DEGRADED_LOCAL, check connectivity to external addresses.

**Q: Memory usage isn't increasing on A1.Flex**  
A: Check available free memory and ensure `MEM_TARGET_PCT` is set above current usage. Verify the container has adequate memory limits.

## Contributing

Interested in improving `loadshaper`? Check out our [Contributing Guide](CONTRIBUTING.md) for:
- Development environment setup
- Testing requirements
- Code style guidelines
- How to submit improvements

## Testing

Loadshaper includes comprehensive test coverage to ensure reliability:

### Running Tests
```bash
# Run all tests
python -m pytest -q

# Run specific test modules
python -m pytest tests/test_cpu_p95_controller.py -v
python -m pytest tests/test_health_endpoints.py -v

# Run with coverage
python -m pytest --cov=loadshaper
```

### Test Strategy

**CPUP95Controller Test Suite** (`tests/test_cpu_p95_controller.py`):
- **46 comprehensive tests** covering all controller functionality
- **Initialization**: Ring buffer sizing, cache behavior, state setup
- **State Machine**: BUILDING/MAINTAINING/REDUCING transitions with adaptive hysteresis
- **Intensity Calculations**: Target intensity algorithms for different states and P95 distances
- **Exceedance Targets**: Adaptive exceedance budget control based on state and P95 deviation
- **Slot Engine**: Time-based slot rollover, exceedance budget control, safety gating
- **Status Reporting**: Telemetry data structure and accuracy
- **Edge Cases**: Extreme configurations, error conditions, boundary conditions

**Health Endpoints** (`tests/test_health_endpoints.py`):
- HTTP endpoint functionality and response validation
- Telemetry data accuracy and formatting

**Shape Detection** (`tests/test_shape_detection.py`):
- Oracle Cloud instance shape detection and configuration

### Key Testing Features

- **Mocked Storage**: Tests use `MockMetricsStorage` to simulate database interactions
- **Time Control**: Tests use `patch('time.time')` for deterministic slot timing
- **Cache Management**: Tests properly handle P95 caching to ensure fresh data
- **State Isolation**: Each test starts with clean controller state
- **Algorithm Verification**: Tests validate the exact mathematical behavior of P95-driven control

## Future work

- **Smart network activation**: Trigger network load only when CPU/memory metrics trend below thresholds (predictive activation)
- **Additional Oracle shapes**: Support for newer compute shapes and specialized instances
- **Multi-cloud support**: Extend to AWS Free Tier, Google Cloud Free Tier
- **Advanced monitoring**: Integration with Oracle Cloud monitoring APIs for validation
- **Resource optimization**: Dynamic adjustment based on actual Oracle reclamation patterns


## Scheduling

The controller and CPU load workers run with low operating system priority using `os.nice(19)`.
On Linux/Unix systems this lowers their scheduling priority; on other platforms
the call is ignored. Tight loops include small `sleep` slices (≈5 ms) so the
scheduler can run other workloads without noticeable latency impact.

## Troubleshooting

### Verifying Load Generation

**Check CPU load is working:**
```shell
# CPU percentage should be near your target
docker logs -f loadshaper | grep "cpu now="
```

**Check memory allocation:**
```shell
# Memory usage should increase over time if MEM_TARGET_PCT > current usage
docker logs -f loadshaper | grep "mem(excl-cache)"
```

**Check network traffic:**
```shell
# Network percentage should show activity when NET_MODE=client and peers are configured
docker logs -f loadshaper | grep "nic("
```

### Common Issues

**Container startup failures:**
```shell
# Check container logs for entrypoint errors
docker logs loadshaper

# Common entrypoint issues:
# 1. "Permission denied" - persistent storage mount point permissions
docker exec loadshaper ls -ld /var/lib/loadshaper || echo "Mount point not accessible"
sudo chown -R 1000:1000 ./persistent-storage/  # Fix host permissions

# 2. "Write test failed" - storage not writable
docker exec loadshaper touch /var/lib/loadshaper/test && docker exec loadshaper rm /var/lib/loadshaper/test || echo "Storage not writable"

# 3. "Database migration failed" - corrupted or incompatible database
docker exec loadshaper rm -f /var/lib/loadshaper/metrics.db && docker restart loadshaper

# 4. Verify compose configuration includes persistent volume
docker compose config | grep -A5 volumes || echo "No volumes configured - add persistent storage"
```

**CPU not reaching target percentage:**
- Check if `LOAD_THRESHOLD` is too low (workers pause when system load is high)
- Verify `CPU_STOP_PCT` isn't triggering premature shutdown
- Increase `CPU_P95_SETPOINT` if needed

**Memory not increasing:**
- Ensure sufficient free memory exists (respects `MEM_MIN_FREE_MB`)
- Check if `MEM_STOP_PCT` is being triggered
- Verify container has access to enough memory

**Network traffic not generating:**
- Check telemetry for network state (should show ACTIVE_UDP or ACTIVE_TCP)
- Default `NET_PEERS=8.8.8.8,1.1.1.1,9.9.9.9` (public DNS servers) - no custom setup required
- Monitor network health score (0-100) - low scores indicate connectivity issues
- Network generator automatically falls back: UDP → TCP → DNS → local
- For E2 shapes, ensure external internet access (not just internal VM connectivity)

**Database storage issues:**
```shell
# Check if persistent metrics storage is working
docker exec loadshaper ls -la /var/lib/loadshaper/ 2>/dev/null || echo "Persistent storage not mounted - container will fail"

# If database corrupted, remove and restart (7-day P95 history will reset)
docker exec loadshaper rm -f /var/lib/loadshaper/metrics.db && docker restart loadshaper

# Check disk space and verify write permissions
docker exec loadshaper df -h /var/lib/loadshaper && docker exec loadshaper touch /var/lib/loadshaper/test && docker exec loadshaper rm /var/lib/loadshaper/test
```

**Load average causing frequent pauses:**
```shell
# If workers pause too often, adjust thresholds
LOAD_THRESHOLD=1.0 LOAD_RESUME_THRESHOLD=0.6 docker compose up -d
```

### Network Generator Troubleshooting

**Network connectivity issues:**
```shell
# Check firewall rules allow traffic on NET_PORT (default 15201)
# Verify NET_PEERS addresses are reachable
# For E2 shapes, ensure peers are external (not internal/localhost)
```

**DNS resolution failures:**
```shell
# Check DNS resolution for default peers
docker exec loadshaper nslookup 8.8.8.8
# The default public DNS servers should always be reachable
# If not, check your network connectivity or firewall rules
```

**Network generation issues:**
```shell
# Check container logs for network errors
docker logs loadshaper | grep -i network
# Look for peer connectivity issues
docker logs loadshaper | grep -i peer
```

**High network CPU usage:**
```shell
# Switch to UDP if TCP overhead is too high
NET_PROTOCOL=udp docker compose up -d --build
```

**Network interface detection problems:**
```shell
# Check available network interfaces
docker exec loadshaper cat /proc/net/dev
# Manual interface specification if auto-detection fails
NET_INTERFACE=eth0 docker compose up -d --build
```

### Performance Optimization

**For resource-constrained VMs (1 vCPU/1GB):**
```shell
# Optimize for minimal overhead with P95 control
CPU_P95_SETPOINT=22.0
MEM_TARGET_PCT=0
NET_TARGET_PCT=22
LOAD_THRESHOLD=0.4
docker compose up -d --build
```

**For better responsiveness:**
```shell
# More responsive to system load
CONTROL_PERIOD_SEC=1
AVG_WINDOW_SEC=5
HYSTERESIS_PCT=2
docker compose up -d --build
```

### Debug Information Collection

**Comprehensive system state:**
```shell
# Collect all relevant information for troubleshooting
echo "=== System Info ==="
docker exec loadshaper uname -a
docker exec loadshaper cat /proc/meminfo | head -5
docker exec loadshaper cat /proc/loadavg

echo "=== Loadshaper Config ==="
docker exec loadshaper env | grep -E "(CPU_|MEM_|NET_|LOAD_)" | sort

echo "=== Recent Logs ==="
docker logs --tail 50 loadshaper

echo "=== Network Connectivity ==="
docker exec loadshaper ping -c 3 198.18.0.1 2>/dev/null || echo "Benchmark address unreachable"

echo "=== Resource Usage ==="
docker stats --no-stream loadshaper
```

**Testing network generation manually:**
```shell
# Test native network generator directly
docker exec -it loadshaper python3 -c "
import sys
sys.path.append('/app')
import loadshaper

# Test UDP generation
gen = loadshaper.NetworkGenerator(rate_mbps=10, protocol='udp')
print('Starting UDP test...')
gen.start()
import time; time.sleep(5)
gen.stop()
print('UDP test complete')

# Test TCP generation
gen = loadshaper.NetworkGenerator(rate_mbps=10, protocol='tcp')
print('Starting TCP test...')
gen.start()
time.sleep(5)
gen.stop()
print('TCP test complete')
"
```

### Health Check Validation

**Verify health endpoints:**
```shell
# Test health endpoint if enabled
curl -f http://localhost:8080/health || echo "Health check failed"

# Test metrics endpoint
curl http://localhost:8080/metrics 2>/dev/null | head -10

# Check health server logs
docker logs loadshaper | grep -i health
```

### Oracle Reclamation Prevention Verification

**Check 7-day compliance:**
```shell
# Verify metrics meet Oracle thresholds
docker exec loadshaper python3 -c "
import sys, sqlite3, os
sys.path.append('/app')
import loadshaper

# Check database exists
db_path = '/var/lib/loadshaper/metrics.db'
if not os.path.exists(db_path):
    print('Persistent metrics database not found - volume not mounted correctly')
    exit(1)

# Check recent metrics
storage = loadshaper.MetricsStorage()
cpu_p95 = storage.get_percentile('cpu')
print(f'CPU 95th percentile: {cpu_p95:.1f}% (need >20%)' if cpu_p95 else 'CPU P95 not available')

try:
    print(f'Network samples available: {storage.get_sample_count()}')
    print('Check /metrics endpoint for current utilization levels')
except:
    print('Network metrics not available')

if loadshaper.is_e2_shape():
    print('E2 shape: CPU and network must be >20%')
else:
    try:
        print('Memory tracking active for A1 shapes')
        print('Check /metrics endpoint for current memory utilization')
    except:
        print('Memory metrics not available')
    print('A1 shape: CPU, network, AND memory must all be >20%')
"
```<|MERGE_RESOLUTION|>--- conflicted
+++ resolved
@@ -70,16 +70,6 @@
 
 ### Kubernetes/Helm Deployment
 
-<<<<<<< HEAD
-For Kubernetes deployments, Helm charts are available in the `charts/` directory:
-
-```bash
-# Install with default values
-helm install loadshaper ./charts/loadshaper
-
-# Or with custom configuration
-helm install loadshaper ./charts/loadshaper -f custom-values.yaml
-=======
 For Kubernetes deployments, Helm charts are available in the `helm/` directory:
 
 ```bash
@@ -88,21 +78,15 @@
 
 # Or with custom configuration
 helm install loadshaper ./helm/loadshaper -f custom-values.yaml
->>>>>>> 0ade55c3
 ```
 
 Key Kubernetes considerations:
 - **Persistent Volume required** for 7-day P95 metrics storage
-<<<<<<< HEAD
-- **Resource requests/limits** should align with Oracle Free Tier constraints
-- **Single replica only** - LoadShaper must not run multiple instances per node
-- **Node affinity** recommended to ensure consistent VM assignment
-=======
 - **Resource limits included** - Default CPU/memory limits configured for Oracle Free Tier
 - **Security hardened** - Read-only root filesystem and non-root user configured
 - **Single replica only** - LoadShaper must not run multiple instances per node
 - **Multiple configurations** - Production, security-hardened, and shape-specific value files included
->>>>>>> 0ade55c3
+- **Node affinity** recommended to ensure consistent VM assignment
 
 **📖 More Information:**
 - [Configuration Reference](#configuration-reference) - Detailed environment variable options
