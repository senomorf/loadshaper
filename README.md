--- conflicted
+++ resolved
@@ -6,16 +6,12 @@
 ![Docker](https://img.shields.io/badge/Docker-supported-blue.svg)
 ![Platform](https://img.shields.io/badge/Platform-Linux%20%7C%20ARM64%20%7C%20x86--64-lightgrey.svg)
 
-<<<<<<< HEAD
 ## ⚠️ Work In Progress - Breaking Changes Expected
 
 > **🚧 This project is under active development.** Breaking changes are introduced frequently
 > without migration paths. This is intentional as we iterate toward the optimal solution for
 > preventing Oracle Cloud VM reclamation. Always review the CHANGELOG before updating.
-=======
-> ⚠️ **WORK IN PROGRESS PROJECT** ⚠️  
-> This project is under active development and **intentionally breaks backward compatibility**. No migration path is provided as the project is in a WIP state. Expect breaking changes between versions. Current version requires **Linux 3.14+ (March 2014)** - older kernel support has been removed.
->>>>>>> c7ef900a
+> Current version requires **Linux 3.14+ (March 2014)** - older kernel support has been removed.
 
 ### Oracle Cloud Always Free VM Keeper
 **Intelligent baseline load generator that prevents Oracle Cloud Always Free compute instances from being reclaimed due to underutilization.**
@@ -37,11 +33,7 @@
 ✅ **Keeps at least one metric above 20%** to prevent reclamation  
 ✅ **Runs at lowest OS priority** (nice 19) with minimal system impact  
 ✅ **Automatically pauses** when real workloads need resources  
-<<<<<<< HEAD
 ✅ **Tracks CPU 95th percentile** over 7-day rolling windows (matches Oracle's measurement)  
-=======
-✅ **Tracks CPU 95th percentile and network/memory current utilization** as per Oracle's criteria  
->>>>>>> c7ef900a
 ✅ **Works on both x86-64 and ARM64** Oracle Free Tier shapes
 
 ## Quick Start
@@ -89,14 +81,7 @@
 
 **Important:** Network monitoring typically measures internet-bound traffic (external bandwidth), not internal VM-to-VM traffic. For E2 shapes, focus on the 50 Mbps external limit.
 
-<<<<<<< HEAD
 `loadshaper` drives CPU usage and can emit network traffic. It tracks CPU utilization over a 7-day rolling window and calculates the 95th percentile to match Oracle's exact reclamation criteria. For memory and network, it uses simple threshold monitoring (no P95) as per Oracle's actual measurement method. The telemetry output shows current values, averages, and CPU P95.
-=======
-`loadshaper` drives CPU usage and can emit network traffic. It now tracks CPU,
-memory, and network utilization. It tracks CPU 95th percentile over 7 days (as per 
-Oracle's criteria) while monitoring current network and memory utilization. The telemetry 
-output shows current values, 5-minute averages, and CPU 95th percentile.
->>>>>>> c7ef900a
 
 ## Architecture
 
@@ -110,19 +95,14 @@
 
 ### 2. **7-Day Metrics Storage**
 - **SQLite database**: Stores samples every 5 seconds for rolling 7-day analysis
-<<<<<<< HEAD
 - **95th percentile calculation**: CPU only (mirrors Oracle's measurement method)
-=======
-- **CPU 95th percentile calculation**: Mirrors Oracle's CPU reclamation criteria exactly
-- **Network/Memory current utilization**: Tracks current values as per Oracle's criteria (not 95th percentile)
->>>>>>> c7ef900a
 - **Automatic cleanup**: Removes data older than 7 days
 - **Storage locations**: `/var/lib/loadshaper/metrics.db` (preferred) or `/tmp/loadshaper_metrics.db` (fallback)
 
 ### 3. **Intelligent Load Generation**
 - **CPU stress**: Low-priority workers (nice 19) with arithmetic operations
 - **Memory occupation**: Gradual allocation with periodic page touching for A1.Flex shapes  
-- **Network traffic**: adaptive fallback using native Python socket-based traffic only when Oracle reclamation risk exists (all applicable metrics < 20%)
+- **Network traffic**: iperf3-based bursts to peer instances when needed
 - **Load balancing**: Automatic pausing when real workloads need resources
 
 ### Operation Flow
@@ -156,16 +136,7 @@
 
 ## Network shaping as fallback
 
-<<<<<<< HEAD
 Network traffic should only be generated when CPU activity risks falling below Oracle's 20% threshold. Since Oracle uses simple threshold monitoring (not P95) for network utilization, loadshaper can use basic averaging to maintain network levels when needed as a fallback to CPU-based protection.
-=======
-Network traffic should only be generated when actual Oracle reclamation risk
-exists: when both CPU and network metrics are below thresholds (E2 shapes), or
-when all three metrics (CPU, memory, network) are below thresholds (A1 shapes).
-With 7-day metrics tracking, the system makes intelligent decisions about when
-to temporarily raise network usage based on 95th percentile trends, ensuring
-at least one metric stays above Oracle's 20% reclamation threshold.
->>>>>>> c7ef900a
 
 ## Load average monitoring
 
@@ -193,11 +164,7 @@
 
 **Telemetry output format:**
 ```
-<<<<<<< HEAD
 [loadshaper] cpu now=45.2% avg=42.1% p95=48.3% | mem(excl-cache) now=55.1% avg=52.8% | nic(...) now=12.50% avg=11.25% | load now=0.45 avg=0.42 | ... | samples_7d=98547
-=======
-[loadshaper] cpu now=45.2% avg=42.1% p95=48.3% | mem(excl-cache) now=55.1% avg=52.8% | nic(...) now=12.50% avg=11.25% | load now=0.45 avg=0.42 p95=0.52 | ... | samples_7d=98547
->>>>>>> c7ef900a
 ```
 
 Where:
@@ -276,20 +243,36 @@
 - **Kubernetes**: Uses "working set" memory (excludes reclaimable cache)
 - **Google Cloud**: Uses similar cache-aware calculations
 
-### Calculation Method
-
-**MemAvailable-based calculation (requires Linux 3.14+):**
+### Calculation Methods
+
+**Preferred Method (Linux 3.14+):**
 ```
 memory_utilization = 100 × (1 - MemAvailable/MemTotal)
 ```
 
-This uses Linux's built-in MemAvailable field which accurately represents memory available for starting new applications without swapping. This approach aligns with industry standards used by AWS CloudWatch, Azure Monitor, and other cloud providers.
+**Fallback Method (older kernels):**
+```
+cache_buffers = Buffers + max(0, Cached + SReclaimable - Shmem)
+memory_utilization = 100 × (MemTotal - MemFree - cache_buffers) / MemTotal
+```
+
+### Debugging Memory Metrics
+
+Set `DEBUG_MEM_METRICS=true` to see both calculations in telemetry:
+```bash
+DEBUG_MEM_METRICS=true docker compose up -d
+```
+
+Output example:
+```
+mem(excl-cache) now=25.3% avg=24.1% p95=28.7% [incl-cache=78.2%]
+```
+
+This shows the huge difference: 25% (real app usage) vs 78% (including cache).
 
 ## Configuration Reference
 
 > **⚠️ CRITICAL:** For Oracle Free Tier VM protection, ensure **at least one metric target is above 20%**. Setting all targets below 20% will cause Oracle to reclaim your VM. Oracle checks if ALL metrics are below 20% - if so, the VM is reclaimed.
->
-> **Reference:** [Oracle Always Free Resources - Idle Compute Instances](https://docs.oracle.com/en-us/iaas/Content/FreeTier/freetier_topic-Always_Free_Resources.htm#compute__idleinstances)
 
 ### Resource Targets
 
@@ -297,7 +280,7 @@
 |----------|---------|-------------|------------|------------|------------|------------|------------|------------|
 | `CPU_P95_SETPOINT` | **23.5**, 28.5, 28.5, 28.5, 28.5, 30.0 | Target CPU P95 (7-day window) | 23.5% | 28.5% | 28.5% | 28.5% | 28.5% | 30.0% |
 | `MEM_TARGET_PCT` | **0**, 0, 30, 30, 30, 30 | Target memory utilization (%) | 0% (disabled) | 0% (disabled) | 30% (above 20% rule) | 30% (above 20% rule) | 30% (above 20% rule) | 30% (above 20% rule) |
-| `NET_TARGET_PCT` | **25**, 25, 25, 25, 25, 30 | Target network utilization (%) | 25% (50 Mbps) | 25% (50 Mbps) | 25% (1 Gbps) | 25% (2 Gbps) | 25% (3 Gbps) | 30% (4 Gbps) |
+| `NET_TARGET_PCT` | **15**, 15, 25, 25, 25, 30 | Target network utilization (%) | 15% (50 Mbps) | 15% (50 Mbps) | 25% (1 Gbps) | 25% (2 Gbps) | 25% (3 Gbps) | 30% (4 Gbps) |
 
 ### Safety Thresholds
 
@@ -354,35 +337,9 @@
 | `NET_MODE` | `client` | Network mode: `off`, `client` |
 | `NET_PROTOCOL` | `udp` | Protocol: `udp` (lower CPU), `tcp` |
 | `NET_PEERS` | `10.0.0.2,10.0.0.3` | Comma-separated peer IP addresses or hostnames |
-| `NET_PORT` | `15201` | Network generation port for communication |
+| `NET_PORT` | `15201` | iperf3 port for communication |
 | `NET_BURST_SEC` | `10` | Duration of traffic bursts (seconds) |
 | `NET_IDLE_SEC` | `10` | Idle time between bursts (seconds) |
-| `NET_TTL` | `1` | IP Time-to-Live for safety (1 = first hop only) |
-| `NET_PACKET_SIZE` | `8900` | Packet size in bytes (UDP payload, optimized for MTU 9000) |
-
-**Default Network Behavior:**
-- When `NET_PEERS` is empty, the system uses RFC 2544 benchmark addresses (198.18.0.1, 198.19.255.254) for safe testing
-- TTL=1 ensures packets only reach the first hop router and don't impact external networks
-- TCP mode requires explicit `NET_PEERS` to avoid connection timeouts to RFC 2544 addresses
-
-**MTU 9000 (Jumbo Frames) Optimization:**
-- Default `NET_PACKET_SIZE=8900` is optimized for Oracle Cloud VMs with MTU 9000
-- Jumbo frames provide 30-50% CPU reduction compared standard 1200-byte packets
-- Automatically works with both UDP (max 8972 bytes) and TCP (MSS 8960 bytes) protocols
-- For standard MTU environments, set `NET_PACKET_SIZE=1200` manually
-
-#### Configuration Templates
-
-Standard and jumbo frame templates are available in `config-templates/`:
-
-| Template | Use Case | Packet Size | CPU Efficiency |
-|----------|----------|-------------|----------------|
-| `e2-1-micro.env` | E2.1.micro standard | 1200 bytes | Standard |
-| `e2-1-micro-jumbo.env` | E2.1.micro high-performance | 8900 bytes | +30-50% |
-| `a1-flex-1.env` | A1.Flex-1 standard | 1200 bytes | Standard |
-| `a1-flex-1-jumbo.env` | A1.Flex-1 high-performance | 8900 bytes | +30-50% |
-
-Jumbo templates are recommended for Oracle Cloud environments with MTU 9000 support.
 
 ### Network Interface Detection
 
@@ -391,32 +348,15 @@
 | `NET_SENSE_MODE` | `container` | Detection mode: `container`, `host` |
 | `NET_IFACE_INNER` | `eth0` | Container interface name |
 | `NET_LINK_MBIT` | `1000` | Fallback link speed (Mbps) |
-| `NET_MIN_RATE_MBIT` | `0` | Minimum traffic generation rate (0 = can idle) |
+| `NET_MIN_RATE_MBIT` | `1` | Minimum traffic generation rate |
 | `NET_MAX_RATE_MBIT` | `800` | Maximum traffic generation rate |
-
-### Network Fallback Configuration
-
-| Variable | Default | Description |
-|----------|---------|-------------|
-| `NET_ACTIVATION` | `adaptive` | Network mode: `adaptive` (fallback), `always`, `off` |
-| `NET_FALLBACK_START_PCT` | `19` | Start network generation below this % |
-| `NET_FALLBACK_STOP_PCT` | `23` | Stop network generation above this % |
-| `NET_FALLBACK_RISK_THRESHOLD_PCT` | `22` | Oracle reclamation risk threshold for CPU/memory |
-| `NET_DEBOUNCE_SEC` | `30` | Seconds to wait before changing state |
-| `NET_MIN_ON_SEC` | `20` | Minimum seconds to stay active |
-| `NET_MIN_OFF_SEC` | `60` | Minimum seconds to stay inactive |
-| `NET_RATE_STEP_MBIT` | `10` | Rate change step size (Mbps) |
 
 ### Shape-Specific Recommendations
 
 **VM.Standard.E2.1.Micro (x86-64):**
 ```bash
 # Conservative settings for shared 1/8 OCPU
-<<<<<<< HEAD
 CPU_P95_SETPOINT=23.5 MEM_TARGET_PCT=0 NET_TARGET_PCT=15
-=======
-CPU_TARGET_PCT=25 MEM_TARGET_PCT=0 NET_TARGET_PCT=25
->>>>>>> c7ef900a
 NET_LINK_MBIT=50 LOAD_THRESHOLD=0.6
 ```
 
@@ -487,13 +427,7 @@
   },
   "percentiles_7d": {
     "cpu_p95": 48.3,
-<<<<<<< HEAD
     "sample_count_7d": 98547
-=======
-    "load_p95": 0.52,
-    "sample_count_7d": 98547,
-    "note": "Only CPU and load use 95th percentile per Oracle criteria"
->>>>>>> c7ef900a
   }
 }
 ```
@@ -582,7 +516,7 @@
 A: Check if `LOAD_THRESHOLD` is too low (causing frequent pauses) or if `CPU_STOP_PCT` is being triggered. Try increasing `LOAD_THRESHOLD` to 0.8 or 1.0.
 
 **Q: Network traffic isn't being generated**  
-A: Ensure you have `NET_MODE=client`. If `NET_PEERS` is empty, the system will use RFC 2544 benchmark addresses (198.18.0.1, 198.19.255.254) with TTL=1 for safety. For custom peers, verify firewall rules allow traffic on `NET_PORT`.
+A: Ensure you have `NET_MODE=client` and valid `NET_PEERS` IP addresses. Verify iperf3 servers are running on peer instances and firewall rules allow traffic on `NET_PORT`.
 
 **Q: Memory usage isn't increasing on A1.Flex**  
 A: Check available free memory and ensure `MEM_TARGET_PCT` is set above current usage. Verify the container has adequate memory limits.
@@ -690,10 +624,10 @@
 - Verify container has access to enough memory
 
 **Network traffic not generating:**
-- Confirm `NET_MODE=client` is set
-- If using custom `NET_PEERS`, check firewall rules between instances
-- For empty `NET_PEERS`, system uses safe RFC 2544 addresses with TTL=1
-- Try `NET_PROTOCOL=tcp` if UDP traffic is filtered (requires explicit `NET_PEERS`)
+- Confirm `NET_MODE=client` and `NET_PEERS` are set correctly
+- Verify peers are running iperf3 servers on the specified port
+- Check firewall rules between instances
+- Try `NET_PROTOCOL=tcp` if UDP traffic is filtered
 
 **Database storage issues:**
 ```shell
