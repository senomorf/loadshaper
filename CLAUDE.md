# Claude Agent Guidelines

## Core Principles
- **CRITICAL**: Oracle Free Tier VMs are reclaimed when ALL metrics are below 20% for 7 days. Oracle measures CPU using 95th percentile, memory/network using simple thresholds. Keep AT LEAST ONE metric above 20% to prevent reclamation.
- Follow `README.md` for Oracle Free Tier thresholds: E2 shapes cap at 50 Mbps (≈10 Mbps threshold); A1.Flex offers 1 Gbps per vCPU (≈0.2 Gbps threshold) and is the only shape subject to the 20% memory rule.
- CPU stress must run at `nice` 19, use transient bursts, and yield immediately to real workloads.
- Generate network traffic only as a fallback when CPU or memory activity risks dropping below thresholds.
- **Critical**: CPU load must have minimal impact on system responsiveness - always choose the lightest workload type that minimizes latency for other processes.
- **Entrypoint validation**: container exits if persistent storage is missing or not writable - no automatic fixes provided (rootless security)
- **Rootless container philosophy**: Never runs as root, no privilege escalation, user must configure volume permissions

## 7-Day Metrics & Oracle Compliance
- **Storage**: SQLite database at configurable path via `PERSISTENCE_DIR` env var (default: `/var/lib/loadshaper/metrics.db`) - persistent storage required
- **95th percentile tracking**: CPU only (mirrors Oracle's measurement method for CPU; memory/network use simple averages)
- **Sample frequency**: Every 5 seconds (≈120,960 samples per week, 10-20MB database size)
- **Automatic cleanup**: Removes data older than 7 days, requires persistent storage for 7-day P95 calculations
- **Oracle official rules**: https://docs.oracle.com/en-us/iaas/Content/FreeTier/freetier_topic-Always_Free_Resources.htm#compute__idleinstances

## Load Average Monitoring
- **Default thresholds**: `LOAD_THRESHOLD=0.6` (pause), `LOAD_RESUME_THRESHOLD=0.4` (resume)
- **Hysteresis gap**: Prevents oscillation when load hovers near thresholds
- **Automatic pausing**: Workers pause when system load indicates CPU contention from legitimate processes
- **Per-core calculation**: Thresholds applied per CPU core for accurate scaling

## P95 CPU Control Implementation
- **State machine**: BUILDING/MAINTAINING/REDUCING states based on 7-day P95 trends
- **Exceedance budget**: Maintains ~6.5% of time slots at high intensity to achieve target P95
- **Slot-based control**: 60-second slots with high (35%) or baseline (20%) CPU intensity
- **Adaptive hysteresis**: Prevents oscillation with state-dependent deadbands
- **Safety scaling**: Proportional intensity reduction based on system load
- **Cold start protection**: Ring buffer state persistence prevents P95 spikes after restarts with batched I/O for performance
- **High-load fallback**: Forces minimum high slots during sustained load to prevent P95 collapse
- **Oracle compliance**: Targets 22-28% P95 range (safe buffer above 20% reclamation threshold)
- **Database corruption recovery**: Automatic detection via PRAGMA quick_check with backup and recovery

## Memory Calculation Principles
- **Excludes cache/buffers**: Uses industry-standard calculation that excludes Linux cache/buffers for accurate utilization measurement
- **MemAvailable required**: Uses Linux 3.14+ MemAvailable; container logs an error if unavailable
- **Oracle compliance**: Aligns with cloud provider standards (AWS CloudWatch, Azure Monitor) and Oracle's likely implementation
- **Memory occupation not stressing**: Goal is to maintain target utilization percentage, not stress test memory subsystem

<<<<<<< HEAD
## Network Generation Reliability (Issue #75 Implementation)
- **State machine architecture**: OFF → INITIALIZING → VALIDATING → ACTIVE_UDP → ACTIVE_TCP → DEGRADED_LOCAL → ERROR
- **External address validation**: Automatically rejects RFC1918, loopback, and link-local addresses for E2 Oracle compliance
- **tx_bytes monitoring**: Runtime validation of actual network traffic via `/sys/class/net/*/statistics/tx_bytes`
- **Peer reputation system**: EMA-based scoring (0-100) tracks reliability over time
- **Automatic fallback chain**: UDP → TCP → next peer → DNS servers (8.8.8.8, 1.1.1.1, 9.9.9.9) → local generation
- **DNS packet generation**: EDNS0-padded queries for reliable external traffic when peers fail
- **Network health scoring**: Weighted composite score (state 40%, reputation 30%, validation 20%, errors 10%)
- **Default peers changed**: From RFC2544 placeholders (10.0.0.2, 10.0.0.3) to public DNS servers for reliability
- **Oracle E2 compliance**: Ensures external traffic generation required for 20% network threshold
=======
## Rootless Container Security

LoadShaper follows **strict rootless container principles**:

- **Never runs as root**: Container always executes as user `loadshaper` (UID/GID 1000)
- **No privilege escalation**: No automatic permission fixing or root operations in entrypoint
- **User responsibility**: Volume permissions must be configured correctly BEFORE deployment
- **Security first**: Prevents container breakout and follows container security best practices
- **Environment variable support**: `PERSISTENCE_DIR` configures storage path (both entrypoint and loadshaper.py)

### Required Volume Permission Setup
```bash
# For Docker named volumes (most common)
docker run --rm -v loadshaper-metrics:/var/lib/loadshaper alpine:latest chown -R 1000:1000 /var/lib/loadshaper

# For bind mounts
sudo mkdir -p /var/lib/loadshaper
sudo chown -R 1000:1000 /var/lib/loadshaper
sudo chmod -R 755 /var/lib/loadshaper
```

### Why Rootless?
- Eliminates container security vulnerabilities
- Follows least-privilege principle
- Compatible with security-conscious environments (Kubernetes, OpenShift)
- Prevents accidental host system modifications
>>>>>>> 2a253263

## Key Configuration Variables
- **P95 CPU control**: `CPU_P95_TARGET_MIN`, `CPU_P95_TARGET_MAX`, `CPU_P95_SETPOINT`, `CPU_P95_EXCEEDANCE_TARGET`
- **P95 slot control**: `CPU_P95_SLOT_DURATION_SEC`, `CPU_P95_HIGH_INTENSITY`, `CPU_P95_BASELINE_INTENSITY`
- **P95 performance**: `CPU_P95_RING_BUFFER_BATCH_SIZE` - saves ring buffer state every N slots to reduce I/O (default: 10)
- **Memory/Network targets**: `MEM_TARGET_PCT`, `NET_TARGET_PCT`
- **Safety limits**: `CPU_STOP_PCT`, `MEM_STOP_PCT`, `NET_STOP_PCT`
- **Load monitoring**: `LOAD_THRESHOLD`, `LOAD_RESUME_THRESHOLD`, `LOAD_CHECK_ENABLED`
- **Memory occupation**: `MEM_TOUCH_INTERVAL_SEC`, `MEM_STEP_MB`, `MEM_MIN_FREE_MB`
- **Network detection**: `NET_SENSE_MODE`, `NET_IFACE`, `NET_IFACE_INNER`, `NET_LINK_MBIT`, `NET_PROTOCOL`, `NET_PEERS`
- **Network fallback**: `NET_ACTIVATION`, `NET_FALLBACK_START_PCT`, `NET_FALLBACK_STOP_PCT`, `NET_FALLBACK_DEBOUNCE_SEC`, `NET_FALLBACK_MIN_ON_SEC`, `NET_FALLBACK_MIN_OFF_SEC`, `NET_FALLBACK_RAMP_SEC`
- **Network configuration**: `NET_MODE`, `NET_PORT`, `NET_BURST_SEC`, `NET_IDLE_SEC`, `NET_TTL`, `NET_PACKET_SIZE`, `NET_MIN_RATE_MBIT`, `NET_MAX_RATE_MBIT`
- **Control behavior**: `CONTROL_PERIOD_SEC`, `AVG_WINDOW_SEC`, `HYSTERESIS_PCT`, `JITTER_PCT`, `JITTER_PERIOD_SEC`
- **Health monitoring**: `HEALTH_ENABLED`, `HEALTH_PORT`, `HEALTH_HOST`
- **Storage configuration**: `PERSISTENCE_DIR` - configures persistent storage directory path (default: `/var/lib/loadshaper`)

## Development Standards
- **Testing**: Always use venv; run `pytest -q` (all tests must pass); install dev dependencies with `pip install -r requirements-dev.txt`
- **Test Requirements**: Tests need proper global variable initialization; use `python -m pytest` instead of direct execution
- **Code style**: Python 3.8+, PEP 8, 4-space indentation, minimal dependencies (stdlib only - native network generation)
- **Documentation sync**: Keep `README.md`, `CONTRIBUTING.md`, `AGENTS.md`, `CHANGELOG.md`, and this file synchronized
- **Architecture**: Single-process design with clear component separation (sensors → controller → workers)

## Testing Guidelines
**P95 CPU Control**: Validate state machine and exceedance budget; run `tests/test_cpu_p95_controller.py`, `tests/test_p95_integration.py`
**Ring Buffer Batching**: Test I/O optimization with different batch sizes; see `tests/test_ring_buffer_batching.py`
**Configuration Validation**: Test cross-parameter consistency checks; see `tests/test_configuration_consistency.py`
**Database Corruption**: Test detection and recovery mechanisms; see `tests/test_database_corruption_handling.py`
**Memory Management**: Enable `DEBUG_MEM_METRICS=true` and compare excl/incl cache; see `tests/test_memory_occupation.py`
**Load Average Safety**: Verify pause/resume thresholds; see `tests/test_loadavg.py`, `tests/test_safety_gating.py`
**Network Fallback**: Validate activation logic for E2 vs A1; see `tests/test_network_fallback.py`, `tests/test_network_fallback_state.py`
**Persistence**: Confirm `/var/lib/loadshaper/metrics.db` is writable; see `tests/test_metrics_storage.py`, `tests/test_runtime_failure_handling.py`
**Health Endpoints**: Validate `/health` and `/metrics` endpoints; see `tests/test_health_endpoints.py`
**Container Setup**: Test entrypoint validation and permission handling; see `tests/test_entrypoint_validation.py`

## Documentation Synchronization Requirement
**CRITICAL**: When implementing changes or adjusting documentation, you MUST update all relevant files:
1. **Code changes** → Update `README.md` configuration tables and `AGENTS.md` technical details
2. **New features** → Add to `CHANGELOG.md` and update this file's guidelines
3. **Configuration changes** → Synchronize across `README.md`, `CONTRIBUTING.md`, and this file
4. **Testing changes** → Update `CONTRIBUTING.md` and `AGENTS.md` testing sections
5. **Always verify consistency** between all documentation files before committing

**Files to keep in sync**: `README.md`, `CONTRIBUTING.md`, `AGENTS.md`, `CHANGELOG.md`, `CLAUDE.md`

## Project Development Status
**This is a Work In Progress project.** Breaking changes are intentionally introduced without migration paths as we iterate toward the optimal Oracle Cloud VM protection solution. This approach allows rapid innovation and prevents technical debt accumulation during active development phases.

### Current Breaking Change: Mandatory Persistent Storage + Rootless Security
**CRITICAL CHANGES:**
1. **Persistent storage is now MANDATORY** - All fallback to `/tmp` storage has been completely removed by design
2. **Rootless container security enforced** - No automatic permission fixing, user must configure volumes

**Implementation details:**
- **Container startup**: Will fail immediately if persistent storage directory (configurable via `PERSISTENCE_DIR`) is not writable
- **No migration path**: Existing deployments without persistent volumes must be updated
- **No automatic fixes**: Container will NOT attempt to fix volume permissions - user responsibility
- **Oracle compliance**: 7-day P95 CPU history requires persistent metrics database
- **Security first**: Container runs as UID/GID 1000 with no privilege escalation
- **Multi-instance protection**: Race condition warnings enhanced to prevent P95 calculation corruption

### Single Instance Requirement
**CRITICAL:** Only ONE LoadShaper instance per system. Multiple instances cause:
- P95 ring buffer state corruption (`/var/lib/loadshaper/p95_ring_buffer.json`)
- SQLite database locks and corruption (`/var/lib/loadshaper/metrics.db`)
- Oracle VM reclamation due to broken P95 calculations
- Resource measurement conflicts and safety check failures

Each instance requires **exclusive access** to `/var/lib/loadshaper/` directory.<|MERGE_RESOLUTION|>--- conflicted
+++ resolved
@@ -39,7 +39,6 @@
 - **Oracle compliance**: Aligns with cloud provider standards (AWS CloudWatch, Azure Monitor) and Oracle's likely implementation
 - **Memory occupation not stressing**: Goal is to maintain target utilization percentage, not stress test memory subsystem
 
-<<<<<<< HEAD
 ## Network Generation Reliability (Issue #75 Implementation)
 - **State machine architecture**: OFF → INITIALIZING → VALIDATING → ACTIVE_UDP → ACTIVE_TCP → DEGRADED_LOCAL → ERROR
 - **External address validation**: Automatically rejects RFC1918, loopback, and link-local addresses for E2 Oracle compliance
@@ -50,7 +49,7 @@
 - **Network health scoring**: Weighted composite score (state 40%, reputation 30%, validation 20%, errors 10%)
 - **Default peers changed**: From RFC2544 placeholders (10.0.0.2, 10.0.0.3) to public DNS servers for reliability
 - **Oracle E2 compliance**: Ensures external traffic generation required for 20% network threshold
-=======
+
 ## Rootless Container Security
 
 LoadShaper follows **strict rootless container principles**:
@@ -77,7 +76,6 @@
 - Follows least-privilege principle
 - Compatible with security-conscious environments (Kubernetes, OpenShift)
 - Prevents accidental host system modifications
->>>>>>> 2a253263
 
 ## Key Configuration Variables
 - **P95 CPU control**: `CPU_P95_TARGET_MIN`, `CPU_P95_TARGET_MAX`, `CPU_P95_SETPOINT`, `CPU_P95_EXCEEDANCE_TARGET`
@@ -126,10 +124,12 @@
 ## Project Development Status
 **This is a Work In Progress project.** Breaking changes are intentionally introduced without migration paths as we iterate toward the optimal Oracle Cloud VM protection solution. This approach allows rapid innovation and prevents technical debt accumulation during active development phases.
 
-### Current Breaking Change: Mandatory Persistent Storage + Rootless Security
+### Current Breaking Changes: Network Generation + Rootless Security
 **CRITICAL CHANGES:**
 1. **Persistent storage is now MANDATORY** - All fallback to `/tmp` storage has been completely removed by design
 2. **Rootless container security enforced** - No automatic permission fixing, user must configure volumes
+3. **NetworkGenerator completely rewritten** - New state machine architecture with no backwards compatibility
+4. **Default NET_PEERS changed** - From RFC2544 placeholders (10.0.0.2, 10.0.0.3) to public DNS servers (8.8.8.8, 1.1.1.1, 9.9.9.9)
 
 **Implementation details:**
 - **Container startup**: Will fail immediately if persistent storage directory (configurable via `PERSISTENCE_DIR`) is not writable
@@ -137,6 +137,7 @@
 - **No automatic fixes**: Container will NOT attempt to fix volume permissions - user responsibility
 - **Oracle compliance**: 7-day P95 CPU history requires persistent metrics database
 - **Security first**: Container runs as UID/GID 1000 with no privilege escalation
+- **Network reliability**: State machine ensures continuous traffic generation with automatic fallback
 - **Multi-instance protection**: Race condition warnings enhanced to prevent P95 calculation corruption
 
 ### Single Instance Requirement
