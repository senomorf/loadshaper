--- conflicted
+++ resolved
@@ -107,12 +107,8 @@
 # Production configuration
 config:
   # Conservative targets for production stability
-<<<<<<< HEAD
+  # P95-driven CPU control maintains above 20% Oracle reclamation threshold
   CPU_P95_SETPOINT: "25.0"
-=======
-  # Network target raised to 25% to stay above Oracle's 20% reclamation threshold
-  CPU_TARGET_PCT: "25.0"
->>>>>>> c7ef900a
   MEM_TARGET_PCT: "50.0"
   NET_TARGET_PCT: "25.0"
   
