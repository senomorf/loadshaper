# Repository Guidelines

## Project Structure & Module Organization
- `loadshaper.py` — single-process controller that shapes CPU, RAM, and NIC load; reads config from environment; prints periodic telemetry. CPU stress must run at the lowest OS priority (`nice` 19) and yield quickly.
- `Dockerfile` — Python 3 Alpine image with `iperf3`; runs `loadshaper.py`.
- `compose.yaml` — two services: `loadshaper` (client/loader) and `iperf3` (receiver) with configurable env vars.
- `README.md`, `LICENSE` — usage and licensing.
- `CLAUDE.md` — additional guidance for Anthropic contributors; keep in sync with this file.

## Build, Test, and Development Commands
- Build & run in Docker: `docker compose up -d --build`
- Tail logs: `docker logs -f loadshaper`
- Local run (Linux only, needs /proc): `python -u loadshaper.py`
- Override settings at launch, e.g.: `CPU_TARGET_PCT=35 NET_PEERS=10.0.0.2,10.0.0.3 docker compose up -d`
- Run tests: `python -m pytest -q`

## Coding Style & Naming Conventions
- Language: Python 3; 4‑space indentation; PEP 8 style.
- Names: functions/variables `snake_case`; constants `UPPER_SNAKE_CASE` (matches existing env-backed config).
- Keep dependencies minimal (standard library + `iperf3` binary). Avoid adding Python deps unless essential.
- Prefer small, testable helpers; keep I/O at edges; maintain clear separation between sensing, control, and workers.

## Testing Guidelines

### Unit Tests
- Run unit tests with `python -m pytest -q`.
- Add tests for any new utility functions or control logic.
- Test edge cases (negative values, missing files, network failures).

### Integration Testing
- Validate behavior by running the stack and observing `[loadshaper]` telemetry.
- CPU/RAM only: `NET_MODE=off docker compose up -d`.
- Network shaping is a fallback; set peers (comma-separated IPs) via `NET_PEERS` and ensure peers run an iperf3 server on `NET_PORT`.

### Memory Stressor Testing
**For A1.Flex shapes (memory reclamation applies):**
- Verify memory allocation increases when `mem(no-cache)` is below `MEM_TARGET_PCT`
- Test memory touching frequency (current: every 1 second)
- Monitor RSS and VSZ to confirm memory is actually consumed
- Test with different `MEM_STEP_MB` values (64MB default may be too small)

### Load Average Monitoring
- Test with `LOAD_THRESHOLD=0.1` to verify workers pause under light load
- Simulate CPU contention with `stress` or similar tools
- Verify hysteresis works (no oscillation between pause/resume)

<<<<<<< HEAD
### 7-Day Metrics Validation  
- Confirm database storage works: `docker exec loadshaper sqlite3 /var/lib/loadshaper/metrics.db ".tables"`
- Check percentile calculations with: `docker exec loadshaper sqlite3 /var/lib/loadshaper/metrics.db "SELECT COUNT(*) FROM metrics;"`
=======
### CPU Load Responsiveness Testing
**Critical requirement: CPU load must have minimal impact on system responsiveness**

- **Latency impact testing**: Measure response times of simple system operations (file creation, network pings) with and without loadshaper running
- **Context switching overhead**: Monitor context switch rates using `vmstat` or `/proc/stat` to ensure minimal increase
- **Priority validation**: Confirm CPU workers immediately yield to higher-priority processes
- **Yielding behavior**: Test that 5ms sleep slices provide adequate yielding under various system loads
- **Cache impact**: Verify CPU stress workload doesn't significantly impact cache performance for other processes
- **I/O responsiveness**: Ensure disk and network I/O from other processes remains responsive

**Test scenarios:**
- Run loadshaper alongside typical server workloads (web server, database queries)
- Measure latency percentiles (P50, P95, P99) for critical operations
- Compare system responsiveness metrics before/during/after loadshaper execution
- Validate immediate pausing when legitimate high-priority work appears

### 7-Day Metrics Validation  
- Confirm database storage works: `docker exec loadshaper sqlite3 /var/lib/loadshaper/metrics.db ".tables" || echo "Database not found"`
- Check percentile calculations with: `docker exec loadshaper sqlite3 /var/lib/loadshaper/metrics.db "SELECT COUNT(*) FROM metrics;" || echo "Database not found"`
>>>>>>> 62eddde2
- Verify cleanup removes old data properly

### Shape-Specific Testing
**E2.1.Micro (x86, 1/8 OCPU):**
- Default targets should be conservative (CPU≤25%, no memory pressure)
- Network should focus on external internet traffic
- Load thresholds should be lower (more sensitive to contention)

**A1.Flex (ARM, flexible):**
- Test memory stressor effectiveness with higher targets (40-60%)
- Verify per-vCPU network scaling works
- Test with multiple vCPU configurations

### Safety Checks
- Verify `*_STOP_PCT` thresholds trigger pause/resume correctly
- Test emergency shutdown scenarios (SIGTERM, container stop)
- Include log snippets in PRs showing safety mechanisms working

## Commit & Pull Request Guidelines
- Commits: clear, imperative subject lines; mention touched subsystems (cpu, mem, net, compose, docs) and key env vars.
- PRs must include: summary, rationale, config/env changes, manual test steps, and before/after telemetry screenshots or log lines.
- Update `README.md` for user-facing changes (flags, env vars, run instructions).

## Security & Configuration Tips
- Host NIC sensing (`NET_SENSE_MODE=host`) expects `/sys/class/net` bind-mounted to `/host_sys_class_net`; otherwise use `container` mode with `NET_LINK_MBIT`.
- Use unprivileged `NET_PORT` (default 15201). Be cautious raising `MEM_STOP_PCT` or `NET_MAX_RATE_MBIT` on shared hosts.
<|MERGE_RESOLUTION|>--- conflicted
+++ resolved
@@ -44,11 +44,6 @@
 - Simulate CPU contention with `stress` or similar tools
 - Verify hysteresis works (no oscillation between pause/resume)
 
-<<<<<<< HEAD
-### 7-Day Metrics Validation  
-- Confirm database storage works: `docker exec loadshaper sqlite3 /var/lib/loadshaper/metrics.db ".tables"`
-- Check percentile calculations with: `docker exec loadshaper sqlite3 /var/lib/loadshaper/metrics.db "SELECT COUNT(*) FROM metrics;"`
-=======
 ### CPU Load Responsiveness Testing
 **Critical requirement: CPU load must have minimal impact on system responsiveness**
 
@@ -68,7 +63,6 @@
 ### 7-Day Metrics Validation  
 - Confirm database storage works: `docker exec loadshaper sqlite3 /var/lib/loadshaper/metrics.db ".tables" || echo "Database not found"`
 - Check percentile calculations with: `docker exec loadshaper sqlite3 /var/lib/loadshaper/metrics.db "SELECT COUNT(*) FROM metrics;" || echo "Database not found"`
->>>>>>> 62eddde2
 - Verify cleanup removes old data properly
 
 ### Shape-Specific Testing
