--- conflicted
+++ resolved
@@ -836,12 +836,16 @@
     Validate network fallback configuration values.
 
     Called after network fallback variables are initialized to validate
-    their values and reset to defaults if invalid.
-    """
-    # Use globals() to check and access global variables
+    their values and reset to defaults if invalid. Ensures proper ordering
+    of fallback thresholds and prevents configuration errors that could
+    cause oscillation or improper fallback behavior.
+    """
+    # Use globals() to access all network fallback variables dynamically
     global_vars = globals()
 
-    # Validate network fallback percentage values
+    # --- Basic value validation (from first implementation) ---
+
+    # Validate network fallback percentage values (0-100)
     for var_name, default_value in [
         ("NET_FALLBACK_START_PCT", 19.0),
         ("NET_FALLBACK_STOP_PCT", 23.0),
@@ -850,7 +854,7 @@
         if var_name in global_vars:
             var_value = global_vars[var_name]
             if not (0 <= var_value <= 100):
-                logger.warning(f"Invalid {var_name}={var_value} (must be 0-100%), using default")
+                logger.warning(f"Invalid {var_name}={var_value} (must be 0-100%), using default {default_value}")
                 global_vars[var_name] = default_value
 
     # Validate fallback debounce and timing values (must be positive)
@@ -858,12 +862,12 @@
         ("NET_FALLBACK_DEBOUNCE_SEC", 30),
         ("NET_FALLBACK_MIN_ON_SEC", 60),
         ("NET_FALLBACK_MIN_OFF_SEC", 30),
-        ("NET_FALLBACK_RAMP_SEC", 10),  # Added trailing comma for consistency
+        ("NET_FALLBACK_RAMP_SEC", 10),
     ]:
         if var_name in global_vars:
             var_value = global_vars[var_name]
             if var_value < 0:
-                logger.warning(f"Invalid {var_name}={var_value} (must be >= 0), using default")
+                logger.warning(f"Invalid {var_name}={var_value} (must be >= 0), using default {default_value}")
                 global_vars[var_name] = default_value
 
     # Validate NET_ACTIVATION mode
@@ -873,63 +877,9 @@
             logger.warning(f"Invalid NET_ACTIVATION='{global_vars['NET_ACTIVATION']}' (must be one of {valid_modes}), using 'adaptive'")
             global_vars["NET_ACTIVATION"] = 'adaptive'
 
-
-def _validate_p95_config():
-    """
-    Validate P95 CPU controller configuration values.
-
-    Ensures CPU_P95_SETPOINT falls within the target range and provides
-    front-loaded validation with clear error messages for configuration issues.
-    """
-    global CPU_P95_TARGET_MIN, CPU_P95_TARGET_MAX, CPU_P95_SETPOINT
-    global CPU_P95_SLOT_DURATION, CONTROL_PERIOD
-    global CPU_P95_BASELINE_INTENSITY, CPU_P95_HIGH_INTENSITY
-
-    # Validate that target minimum is less than target maximum
-    if CPU_P95_TARGET_MIN is not None and CPU_P95_TARGET_MAX is not None:
-        if CPU_P95_TARGET_MIN >= CPU_P95_TARGET_MAX:
-            logger.warning(f"CPU_P95_TARGET_MIN={CPU_P95_TARGET_MIN}% must be less than "
-                          f"CPU_P95_TARGET_MAX={CPU_P95_TARGET_MAX}%. Swapping values.")
-            CPU_P95_TARGET_MIN, CPU_P95_TARGET_MAX = CPU_P95_TARGET_MAX, CPU_P95_TARGET_MIN
-
-    # Validate that setpoint falls within target range
-    if CPU_P95_SETPOINT is not None and CPU_P95_TARGET_MIN is not None and CPU_P95_TARGET_MAX is not None:
-        # Add safety margin to avoid edge cases
-        safety_margin = 1.0
-        min_valid = CPU_P95_TARGET_MIN + safety_margin
-        max_valid = CPU_P95_TARGET_MAX - safety_margin
-
-        if not (min_valid <= CPU_P95_SETPOINT <= max_valid):
-            new_setpoint = (CPU_P95_TARGET_MIN + CPU_P95_TARGET_MAX) / 2.0
-            logger.warning(f"CPU_P95_SETPOINT={CPU_P95_SETPOINT}% is outside safe range "
-                          f"[{min_valid:.1f}%-{max_valid:.1f}%]. Adjusting to {new_setpoint:.1f}%.")
-            CPU_P95_SETPOINT = new_setpoint
-
-    # Validate that slot duration is reasonable relative to control period
-    if CPU_P95_SLOT_DURATION is not None and CONTROL_PERIOD is not None:
-        # Slot duration should be at least 6x the control period for reasonable slot management
-        min_slot_ratio = 6
-        if CPU_P95_SLOT_DURATION < (CONTROL_PERIOD * min_slot_ratio):
-            logger.warning(f"CPU_P95_SLOT_DURATION_SEC={CPU_P95_SLOT_DURATION}s is very short relative to "
-                          f"CONTROL_PERIOD_SEC={CONTROL_PERIOD}s. Consider using at least "
-                          f"{CONTROL_PERIOD * min_slot_ratio}s for stable slot management.")
-
-    # Validate that baseline intensity is less than high intensity
-    if CPU_P95_BASELINE_INTENSITY is not None and CPU_P95_HIGH_INTENSITY is not None:
-        if CPU_P95_BASELINE_INTENSITY >= CPU_P95_HIGH_INTENSITY:
-            logger.warning(f"CPU_P95_BASELINE_INTENSITY={CPU_P95_BASELINE_INTENSITY}% must be less than "
-                          f"CPU_P95_HIGH_INTENSITY={CPU_P95_HIGH_INTENSITY}%. Adjusting high intensity.")
-            CPU_P95_HIGH_INTENSITY = max(CPU_P95_HIGH_INTENSITY, CPU_P95_BASELINE_INTENSITY + 1.0)
-            logger.info(f"Adjusted CPU_P95_HIGH_INTENSITY to {CPU_P95_HIGH_INTENSITY:.1f}%")
-
-
-def _validate_network_fallback_config():
-    """
-    Validate network fallback configuration values.
-
-    Ensures proper ordering of fallback thresholds and prevents configuration errors
-    that could cause oscillation or improper fallback behavior.
-    """
+    # --- Logical relationship validation (from second implementation) ---
+
+    # Use direct global access for clarity in logical checks
     global NET_FALLBACK_START_PCT, NET_FALLBACK_STOP_PCT, NET_FALLBACK_RISK_THRESHOLD_PCT
 
     # Validate that start threshold is less than stop threshold
@@ -954,6 +904,55 @@
                               f"should be between START and STOP thresholds. "
                               f"Adjusting to {new_risk_threshold:.1f}%.")
                 NET_FALLBACK_RISK_THRESHOLD_PCT = new_risk_threshold
+
+
+def _validate_p95_config():
+    """
+    Validate P95 CPU controller configuration values.
+
+    Ensures CPU_P95_SETPOINT falls within the target range and provides
+    front-loaded validation with clear error messages for configuration issues.
+    """
+    global CPU_P95_TARGET_MIN, CPU_P95_TARGET_MAX, CPU_P95_SETPOINT
+    global CPU_P95_SLOT_DURATION, CONTROL_PERIOD
+    global CPU_P95_BASELINE_INTENSITY, CPU_P95_HIGH_INTENSITY
+
+    # Validate that target minimum is less than target maximum
+    if CPU_P95_TARGET_MIN is not None and CPU_P95_TARGET_MAX is not None:
+        if CPU_P95_TARGET_MIN >= CPU_P95_TARGET_MAX:
+            logger.warning(f"CPU_P95_TARGET_MIN={CPU_P95_TARGET_MIN}% must be less than "
+                          f"CPU_P95_TARGET_MAX={CPU_P95_TARGET_MAX}%. Swapping values.")
+            CPU_P95_TARGET_MIN, CPU_P95_TARGET_MAX = CPU_P95_TARGET_MAX, CPU_P95_TARGET_MIN
+
+    # Validate that setpoint falls within target range
+    if CPU_P95_SETPOINT is not None and CPU_P95_TARGET_MIN is not None and CPU_P95_TARGET_MAX is not None:
+        # Add safety margin to avoid edge cases
+        safety_margin = 1.0
+        min_valid = CPU_P95_TARGET_MIN + safety_margin
+        max_valid = CPU_P95_TARGET_MAX - safety_margin
+
+        if not (min_valid <= CPU_P95_SETPOINT <= max_valid):
+            new_setpoint = (CPU_P95_TARGET_MIN + CPU_P95_TARGET_MAX) / 2.0
+            logger.warning(f"CPU_P95_SETPOINT={CPU_P95_SETPOINT}% is outside safe range "
+                          f"[{min_valid:.1f}%-{max_valid:.1f}%]. Adjusting to {new_setpoint:.1f}%.")
+            CPU_P95_SETPOINT = new_setpoint
+
+    # Validate that slot duration is reasonable relative to control period
+    if CPU_P95_SLOT_DURATION is not None and CONTROL_PERIOD is not None:
+        # Slot duration should be at least 6x the control period for reasonable slot management
+        min_slot_ratio = 6
+        if CPU_P95_SLOT_DURATION < (CONTROL_PERIOD * min_slot_ratio):
+            logger.warning(f"CPU_P95_SLOT_DURATION_SEC={CPU_P95_SLOT_DURATION}s is very short relative to "
+                          f"CONTROL_PERIOD_SEC={CONTROL_PERIOD}s. Consider using at least "
+                          f"{CONTROL_PERIOD * min_slot_ratio}s for stable slot management.")
+
+    # Validate that baseline intensity is less than high intensity
+    if CPU_P95_BASELINE_INTENSITY is not None and CPU_P95_HIGH_INTENSITY is not None:
+        if CPU_P95_BASELINE_INTENSITY >= CPU_P95_HIGH_INTENSITY:
+            logger.warning(f"CPU_P95_BASELINE_INTENSITY={CPU_P95_BASELINE_INTENSITY}% must be less than "
+                          f"CPU_P95_HIGH_INTENSITY={CPU_P95_HIGH_INTENSITY}%. Adjusting high intensity.")
+            CPU_P95_HIGH_INTENSITY = max(CPU_P95_HIGH_INTENSITY, CPU_P95_BASELINE_INTENSITY + 1.0)
+            logger.info(f"Adjusted CPU_P95_HIGH_INTENSITY to {CPU_P95_HIGH_INTENSITY:.1f}%")
 
 
 # ---------------------------
@@ -3432,13 +3431,9 @@
                 raise ValueError(f"Unsupported protocol: {protocol}")
 
         except Exception as e:
-<<<<<<< HEAD
-            logger.error(f"Failed to start {protocol}: {e}")
+            peer_list = list(self.peers.keys())
+            logger.error(f"Failed to start network generator (protocol={self.protocol}, targets={peer_list[:3]}{'...' if len(peer_list) > 3 else ''}): {type(e).__name__}: {e}")
             self._handle_protocol_failure()
-=======
-            logger.error(f"Failed to start network generator (protocol={self.protocol}, targets={self.targets[:3]}{'...' if len(self.targets) > 3 else ''}): {type(e).__name__}: {e}")
-            self.stop()
->>>>>>> bb97a2fb
 
     def _start_udp(self):
         """Initialize UDP socket with improved error handling."""
