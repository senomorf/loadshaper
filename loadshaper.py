import os
import time
import random
import threading
import sqlite3
import json
import logging
import signal
import platform
import socket
import struct
from datetime import datetime, timezone
from typing import Tuple, Optional, Dict, Any
from multiprocessing import Process, Value
from math import isfinite, exp, ceil
from http.server import HTTPServer, BaseHTTPRequestHandler
from urllib.parse import urlparse, parse_qs


# Set up module logger
logger = logging.getLogger(__name__)


# ---------------------------
# Network state management
# ---------------------------

from enum import Enum
import ipaddress


class NetworkState(Enum):
    """Network generator operational states."""
    OFF = "OFF"
    INITIALIZING = "INITIALIZING"
    VALIDATING = "VALIDATING"
    ACTIVE_UDP = "ACTIVE_UDP"
    ACTIVE_TCP = "ACTIVE_TCP"
    DEGRADED_LOCAL = "DEGRADED_LOCAL"
    ERROR = "ERROR"


class PeerState(Enum):
    """Individual peer validation states."""
    UNVALIDATED = "UNVALIDATED"
    VALID = "VALID"
    INVALID = "INVALID"
    DEGRADED = "DEGRADED"


def is_external_address(address: str) -> bool:
    """
    Check if an IP address is external (not private/local).

    Args:
        address: IP address string to check

    Returns:
        bool: True if address is external, False if private/local
    """
    try:
        ip = ipaddress.ip_address(address)

        # Reject IPv4 private/special addresses
        if isinstance(ip, ipaddress.IPv4Address):
            return not (
                ip.is_private or           # RFC 1918: 10.0.0.0/8, 172.16.0.0/12, 192.168.0.0/16
                ip.is_loopback or          # 127.0.0.0/8
                ip.is_link_local or        # 169.254.0.0/16
                ip.is_multicast or         # 224.0.0.0/4
                ip.is_reserved or          # Various reserved ranges
                ip.is_unspecified or       # 0.0.0.0
                str(ip).startswith('100.64.')  # CGN: 100.64.0.0/10
            )

        # Reject IPv6 private/special addresses
        elif isinstance(ip, ipaddress.IPv6Address):
            return not (
                ip.is_private or           # fc00::/7 (ULA)
                ip.is_loopback or          # ::1
                ip.is_link_local or        # fe80::/10
                ip.is_multicast or         # ff00::/8
                ip.is_reserved or          # Various reserved ranges
                ip.is_unspecified or       # ::
                str(ip).startswith('2001:db8:')  # Documentation: 2001:db8::/32
            )

        return False
    except ValueError:
        # Not a valid IP address
        return False


def read_nic_tx_bytes(interface: str) -> Optional[int]:
    """
    Read transmitted bytes from network interface statistics.

    Args:
        interface: Network interface name (e.g., 'eth0')

    Returns:
        int or None: Transmitted bytes count or None if unavailable
    """
    try:
        with open(f'/sys/class/net/{interface}/statistics/tx_bytes', 'r') as f:
            return int(f.read().strip())
    except (FileNotFoundError, PermissionError, ValueError):
        return None


def build_dns_query(qname: str, qtype: int = 1, packet_size: int = 1100) -> bytes:
    """
    Build a DNS query packet with EDNS0 padding.

    Args:
        qname: Query name (e.g., "example.com")
        qtype: Query type (1=A, 28=AAAA)
        packet_size: Target packet size in bytes

    Returns:
        bytes: Complete DNS query packet
    """
    import secrets

    # DNS Header (12 bytes)
    txid = secrets.randbits(16)
    flags = 0x0100  # Standard query with recursion desired
    header = struct.pack('!HHHHHH', txid, flags, 1, 0, 0, 1)  # 1 question, 1 additional

    # Question section
    # Encode domain name as length-prefixed labels
    qname_encoded = b''
    for label in qname.split('.'):
        if label:  # Skip empty labels
            qname_encoded += bytes([len(label)]) + label.encode('ascii')
    qname_encoded += b'\x00'  # Null terminator

    question = qname_encoded + struct.pack('!HH', qtype, 1)  # qtype, qclass=IN

    # Additional section - EDNS0 OPT RR for padding
    opt_name = b'\x00'  # Root domain
    opt_type = 41       # OPT RR type
    opt_class = 1232    # UDP payload size
    opt_ttl = 0         # Extended RCODE and flags

    # Calculate padding needed
    current_size = len(header) + len(question) + 1 + 2 + 2 + 4 + 2  # OPT RR header
    padding_option_header = 4  # Option code (2) + option length (2)
    padding_needed = max(0, packet_size - current_size - padding_option_header)

    # EDNS0 padding option (code 12)
    padding_option = struct.pack('!HH', 12, padding_needed) + b'\x00' * padding_needed
    opt_rdata = padding_option

    opt_rr = opt_name + struct.pack('!HHIH', opt_type, opt_class, opt_ttl, len(opt_rdata)) + opt_rdata

    return header + question + opt_rr


# ---------------------------
# Oracle shape auto-detection
# ---------------------------

class ShapeDetectionCache:
    """
    Thread-safe cache for Oracle shape detection results with TTL.
    
    Manages caching of shape detection to avoid repeated expensive system calls
    and Oracle Cloud API requests. Uses a 5-minute TTL by default.
    """
    
    def __init__(self, ttl_seconds=300):
        """
        Initialize cache with specified TTL.
        
        Args:
            ttl_seconds (int): Time-to-live for cached results in seconds (default: 5 minutes)
        """
        self._cache = None
        self._timestamp = None
        self._ttl = ttl_seconds
        self._lock = threading.Lock()
    
    def get_cached(self):
        """
        Get cached value if still valid.
        
        Returns:
            tuple or None: Cached shape detection result or None if expired/invalid
        """
        with self._lock:
            if (self._cache is not None and 
                self._timestamp is not None and 
                time.monotonic() - self._timestamp < self._ttl):
                return self._cache
            return None
    
    def set_cache(self, value):
        """
        Update cache with new value and current timestamp.
        
        Args:
            value (tuple): Shape detection result to cache
        """
        with self._lock:
            self._cache = value
            self._timestamp = time.monotonic()
    
    def clear_cache(self):
        """Clear cache (for testing purposes)."""
        with self._lock:
            self._cache = None
            self._timestamp = None


# Global cache instance for shape detection
_shape_cache = ShapeDetectionCache()


def detect_oracle_shape():
    """
    Detect Oracle Cloud shape based on system characteristics.
    
    Uses multiple detection methods with proper error handling:
    1. DMI system vendor information (/sys/class/dmi/id/sys_vendor)
    2. Oracle-specific file indicators (OCI tools, cloud-init metadata)
    3. System resource fingerprinting (CPU count and memory size)
    
    Returns:
        tuple: (shape_name, template_file, is_oracle)
               - shape_name: Detected shape identifier or generic description
               - template_file: Configuration template filename or None
               - is_oracle: Boolean indicating if running on Oracle Cloud
               
    Examples:
        >>> detect_oracle_shape()  # On E2.1.Micro
        ('VM.Standard.E2.1.Micro', 'e2-1-micro.env', True)
        
        >>> detect_oracle_shape()  # On non-Oracle system
        ('Generic-4CPU-8.0GB', None, False)
    """
    # Check cache validity with TTL mechanism
    cached_result = _shape_cache.get_cached()
    if cached_result is not None:
        return cached_result
    
    try:
        # Step 1: Try to detect Oracle Cloud instance via DMI/cloud metadata
        is_oracle = _detect_oracle_environment()
        
        # Step 2: Get system specifications with error handling
        cpu_count, total_mem_gb = _get_system_specs()
        
        # Step 3: Determine shape based on characteristics
        if is_oracle:
            shape_name, template_file = _classify_oracle_shape(
                cpu_count, total_mem_gb)
        else:
            shape_name = f"Generic-{cpu_count}CPU-{total_mem_gb:.1f}GB"
            template_file = None
            
        result = (shape_name, template_file, is_oracle)
        _shape_cache.set_cache(result)
        return result
            
    except Exception as e:
        # On any unexpected error, return safe fallback
        logger.warning(f"Shape detection failed: {type(e).__name__}")
        # Log full error internally but return sanitized message to prevent information disclosure
        logger.debug(f"Shape detection error details: {e}")
        fallback = (f"Unknown-Error-{type(e).__name__}", None, False)
        _shape_cache.set_cache(fallback)
        return fallback


def _detect_oracle_environment():
    """
    Detect if running on Oracle Cloud using multiple indicators.
    
    Uses three detection methods with robust error handling:
    1. DMI system vendor information (most reliable)
    2. Oracle-specific file and directory indicators
    3. Oracle metadata service connectivity check
    
    All methods handle failures gracefully, ensuring detection
    works even in restricted environments or containers.
    
    Returns:
        bool: True if Oracle Cloud environment detected, False otherwise
    """
    # Method 1: Check DMI system vendor (most reliable, requires /sys access)
    try:
        with open("/sys/class/dmi/id/sys_vendor", "r") as f:
            vendor = f.read().strip().lower()
        if "oracle" in vendor:
            return True
    except (IOError, OSError, PermissionError) as e:
        # Expected in containers or when /sys is not mounted
        pass
    
    # Method 2: Check for Oracle-specific files and directories
    oracle_indicators = [
        "/opt/oci-hpc",                    # OCI HPC tools
        "/etc/oci-hostname.conf",          # OCI hostname configuration
        "/var/lib/cloud/data/instance-id", # Cloud-init instance metadata
        "/etc/oracle-cloud-agent",         # Oracle Cloud Agent
    ]
    
    for indicator in oracle_indicators:
        try:
            if os.path.exists(indicator):
                return True
        except (OSError, PermissionError):
            # Skip indicators that can't be accessed
            continue
    
    # Method 3: Oracle-specific metadata service check (disabled by default)
    # Note: 169.254.169.254 is used by AWS/GCP/Azure, so we need Oracle-specific validation
    if os.getenv('ORACLE_METADATA_PROBE', '0').lower() in ('1', 'true', 'yes'):
        try:
            import socket
            import urllib.request
            # Try to connect and check Oracle-specific endpoint
            try:
                with socket.socket(socket.AF_INET, socket.SOCK_STREAM) as sock:
                    sock.settimeout(0.1)  # Reduced timeout to avoid startup delays
                    result = sock.connect_ex(('169.254.169.254', 80))
                    if result == 0:  # Connection successful
                        # Verify it's actually Oracle by checking Oracle-specific endpoint
                        try:
                            req = urllib.request.Request('http://169.254.169.254/opc/v1/instance/',
                                                       headers={'User-Agent': 'loadshaper'})
                            with urllib.request.urlopen(req, timeout=0.1) as response:
                                if response.status == 200:
                                    return True
                        except (urllib.error.HTTPError, urllib.error.URLError, OSError):
                            # Not Oracle-specific metadata service
                            pass
            except (socket.error, socket.timeout, OSError):
                # Network connection failed - expected in many environments
                pass
        except (ImportError, AttributeError):
            # Required modules unavailable in restricted environments
            pass
    
    return False


def _get_system_specs():
    """
    Get system CPU count and memory size with error handling.
    
    Returns:
        tuple: (cpu_count, total_mem_gb)
               - cpu_count: Number of CPU cores (default: 1)
               - total_mem_gb: Total memory in GB (default: 0.0)
    """
    # Get CPU count with fallback
    try:
        cpu_count = os.cpu_count() or 1
    except (AttributeError, OSError):
        cpu_count = 1
    
    # Get total memory in GB with error handling
    total_mem_gb = 0.0
    try:
        with open("/proc/meminfo", "r") as f:
            for line in f:
                if line.startswith("MemTotal:"):
                    # Parse memory value and convert from kB to GB
                    parts = line.split()
                    if len(parts) >= 2:
                        mem_kb = int(parts[1])
                        total_mem_gb = mem_kb / (1024 * 1024)
                    break
    except (IOError, OSError, ValueError, IndexError) as e:
        # /proc/meminfo parsing failed - use fallback
        logger.debug(f"Failed to read memory info: {e}")
        total_mem_gb = 0.0
    
    return cpu_count, total_mem_gb


# Memory tolerance constants for Oracle shape detection
# These ranges account for kernel memory usage and system overhead
E2_1_MICRO_MEM_RANGE = (0.8, 1.2)   # ±20% tolerance for ~1GB (E2.1.Micro)
E2_2_MICRO_MEM_RANGE = (1.8, 2.2)   # ±10% tolerance for ~2GB (E2.2.Micro)
A1_FLEX_1_MEM_RANGE = (5.5, 6.5)    # ±0.5GB tolerance for ~6GB (A1.Flex 1 vCPU)
A1_FLEX_2_MEM_RANGE = (11.5, 12.5)  # ±0.5GB tolerance for ~12GB (A1.Flex 2 vCPU)
A1_FLEX_3_MEM_RANGE = (17.5, 18.5)  # ±0.5GB tolerance for ~18GB (A1.Flex 3 vCPU)
A1_FLEX_4_MEM_RANGE = (23, 25)      # ±1GB tolerance for ~24GB (A1.Flex 4 vCPU)


def _classify_oracle_shape(cpu_count, total_mem_gb):
    """
    Classify Oracle Cloud shape based on CPU and memory characteristics.
    
    Args:
        cpu_count (int): Number of CPU cores
        total_mem_gb (float): Total memory in GB
        
    Returns:
        tuple: (shape_name, template_file)
               - shape_name: Oracle shape identifier
               - template_file: Configuration template filename
    """
    # Oracle Cloud shape classification with documented tolerances
    # E2 shapes (shared tenancy)
    if cpu_count == 1 and E2_1_MICRO_MEM_RANGE[0] <= total_mem_gb <= E2_1_MICRO_MEM_RANGE[1]:
        return ("VM.Standard.E2.1.Micro", "e2-1-micro.env")
    elif cpu_count == 2 and E2_2_MICRO_MEM_RANGE[0] <= total_mem_gb <= E2_2_MICRO_MEM_RANGE[1]:
        return ("VM.Standard.E2.2.Micro", "e2-2-micro.env")
    
    # A1.Flex shapes (dedicated Ampere)
    elif cpu_count == 1 and A1_FLEX_1_MEM_RANGE[0] <= total_mem_gb <= A1_FLEX_1_MEM_RANGE[1]:
        return ("VM.Standard.A1.Flex", "a1-flex-1.env")
    elif cpu_count == 2 and A1_FLEX_2_MEM_RANGE[0] <= total_mem_gb <= A1_FLEX_2_MEM_RANGE[1]:
        return ("VM.Standard.A1.Flex", "a1-flex-2.env")
    elif cpu_count == 3 and A1_FLEX_3_MEM_RANGE[0] <= total_mem_gb <= A1_FLEX_3_MEM_RANGE[1]:
        return ("VM.Standard.A1.Flex", "a1-flex-3.env")
    elif cpu_count == 4 and A1_FLEX_4_MEM_RANGE[0] <= total_mem_gb <= A1_FLEX_4_MEM_RANGE[1]:
        return ("VM.Standard.A1.Flex", "a1-flex-4.env")
    
    # Unknown Oracle shape - use smart fallback based on memory size
    else:
        # If memory > 4GB, likely A1.Flex variant - use A1 template to enable memory targeting
        # This ensures compliance with Oracle's 20% memory rule for A1 shapes
        if total_mem_gb > 4.0:
            return (
                f"VM.Standard.A1.Flex-Unknown-{cpu_count}CPU-{total_mem_gb:.1f}GB",
                "a1-flex-1.env"  # Use safe A1.Flex template with memory targeting
            )
        else:
            # Small memory likely E2 variant - use E2 template
            return (
                f"Oracle-Unknown-E2-{cpu_count}CPU-{total_mem_gb:.1f}GB",
                "e2-1-micro.env"
            )

def is_e2_shape() -> bool:
    """
    Detect if running on Oracle E2 shape or E2-like environment.

    E2 shapes (x86-64) have different reclamation rules than A1 shapes (ARM64).
    Oracle's Always Free tier includes specific reclamation criteria:
    - CPU utilization for the 95th percentile is less than 20%
    - Network utilization is less than 20%
    - Memory utilization is less than 20% (applies to A1 shapes only)

    Shape-specific rules:
    - For E2: Only CPU and network thresholds apply
    - For A1: All three thresholds (CPU, network, and memory) must be met

    For non-Oracle environments, uses architecture heuristics:
    - x86_64/amd64: Treated as E2-like (only CPU and network matter)
    - ARM64/aarch64: Treated as A1-like (CPU, network, and memory matter)

    Oracle documentation: https://docs.oracle.com/en-us/iaas/Content/FreeTier/freetier_topic-Always_Free_Resources.htm

    Returns:
        bool: True if E2 shape or x86_64 architecture, False if A1 or ARM architecture
    """
    shape_name, _, is_oracle = detect_oracle_shape()

    if is_oracle:
        # Oracle environment - check shape name
        return shape_name and 'E2' in shape_name
    else:
        # Non-Oracle environment - use architecture heuristics
        arch = platform.machine().lower()
        return arch in ('x86_64', 'amd64')  # E2-like: x86/amd64 vs A1-like: arm/aarch64

def _validate_config_value(key, value):
    """
    Validate configuration values for security and correctness.
    
    Args:
        key (str): Configuration key name
        value (str): Configuration value to validate
        
    Raises:
        ValueError: If value is invalid for the given key
    """
    # Validate percentage values (0-100)
    if key.endswith('_PCT') or (key.startswith('CPU_P95_') and not key.endswith('_SEC')):
        try:
            pct = float(value)
            if not 0 <= pct <= 100:
                raise ValueError(f"{key}={value} must be between 0-100 (percentage)")
        except ValueError as e:
            if "must be between" in str(e):
                raise
            raise ValueError(f"{key}={value} must be a valid number (percentage)")
    
    # Validate positive numeric values with bounds checking
    elif key in ['CONTROL_PERIOD_SEC', 'AVG_WINDOW_SEC', 'MEM_MIN_FREE_MB',
                 'MEM_STEP_MB', 'MEM_TOUCH_INTERVAL_SEC', 'NET_PORT', 'NET_BURST_SEC', 'NET_IDLE_SEC',
                 'NET_LINK_MBIT', 'NET_MIN_RATE_MBIT', 'NET_MAX_RATE_MBIT',
                 'JITTER_PERIOD_SEC', 'CPU_P95_SLOT_DURATION_SEC']:
        try:
            num = float(value)
            if num <= 0:
                raise ValueError(f"{key}={value} must be positive")
            
            # Add bounds checking to prevent resource exhaustion
            bounds = {
                'CONTROL_PERIOD_SEC': (1.0, 3600.0),      # 1 second to 1 hour
                'AVG_WINDOW_SEC': (10.0, 7200.0),         # 10 seconds to 2 hours
                'MEM_MIN_FREE_MB': (50.0, 10000.0),       # 50MB to 10GB
                'MEM_STEP_MB': (1.0, 1000.0),             # 1MB to 1GB per step
                'MEM_TOUCH_INTERVAL_SEC': (0.5, 10.0),    # 0.5 to 10 seconds
                'NET_PORT': (1024.0, 65535.0),            # Valid user port range
                'NET_BURST_SEC': (1.0, 3600.0),           # 1 second to 1 hour
                'NET_IDLE_SEC': (1.0, 3600.0),            # 1 second to 1 hour
                'NET_LINK_MBIT': (1.0, 10000.0),          # 1 Mbps to 10 Gbps
                'NET_MIN_RATE_MBIT': (0.1, 10000.0),      # 0.1 Mbps to 10 Gbps
                'NET_MAX_RATE_MBIT': (1.0, 10000.0),      # 1 Mbps to 10 Gbps
                'JITTER_PERIOD_SEC': (1.0, 3600.0),       # 1 second to 1 hour
                'CPU_P95_SLOT_DURATION_SEC': (10.0, 3600.0),  # 10 seconds to 1 hour
            }
            
            if key in bounds:
                min_val, max_val = bounds[key]
                if not min_val <= num <= max_val:
                    raise ValueError(f"{key}={value} must be between {min_val}-{max_val}")
            
        except ValueError as e:
            if "must be positive" in str(e) or "must be between" in str(e):
                raise
            raise ValueError(f"{key}={value} must be a valid positive number")
    
    # Validate integer-only values
    elif key in ['NET_PORT', 'MEM_STEP_MB', 'NET_BURST_SEC', 'NET_IDLE_SEC']:
        try:
            int_value = int(float(value))
            if int_value != float(value):  # Check if it was actually an integer
                raise ValueError(f"{key}={value} must be an integer")
            
            # Specific bounds for integer fields
            int_bounds = {
                'NET_PORT': (1024, 65535),
                'MEM_STEP_MB': (1, 1000),
                'NET_BURST_SEC': (1, 3600),
                'NET_IDLE_SEC': (1, 3600),
            }
            
            if key in int_bounds:
                min_val, max_val = int_bounds[key]
                if not min_val <= int_value <= max_val:
                    raise ValueError(f"{key}={value} must be integer between {min_val}-{max_val}")
                    
        except ValueError as e:
            if "must be" in str(e):
                raise
            raise ValueError(f"{key}={value} must be a valid integer")
    
    # Validate boolean values
    elif key.endswith('_ENABLED') or key in ['LOAD_CHECK_ENABLED']:
        if value.lower() not in ['true', 'false', '1', '0']:
            raise ValueError(f"{key}={value} must be true/false or 1/0")
    
    # Validate enum values for network configuration
    elif key == 'NET_MODE':
        if value.lower() not in ['off', 'client']:
            raise ValueError(f"{key}={value} must be one of: off, client")
    elif key == 'NET_PROTOCOL':
        if value.lower() not in ['udp', 'tcp']:
            raise ValueError(f"{key}={value} must be one of: udp, tcp")
    elif key == 'NET_SENSE_MODE':
        if value.lower() not in ['container', 'host']:
            raise ValueError(f"{key}={value} must be one of: container, host")
    
    # Validate NET_PEERS IP addresses
    elif key == 'NET_PEERS':
        if value.strip():  # Only validate if not empty
            import ipaddress
            try:
                peers = [peer.strip() for peer in value.split(',')]
                for peer in peers:
                    if peer:  # Skip empty peers
                        # Try to parse as IP address (IPv4 or IPv6)
                        ipaddress.ip_address(peer)
            except (ValueError, ipaddress.AddressValueError):
                raise ValueError(f"{key}={value} contains invalid IP address. Use comma-separated IPv4/IPv6 addresses")


def load_config_template(template_file):
    """
    Load configuration from an Oracle shape template file.
    
    Parses environment variable files in KEY=VALUE format, ignoring comments
    and empty lines. Used to load shape-specific configuration templates
    that optimize loadshaper for different Oracle Cloud shapes.
    
    Args:
        template_file (str or None): Template filename (e.g., 'e2-1-micro.env')
                                   or None for no template
                                   
    Returns:
        dict: Configuration dictionary with KEY=VALUE pairs from template,
              or empty dict if template_file is None or file not found
              
    Examples:
        >>> load_config_template('e2-1-micro.env')
        {'MEM_TARGET_PCT': '60', 'NET_TARGET_PCT': '10', ...}
        
        >>> load_config_template(None)
        {}
        
    Note:
        Template files should be located in the 'config-templates/' directory
        relative to the loadshaper.py script location, or in a custom directory
        specified by the LOADSHAPER_TEMPLATE_DIR environment variable.
    """
    if not template_file:
        return {}
    
    config = {}
    
    # Allow override of template directory via environment variable
    template_dir = os.getenv("LOADSHAPER_TEMPLATE_DIR")
    if template_dir:
        template_path = os.path.join(template_dir, template_file)
    else:
        # Default: config-templates/ directory relative to this script
        template_path = os.path.join(
            os.path.dirname(__file__), "config-templates", template_file
        )
    
    try:
        with open(template_path, "r", encoding='utf-8') as f:
            for line_num, line in enumerate(f, 1):
                line = line.strip()
                
                # Skip comments and empty lines
                if not line or line.startswith("#"):
                    continue
                    
                # Parse KEY=VALUE format
                if "=" in line:
                    try:
                        key, value = line.split("=", 1)
                        key = key.strip()
                        value = value.strip()
                        
                        # Remove inline comments from value
                        if "#" in value:
                            value = value.split("#", 1)[0].strip()
                            
                        if key and value:  # Only store non-empty keys/values
                            try:
                                # Validate the configuration value
                                _validate_config_value(key, value)
                                config[key] = value
                            except ValueError as validation_error:
                                # Log validation error but continue loading other values
                                logger.warning(f"Invalid config value at {template_file}:{line_num}: {validation_error}")
                                continue
                    except ValueError:
                        # Invalid line format - skip with warning
                        logger.warning(f"Invalid config format at {template_file}:{line_num}: {line.strip()}")
                        continue
                        
    except (IOError, OSError, UnicodeDecodeError) as e:
        # Template file not found, not readable, or encoding issues
        logger.warning(f"Could not load template {template_file}: {e}")
    
    return config

def getenv_with_template(name, default, config_template):
    """
    Get environment variable with three-tier priority fallback system.
    
    Implements the configuration priority system: 
    ENV VAR > TEMPLATE > DEFAULT
    
    This allows users to override shape-specific templates with environment
    variables while still benefiting from Oracle shape optimizations.
    
    Args:
        name (str): Environment variable name to look up
        default: Default value to use if not found in env or template
        config_template (dict): Template configuration dictionary
        
    Returns:
        str: Configuration value from highest priority source
        
    Priority Order:
        1. Environment variable (highest priority)
        2. Template configuration file
        3. Default value (lowest priority)
        
    Examples:
        >>> # ENV: MEM_TARGET_PCT=50, Template: MEM_TARGET_PCT=30
        >>> getenv_with_template('MEM_TARGET_PCT', '25', template)
        '50'  # Environment variable wins

        >>> # ENV: not set, Template: MEM_TARGET_PCT=30
        >>> getenv_with_template('MEM_TARGET_PCT', '25', template)
        '30'  # Template value used

        >>> # ENV: not set, Template: not set
        >>> getenv_with_template('MEM_TARGET_PCT', '25', {})
        '25'  # Default value used
    """
    # Priority 1: Environment variable (user override)
    env_val = os.getenv(name)
    if env_val is not None:
        return env_val
    
    # Priority 2: Template configuration (shape-specific)
    template_val = config_template.get(name)
    if template_val is not None:
        return template_val
    
    # Priority 3: Default value (fallback)
    return default

def getenv_float_with_template(name, default, config_template):
    """
    Get float environment variable with template fallback and error handling.
    
    Extends getenv_with_template() with type conversion to float and
    robust error handling for invalid numeric values.
    
    Args:
        name (str): Environment variable name
        default: Default numeric value
        config_template (dict): Template configuration dictionary
        
    Returns:
        float: Parsed float value or default if conversion fails
        
    Examples:
        >>> getenv_float_with_template('MEM_TARGET_PCT', 60.0, {'MEM_TARGET_PCT': '45.5'})
        45.5
        
        >>> getenv_float_with_template('INVALID_NUM', 30.0, {'INVALID_NUM': 'not_a_number'})
        30.0  # Falls back to default on parse error
    """
    try:
        value = getenv_with_template(name, default, config_template)
        return float(value)
    except (ValueError, TypeError) as e:
        logger.warning(f"Failed to parse {name}='{value}' as float, using default {default}: {e}")
        return float(default)

def getenv_int_with_template(name, default, config_template):
    """
    Get integer environment variable with template fallback and error handling.
    
    Extends getenv_with_template() with type conversion to int and
    robust error handling for invalid numeric values.
    
    Args:
        name (str): Environment variable name
        default: Default integer value
        config_template (dict): Template configuration dictionary
        
    Returns:
        int: Parsed integer value or default if conversion fails
        
    Examples:
        >>> getenv_int_with_template('NET_PORT', 15201, {'NET_PORT': '8080'})
        8080
        
        >>> getenv_int_with_template('INVALID_NUM', 15201, {'INVALID_NUM': 'not_a_number'})
        15201  # Falls back to default on parse error
    """
    try:
        value = getenv_with_template(name, default, config_template)
        return int(float(value))  # Allow parsing '30.0' -> 30
    except (ValueError, TypeError) as e:
        logger.warning(f"Failed to parse {name}='{value}' as int, using default {default}: {e}")
        return int(default)


def _parse_boolean(value):
    """
    Parse a boolean value from string with consistent truthy/falsy handling.
    
    Args:
        value (str): String value to parse
        
    Returns:
        bool: True for truthy values, False for falsy values
    """
    if isinstance(value, bool):
        return value
    
    value_str = str(value).strip().lower()
    return value_str in {"1", "true", "yes", "on", "enabled"}


def _validate_final_config():
    """
    Validate final configuration values including environment overrides.
    
    This ensures that even environment variable overrides are validated
    for security and correctness, logging warnings for invalid values
    and falling back to defaults where possible.
    """
    global MEM_TARGET_PCT, NET_TARGET_PCT
    global CPU_STOP_PCT, MEM_STOP_PCT, NET_STOP_PCT
    global NET_PORT, LOAD_CHECK_ENABLED
    # Validate percentage values
    for var_name, var_value in [
        ("MEM_TARGET_PCT", MEM_TARGET_PCT), 
        ("NET_TARGET_PCT", NET_TARGET_PCT),
        ("CPU_STOP_PCT", CPU_STOP_PCT),
        ("MEM_STOP_PCT", MEM_STOP_PCT),
        ("NET_STOP_PCT", NET_STOP_PCT)
    ]:
        if not (0 <= var_value <= 100):
            logger.warning(f"Invalid {var_name}={var_value} (must be 0-100%), using default")
            if "MEM_TARGET" in var_name:
                MEM_TARGET_PCT = 60.0
            elif "NET_TARGET" in var_name:
                NET_TARGET_PCT = 10.0
            elif "CPU_STOP" in var_name:
                CPU_STOP_PCT = 70.0
            elif "MEM_STOP" in var_name:
                MEM_STOP_PCT = 85.0
            elif "NET_STOP" in var_name:
                NET_STOP_PCT = 50.0
    
    # Validate NET_PORT as integer in valid range
    if not (1024 <= NET_PORT <= 65535):
        logger.warning(f"Invalid NET_PORT={NET_PORT} (must be 1024-65535), using default 15201")
        NET_PORT = 15201

    # Network fallback validation is performed after variable initialization

def _validate_network_fallback_config():
    """
    Validate network fallback configuration values.

    Called after network fallback variables are initialized to validate
    their values and reset to defaults if invalid. Ensures proper ordering
    of fallback thresholds and prevents configuration errors that could
    cause oscillation or improper fallback behavior.
    """
    # Use globals() to access all network fallback variables dynamically
    global_vars = globals()

    # Validate network fallback percentage values (0-100)
    for var_name, default_value in [
        ("NET_FALLBACK_START_PCT", 19.0),
        ("NET_FALLBACK_STOP_PCT", 23.0),
        ("NET_FALLBACK_RISK_THRESHOLD_PCT", 22.0)
    ]:
        if var_name in global_vars:
            var_value = global_vars[var_name]
            if not (0 <= var_value <= 100):
                logger.warning(f"Invalid {var_name}={var_value} (must be 0-100%), using default {default_value}")
                global_vars[var_name] = default_value

    # Validate fallback debounce and timing values (must be positive)
    for var_name, default_value in [
        ("NET_FALLBACK_DEBOUNCE_SEC", 30),
        ("NET_FALLBACK_MIN_ON_SEC", 60),
        ("NET_FALLBACK_MIN_OFF_SEC", 30),
        ("NET_FALLBACK_RAMP_SEC", 10),
    ]:
        if var_name in global_vars:
            var_value = global_vars[var_name]
            if var_value < 0:
                logger.warning(f"Invalid {var_name}={var_value} (must be >= 0), using default {default_value}")
                global_vars[var_name] = default_value

    # Validate NET_ACTIVATION mode
    if "NET_ACTIVATION" in global_vars:
        valid_modes = ['adaptive', 'always', 'off']
        if global_vars["NET_ACTIVATION"] not in valid_modes:
            logger.warning(f"Invalid NET_ACTIVATION='{global_vars['NET_ACTIVATION']}' (must be one of {valid_modes}), using 'adaptive'")
            global_vars["NET_ACTIVATION"] = 'adaptive'

    # Use direct global access for clarity in logical checks
    global NET_FALLBACK_START_PCT, NET_FALLBACK_STOP_PCT, NET_FALLBACK_RISK_THRESHOLD_PCT

    # Validate that start threshold is less than stop threshold
    if NET_FALLBACK_START_PCT is not None and NET_FALLBACK_STOP_PCT is not None:
        if NET_FALLBACK_START_PCT >= NET_FALLBACK_STOP_PCT:
            logger.warning(f"NET_FALLBACK_START_PCT={NET_FALLBACK_START_PCT}% must be less than "
                          f"NET_FALLBACK_STOP_PCT={NET_FALLBACK_STOP_PCT}%. Adjusting thresholds.")
            # Ensure at least 2% hysteresis gap
            gap = max(2.0, (NET_FALLBACK_STOP_PCT + NET_FALLBACK_START_PCT) * 0.1)
            mid_point = (NET_FALLBACK_START_PCT + NET_FALLBACK_STOP_PCT) / 2.0
            NET_FALLBACK_START_PCT = mid_point - gap / 2.0
            NET_FALLBACK_STOP_PCT = mid_point + gap / 2.0
            logger.info(f"Adjusted fallback thresholds: START={NET_FALLBACK_START_PCT:.1f}% "
                       f"STOP={NET_FALLBACK_STOP_PCT:.1f}%")

    # Validate risk threshold is within reasonable bounds
    if NET_FALLBACK_RISK_THRESHOLD_PCT is not None:
        if NET_FALLBACK_START_PCT is not None and NET_FALLBACK_STOP_PCT is not None:
            if not (NET_FALLBACK_START_PCT <= NET_FALLBACK_RISK_THRESHOLD_PCT <= NET_FALLBACK_STOP_PCT):
                new_risk_threshold = (NET_FALLBACK_START_PCT + NET_FALLBACK_STOP_PCT) / 2.0
                logger.warning(f"NET_FALLBACK_RISK_THRESHOLD_PCT={NET_FALLBACK_RISK_THRESHOLD_PCT}% "
                              f"should be between START and STOP thresholds. "
                              f"Adjusting to {new_risk_threshold:.1f}%.")
                NET_FALLBACK_RISK_THRESHOLD_PCT = new_risk_threshold


def _validate_p95_config():
    """
    Validate P95 CPU controller configuration values.

    Ensures CPU_P95_SETPOINT falls within the target range and provides
    front-loaded validation with clear error messages for configuration issues.
    """
    global CPU_P95_TARGET_MIN, CPU_P95_TARGET_MAX, CPU_P95_SETPOINT
    global CPU_P95_SLOT_DURATION, CONTROL_PERIOD
    global CPU_P95_BASELINE_INTENSITY, CPU_P95_HIGH_INTENSITY

    # Validate that target minimum is less than target maximum
    if CPU_P95_TARGET_MIN is not None and CPU_P95_TARGET_MAX is not None:
        if CPU_P95_TARGET_MIN >= CPU_P95_TARGET_MAX:
            logger.warning(f"CPU_P95_TARGET_MIN={CPU_P95_TARGET_MIN}% must be less than "
                          f"CPU_P95_TARGET_MAX={CPU_P95_TARGET_MAX}%. Swapping values.")
            CPU_P95_TARGET_MIN, CPU_P95_TARGET_MAX = CPU_P95_TARGET_MAX, CPU_P95_TARGET_MIN

    # Validate that setpoint falls within target range
    if CPU_P95_SETPOINT is not None and CPU_P95_TARGET_MIN is not None and CPU_P95_TARGET_MAX is not None:
        # Add safety margin to avoid edge cases
        safety_margin = 1.0
        min_valid = CPU_P95_TARGET_MIN + safety_margin
        max_valid = CPU_P95_TARGET_MAX - safety_margin

        if not (min_valid <= CPU_P95_SETPOINT <= max_valid):
            new_setpoint = (CPU_P95_TARGET_MIN + CPU_P95_TARGET_MAX) / 2.0
            logger.warning(f"CPU_P95_SETPOINT={CPU_P95_SETPOINT}% is outside safe range "
                          f"[{min_valid:.1f}%-{max_valid:.1f}%]. Adjusting to {new_setpoint:.1f}%.")
            CPU_P95_SETPOINT = new_setpoint

    # Validate that slot duration is reasonable relative to control period
    if CPU_P95_SLOT_DURATION is not None and CONTROL_PERIOD is not None:
        # Slot duration should be at least 6x the control period for reasonable slot management
        min_slot_ratio = 6
        if CPU_P95_SLOT_DURATION < (CONTROL_PERIOD * min_slot_ratio):
            logger.warning(f"CPU_P95_SLOT_DURATION_SEC={CPU_P95_SLOT_DURATION}s is very short relative to "
                          f"CONTROL_PERIOD_SEC={CONTROL_PERIOD}s. Consider using at least "
                          f"{CONTROL_PERIOD * min_slot_ratio}s for stable slot management.")

    # Validate that baseline intensity is less than high intensity
    if CPU_P95_BASELINE_INTENSITY is not None and CPU_P95_HIGH_INTENSITY is not None:
        if CPU_P95_BASELINE_INTENSITY >= CPU_P95_HIGH_INTENSITY:
            logger.warning(f"CPU_P95_BASELINE_INTENSITY={CPU_P95_BASELINE_INTENSITY}% must be less than "
                          f"CPU_P95_HIGH_INTENSITY={CPU_P95_HIGH_INTENSITY}%. Adjusting high intensity.")
            CPU_P95_HIGH_INTENSITY = max(CPU_P95_HIGH_INTENSITY, CPU_P95_BASELINE_INTENSITY + 1.0)
            logger.info(f"Adjusted CPU_P95_HIGH_INTENSITY to {CPU_P95_HIGH_INTENSITY:.1f}%")


# ---------------------------
# Env / config
# ---------------------------
# Note: Legacy getenv_float and getenv_int functions removed.
# All configuration now uses getenv_*_with_template functions for consistency,
# except health endpoint configuration which is parsed directly.

# Configuration variables (initialized lazily to avoid issues during testing)
_config_initialized = False
DETECTED_SHAPE = None
TEMPLATE_FILE = None
IS_ORACLE = None
CONFIG_TEMPLATE = {}

MEM_TARGET_PCT = None
NET_TARGET_PCT = None
CPU_STOP_PCT = None
MEM_STOP_PCT = None
NET_STOP_PCT = None
CONTROL_PERIOD = None
AVG_WINDOW_SEC = None
HYSTERESIS_PCT = None
LOAD_THRESHOLD = None
LOAD_RESUME_THRESHOLD = None
LOAD_CHECK_ENABLED = None
JITTER_PCT = None
JITTER_PERIOD = None
MEM_MIN_FREE_MB = None

# P95-driven CPU control globals
CPU_P95_TARGET_MIN = None
CPU_P95_TARGET_MAX = None
CPU_P95_SETPOINT = None
CPU_P95_EXCEEDANCE_TARGET = None
CPU_P95_SLOT_DURATION = None
CPU_P95_HIGH_INTENSITY = None
CPU_P95_BASELINE_INTENSITY = None
CPU_P95_RING_BUFFER_BATCH_SIZE = None
MEM_STEP_MB = None
MEM_TOUCH_INTERVAL_SEC = None
NET_MODE = None
NET_PEERS = None
NET_PORT = None
NET_BURST_SEC = None
NET_IDLE_SEC = None
NET_PROTOCOL = None
NET_SENSE_MODE = None
NET_IFACE = None
NET_IFACE_INNER = None
NET_LINK_MBIT = None
NET_MIN_RATE = None
NET_MAX_RATE = None
NET_TTL = None
NET_PACKET_SIZE = None

# Network fallback configuration globals
NET_ACTIVATION = None
NET_FALLBACK_START_PCT = None
NET_FALLBACK_STOP_PCT = None
NET_FALLBACK_RISK_THRESHOLD_PCT = None
NET_FALLBACK_DEBOUNCE_SEC = None
NET_FALLBACK_MIN_ON_SEC = None
NET_FALLBACK_MIN_OFF_SEC = None
NET_FALLBACK_RAMP_SEC = None

# Control shared variables
paused = None


def _validate_configuration_consistency(raise_on_error=True):
    """
    Validate logical relationships and consistency across all configuration parameters.

    This function performs comprehensive validation beyond individual parameter ranges,
    checking for logical inconsistencies that could cause runtime issues or suboptimal behavior.

    Args:
        raise_on_error (bool): If True, raise RuntimeError on validation errors (default: True).
                              If False, only log errors without raising (useful for testing).
    """
    global MEM_TARGET_PCT, NET_TARGET_PCT
    global CPU_STOP_PCT, MEM_STOP_PCT, NET_STOP_PCT
    global CPU_P95_TARGET_MIN, CPU_P95_TARGET_MAX, CPU_P95_SETPOINT, CPU_P95_EXCEEDANCE_TARGET
    global CONTROL_PERIOD, AVG_WINDOW_SEC, CPU_P95_SLOT_DURATION, CPU_P95_RING_BUFFER_BATCH_SIZE
    global MEM_MIN_FREE_MB, CPU_P95_BASELINE_INTENSITY, CPU_P95_HIGH_INTENSITY
    global NET_FALLBACK_START_PCT, NET_FALLBACK_STOP_PCT
    global LOAD_THRESHOLD, LOAD_RESUME_THRESHOLD

    warnings = []
    errors = []

    # 1. STOP thresholds must be greater than TARGET thresholds
    # Note: CPU uses P95 control system, no CPU_TARGET_PCT in new implementation
    if MEM_STOP_PCT is not None and MEM_TARGET_PCT is not None:
        if MEM_STOP_PCT <= MEM_TARGET_PCT:
            errors.append(f"MEM_STOP_PCT ({MEM_STOP_PCT}%) must be greater than MEM_TARGET_PCT ({MEM_TARGET_PCT}%)")

    if NET_STOP_PCT is not None and NET_TARGET_PCT is not None:
        if NET_STOP_PCT <= NET_TARGET_PCT:
            errors.append(f"NET_STOP_PCT ({NET_STOP_PCT}%) must be greater than NET_TARGET_PCT ({NET_TARGET_PCT}%)")

    # 2. P95 configuration consistency
    if CPU_P95_TARGET_MIN is not None and CPU_P95_TARGET_MAX is not None:
        if CPU_P95_TARGET_MIN >= CPU_P95_TARGET_MAX:
            errors.append(f"CPU_P95_TARGET_MIN ({CPU_P95_TARGET_MIN}%) must be less than CPU_P95_TARGET_MAX ({CPU_P95_TARGET_MAX}%)")

        # Oracle compliance check
        if CPU_P95_TARGET_MIN < 20.0:
            warnings.append(f"CPU_P95_TARGET_MIN ({CPU_P95_TARGET_MIN}%) below Oracle 20% reclamation threshold - risk of VM reclamation")

    if CPU_P95_SETPOINT is not None and CPU_P95_TARGET_MIN is not None and CPU_P95_TARGET_MAX is not None:
        if not (CPU_P95_TARGET_MIN <= CPU_P95_SETPOINT <= CPU_P95_TARGET_MAX):
            errors.append(f"CPU_P95_SETPOINT ({CPU_P95_SETPOINT}%) must be within target range {CPU_P95_TARGET_MIN}-{CPU_P95_TARGET_MAX}%")

    # 3. P95 intensity levels consistency
    if CPU_P95_BASELINE_INTENSITY is not None and CPU_P95_HIGH_INTENSITY is not None:
        if CPU_P95_BASELINE_INTENSITY >= CPU_P95_HIGH_INTENSITY:
            errors.append(f"CPU_P95_BASELINE_INTENSITY ({CPU_P95_BASELINE_INTENSITY}%) must be less than CPU_P95_HIGH_INTENSITY ({CPU_P95_HIGH_INTENSITY}%)")

    # 4. Timing relationships
    if CONTROL_PERIOD is not None and AVG_WINDOW_SEC is not None:
        if AVG_WINDOW_SEC < CONTROL_PERIOD * 10:
            warnings.append(f"AVG_WINDOW_SEC ({AVG_WINDOW_SEC}s) should be at least 10x CONTROL_PERIOD ({CONTROL_PERIOD}s) for stable averaging")

    if CPU_P95_SLOT_DURATION is not None and CONTROL_PERIOD is not None:
        if CPU_P95_SLOT_DURATION < CONTROL_PERIOD * 6:
            warnings.append(f"CPU_P95_SLOT_DURATION ({CPU_P95_SLOT_DURATION}s) should be at least 6x CONTROL_PERIOD ({CONTROL_PERIOD}s) for stable slot management")

    # 5. Load threshold consistency
    if LOAD_THRESHOLD is not None and LOAD_RESUME_THRESHOLD is not None:
        if LOAD_RESUME_THRESHOLD >= LOAD_THRESHOLD:
            errors.append(f"LOAD_RESUME_THRESHOLD ({LOAD_RESUME_THRESHOLD}) must be less than LOAD_THRESHOLD ({LOAD_THRESHOLD}) for hysteresis")

    # 6. Network fallback consistency
    if NET_FALLBACK_START_PCT is not None and NET_FALLBACK_STOP_PCT is not None:
        if NET_FALLBACK_START_PCT >= NET_FALLBACK_STOP_PCT:
            errors.append(f"NET_FALLBACK_START_PCT ({NET_FALLBACK_START_PCT}%) must be less than NET_FALLBACK_STOP_PCT ({NET_FALLBACK_STOP_PCT}%) for hysteresis")

    # 7. Memory constraints vs available memory
    if MEM_MIN_FREE_MB is not None:
        try:
            total_b, _, _, _, _ = read_meminfo()
            total_mb = total_b / (1024 * 1024)
            if MEM_MIN_FREE_MB > total_mb * 0.5:
                warnings.append(f"MEM_MIN_FREE_MB ({MEM_MIN_FREE_MB}MB) exceeds 50% of total memory ({total_mb:.0f}MB) - may limit memory occupation effectiveness")
        except Exception:
            # Can't check system memory during init, skip this check
            pass

    # 8. P95 exceedance target validation
    if CPU_P95_EXCEEDANCE_TARGET is not None:
        if CPU_P95_EXCEEDANCE_TARGET > 15.0:  # Too high
            warnings.append(f"CPU_P95_EXCEEDANCE_TARGET ({CPU_P95_EXCEEDANCE_TARGET}%) is very high - may cause excessive resource usage")
        elif CPU_P95_EXCEEDANCE_TARGET < 2.0:  # Too low
            warnings.append(f"CPU_P95_EXCEEDANCE_TARGET ({CPU_P95_EXCEEDANCE_TARGET}%) is very low - may not maintain sufficient P95 levels")

    # 9. Slot duration validation
    if CPU_P95_SLOT_DURATION is not None:
        if CPU_P95_SLOT_DURATION < 30.0:  # Too short
            warnings.append(f"CPU_P95_SLOT_DURATION_SEC ({CPU_P95_SLOT_DURATION}s) is too short - may cause unstable P95 control")
        elif CPU_P95_SLOT_DURATION > 600.0:  # Too long
            warnings.append(f"CPU_P95_SLOT_DURATION_SEC ({CPU_P95_SLOT_DURATION}s) is too long - may slow response to load changes")

    # 10. Ring buffer batch size validation
    if CPU_P95_RING_BUFFER_BATCH_SIZE is not None:
        if CPU_P95_RING_BUFFER_BATCH_SIZE <= 0:
            warnings.append(f"CPU_P95_RING_BUFFER_BATCH_SIZE ({CPU_P95_RING_BUFFER_BATCH_SIZE}) must be positive")
        elif CPU_P95_RING_BUFFER_BATCH_SIZE > 100:
            warnings.append(f"CPU_P95_RING_BUFFER_BATCH_SIZE ({CPU_P95_RING_BUFFER_BATCH_SIZE}) is very large - may delay state persistence")

    # 11. Oracle compliance cross-checks
    # Check individual targets for Oracle reclamation risk
    if CPU_P95_SETPOINT is not None and CPU_P95_SETPOINT < 20.0:
        warnings.append(f"CPU_P95_SETPOINT ({CPU_P95_SETPOINT}%) below Oracle reclamation threshold - risk of VM reclamation")
    if MEM_TARGET_PCT is not None and MEM_TARGET_PCT < 20.0:
        warnings.append(f"MEM_TARGET_PCT ({MEM_TARGET_PCT}%) below Oracle reclamation threshold - risk of VM reclamation")
    if NET_TARGET_PCT is not None and NET_TARGET_PCT < 20.0:
        warnings.append(f"NET_TARGET_PCT ({NET_TARGET_PCT}%) below Oracle reclamation threshold - risk of VM reclamation")

    # Cross-metric Oracle compliance checks
    oracle_issues = []
    if CPU_P95_TARGET_MIN is not None and CPU_P95_TARGET_MIN < 20.0:
        oracle_issues.append("CPU P95")
    if MEM_TARGET_PCT is not None and MEM_TARGET_PCT < 20.0:
        oracle_issues.append("Memory")
    if NET_TARGET_PCT is not None and NET_TARGET_PCT < 20.0:
        oracle_issues.append("Network")

    if len(oracle_issues) == 3:  # All below 20%
        errors.append("All metrics (CPU P95, Memory, Network) are below Oracle's 20% reclamation threshold - VM reclamation is certain")
    elif len(oracle_issues) == 2:  # Two below 20%
        warnings.append(f"{' and '.join(oracle_issues)} are below 20% threshold - consider raising at least one above 20%")

    # Report issues
    for error in errors:
        logger.error(f"Configuration error: {error}")

    for warning in warnings:
        logger.warning(f"Configuration warning: {warning}")

    # Fatal errors stop initialization (unless suppressed for testing)
    if errors and raise_on_error:
        raise RuntimeError(f"Configuration validation failed with {len(errors)} error(s). Fix configuration and restart.")

    if warnings:
        logger.info(f"Configuration loaded with {len(warnings)} warning(s) - system will continue but review settings for optimal performance")

def _initialize_config():
    """
    Initialize configuration variables lazily to avoid issues during testing.

    This function is called on first access to configuration variables to ensure
    Oracle shape detection and template loading happens only when needed, not
    during module import.
    """
    global _config_initialized, DETECTED_SHAPE, TEMPLATE_FILE, IS_ORACLE, CONFIG_TEMPLATE
    global MEM_TARGET_PCT, NET_TARGET_PCT
    global CPU_STOP_PCT, MEM_STOP_PCT, NET_STOP_PCT
    global CONTROL_PERIOD, AVG_WINDOW_SEC, HYSTERESIS_PCT
    global LOAD_THRESHOLD, LOAD_RESUME_THRESHOLD, LOAD_CHECK_ENABLED
    global JITTER_PCT, JITTER_PERIOD, MEM_MIN_FREE_MB, MEM_STEP_MB, MEM_TOUCH_INTERVAL_SEC
    global CPU_P95_TARGET_MIN, CPU_P95_TARGET_MAX, CPU_P95_SETPOINT, CPU_P95_EXCEEDANCE_TARGET
    global CPU_P95_SLOT_DURATION, CPU_P95_HIGH_INTENSITY, CPU_P95_BASELINE_INTENSITY, CPU_P95_RING_BUFFER_BATCH_SIZE
    global NET_ACTIVATION, NET_FALLBACK_START_PCT, NET_FALLBACK_STOP_PCT, NET_FALLBACK_RISK_THRESHOLD_PCT
    global NET_FALLBACK_DEBOUNCE_SEC, NET_FALLBACK_MIN_ON_SEC, NET_FALLBACK_MIN_OFF_SEC, NET_FALLBACK_RAMP_SEC
    global NET_MODE, NET_PEERS, NET_PORT, NET_BURST_SEC, NET_IDLE_SEC, NET_PROTOCOL
    global NET_SENSE_MODE, NET_IFACE, NET_IFACE_INNER, NET_LINK_MBIT
    global NET_MIN_RATE, NET_MAX_RATE
    
    if _config_initialized:
        return
    
    # Initialize Oracle shape detection and template loading
    DETECTED_SHAPE, TEMPLATE_FILE, IS_ORACLE = detect_oracle_shape()
    CONFIG_TEMPLATE = load_config_template(TEMPLATE_FILE)

    MEM_TARGET_PCT    = getenv_float_with_template("MEM_TARGET_PCT", 60.0, CONFIG_TEMPLATE)  # excludes cache/buffers
    NET_TARGET_PCT    = getenv_float_with_template("NET_TARGET_PCT", 10.0, CONFIG_TEMPLATE)  # NIC utilization %

    CPU_STOP_PCT      = getenv_float_with_template("CPU_STOP_PCT", 85.0, CONFIG_TEMPLATE)
    MEM_STOP_PCT      = getenv_float_with_template("MEM_STOP_PCT", 90.0, CONFIG_TEMPLATE)
    NET_STOP_PCT      = getenv_float_with_template("NET_STOP_PCT", 60.0, CONFIG_TEMPLATE)

    CONTROL_PERIOD    = getenv_float_with_template("CONTROL_PERIOD_SEC", 5.0, CONFIG_TEMPLATE)
    AVG_WINDOW_SEC    = getenv_float_with_template("AVG_WINDOW_SEC", 300.0, CONFIG_TEMPLATE)
    HYSTERESIS_PCT    = getenv_float_with_template("HYSTERESIS_PCT", 5.0, CONFIG_TEMPLATE)

    # LOAD AVERAGE THRESHOLDS: Conservative values for Oracle Free Tier protection
    # 0.6 per core = 60% sustained load triggers pause (protects legitimate workloads)
    # 0.4 per core = 40% resume threshold (hysteresis prevents oscillation)
    # Values are conservative because Free Tier VMs have limited resources and
    # any interference with legitimate workloads defeats the purpose of the service.
    LOAD_THRESHOLD    = getenv_float_with_template("LOAD_THRESHOLD", 0.6, CONFIG_TEMPLATE)      # CPU contention detection threshold
    LOAD_RESUME_THRESHOLD = getenv_float_with_template("LOAD_RESUME_THRESHOLD", 0.4, CONFIG_TEMPLATE)  # Hysteresis gap for stability
    LOAD_CHECK_ENABLED = _parse_boolean(getenv_with_template("LOAD_CHECK_ENABLED", "true", CONFIG_TEMPLATE))

    # P95-driven CPU control configuration
    # CRITICAL FOR ORACLE COMPLIANCE: Oracle Free Tier VMs are reclaimed when ALL metrics
    # stay below 20% for 7 consecutive days. Oracle measures CPU using 95th percentile.
    # Target range 22-28% provides safe buffer above 20% reclamation threshold while avoiding
    # excessive resource usage that could impact legitimate workloads.
    CPU_P95_TARGET_MIN = getenv_float_with_template("CPU_P95_TARGET_MIN", 22.0, CONFIG_TEMPLATE)  # Oracle compliance floor: must stay >20% P95
    CPU_P95_TARGET_MAX = getenv_float_with_template("CPU_P95_TARGET_MAX", 28.0, CONFIG_TEMPLATE)  # Efficiency ceiling: avoids excessive usage
    CPU_P95_SETPOINT   = getenv_float_with_template("CPU_P95_SETPOINT", 25.0, CONFIG_TEMPLATE)    # Optimal target: center of safe range
    CPU_P95_EXCEEDANCE_TARGET = getenv_float_with_template("CPU_P95_EXCEEDANCE_TARGET", 6.5, CONFIG_TEMPLATE)  # Target % of high slots (>5% ensures P95>baseline)
    CPU_P95_SLOT_DURATION = getenv_float_with_template("CPU_P95_SLOT_DURATION_SEC", 60.0, CONFIG_TEMPLATE)  # Duration of each slot in seconds
    CPU_P95_HIGH_INTENSITY = getenv_float_with_template("CPU_P95_HIGH_INTENSITY", 35.0, CONFIG_TEMPLATE)  # CPU % during high slots
    CPU_P95_BASELINE_INTENSITY = getenv_float_with_template("CPU_P95_BASELINE_INTENSITY", 20.0, CONFIG_TEMPLATE)  # CPU % during normal slots (minimum for P95>20%)
    CPU_P95_RING_BUFFER_BATCH_SIZE = getenv_int_with_template("CPU_P95_RING_BUFFER_BATCH_SIZE", 10, CONFIG_TEMPLATE)  # Save ring buffer state every N slots (performance optimization)

    JITTER_PCT        = getenv_float_with_template("JITTER_PCT", 10.0, CONFIG_TEMPLATE)
    JITTER_PERIOD     = getenv_float_with_template("JITTER_PERIOD_SEC", 5.0, CONFIG_TEMPLATE)

    MEM_MIN_FREE_MB   = getenv_int_with_template("MEM_MIN_FREE_MB", 512, CONFIG_TEMPLATE)
    MEM_STEP_MB       = getenv_int_with_template("MEM_STEP_MB", 64, CONFIG_TEMPLATE)
    MEM_TOUCH_INTERVAL_SEC = getenv_float_with_template("MEM_TOUCH_INTERVAL_SEC", 1.0, CONFIG_TEMPLATE)

    NET_MODE          = getenv_with_template("NET_MODE", "client", CONFIG_TEMPLATE).strip().lower()
    NET_PEERS         = [p.strip() for p in getenv_with_template("NET_PEERS", "8.8.8.8,1.1.1.1,9.9.9.9", CONFIG_TEMPLATE).split(",") if p.strip()]
    NET_PORT          = getenv_int_with_template("NET_PORT", 15201, CONFIG_TEMPLATE)
    NET_BURST_SEC     = getenv_int_with_template("NET_BURST_SEC", 10, CONFIG_TEMPLATE)
    NET_IDLE_SEC      = getenv_int_with_template("NET_IDLE_SEC", 10, CONFIG_TEMPLATE)
    NET_PROTOCOL      = getenv_with_template("NET_PROTOCOL", "udp", CONFIG_TEMPLATE).strip().lower()

    # NIC bytes sensing configuration
    NET_SENSE_MODE    = getenv_with_template("NET_SENSE_MODE", "container", CONFIG_TEMPLATE).strip().lower()  # container|host
    NET_IFACE         = getenv_with_template("NET_IFACE", "ens3", CONFIG_TEMPLATE).strip()        # for host mode (requires /sys mount)
    NET_IFACE_INNER   = getenv_with_template("NET_IFACE_INNER", "eth0", CONFIG_TEMPLATE).strip()  # for container mode (/proc/net/dev)
    NET_LINK_MBIT     = getenv_float_with_template("NET_LINK_MBIT", 1000.0, CONFIG_TEMPLATE)         # used directly in container mode

    # Controller rate bounds (Mbps)
    NET_MIN_RATE      = getenv_float_with_template("NET_MIN_RATE_MBIT", 1.0, CONFIG_TEMPLATE)
    NET_MAX_RATE      = getenv_float_with_template("NET_MAX_RATE_MBIT", 800.0, CONFIG_TEMPLATE)

    # Native network generator configuration
    NET_TTL           = getenv_int_with_template("NET_TTL", 1, CONFIG_TEMPLATE)
    NET_PACKET_SIZE   = getenv_int_with_template("NET_PACKET_SIZE", 1100, CONFIG_TEMPLATE)  # Reduced for DNS compatibility

    # Network validation and reliability configuration
    NET_VALIDATE_STARTUP = getenv_with_template("NET_VALIDATE_STARTUP", "true", CONFIG_TEMPLATE).strip().lower() in ['true', '1', 'yes']
    NET_REQUIRE_EXTERNAL = getenv_with_template("NET_REQUIRE_EXTERNAL", "true", CONFIG_TEMPLATE).strip().lower() in ['true', '1', 'yes']
    NET_VALIDATION_TIMEOUT_MS = getenv_int_with_template("NET_VALIDATION_TIMEOUT_MS", 200, CONFIG_TEMPLATE)
    NET_TX_BYTES_MIN_DELTA = getenv_int_with_template("NET_TX_BYTES_MIN_DELTA", 1000, CONFIG_TEMPLATE)
    NET_STATE_DEBOUNCE_SEC = getenv_float_with_template("NET_STATE_DEBOUNCE_SEC", 5.0, CONFIG_TEMPLATE)
    NET_STATE_MIN_ON_SEC = getenv_float_with_template("NET_STATE_MIN_ON_SEC", 15.0, CONFIG_TEMPLATE)
    NET_STATE_MIN_OFF_SEC = getenv_float_with_template("NET_STATE_MIN_OFF_SEC", 20.0, CONFIG_TEMPLATE)
    NET_DNS_QPS_MAX = getenv_float_with_template("NET_DNS_QPS_MAX", 10.0, CONFIG_TEMPLATE)
    NET_IPV6 = getenv_with_template("NET_IPV6", "auto", CONFIG_TEMPLATE).strip().lower()

    # Network fallback configuration
    NET_ACTIVATION          = getenv_with_template("NET_ACTIVATION", "adaptive", CONFIG_TEMPLATE).strip().lower()
    NET_FALLBACK_START_PCT  = getenv_float_with_template("NET_FALLBACK_START_PCT", 19.0, CONFIG_TEMPLATE)
    NET_FALLBACK_STOP_PCT           = getenv_float_with_template("NET_FALLBACK_STOP_PCT", 23.0, CONFIG_TEMPLATE)
    NET_FALLBACK_RISK_THRESHOLD_PCT = getenv_float_with_template("NET_FALLBACK_RISK_THRESHOLD_PCT", 22.0, CONFIG_TEMPLATE)
    NET_FALLBACK_DEBOUNCE_SEC       = getenv_int_with_template("NET_FALLBACK_DEBOUNCE_SEC", 30, CONFIG_TEMPLATE)
    NET_FALLBACK_MIN_ON_SEC         = getenv_int_with_template("NET_FALLBACK_MIN_ON_SEC", 60, CONFIG_TEMPLATE)
    NET_FALLBACK_MIN_OFF_SEC        = getenv_int_with_template("NET_FALLBACK_MIN_OFF_SEC", 30, CONFIG_TEMPLATE)
    NET_FALLBACK_RAMP_SEC           = getenv_int_with_template("NET_FALLBACK_RAMP_SEC", 10, CONFIG_TEMPLATE)

    # Validate final configuration values (including environment overrides)
    _validate_final_config()
    _validate_network_fallback_config()
    _validate_p95_config()
    _validate_configuration_consistency()

    _config_initialized = True

# Health check server configuration
# Health endpoint doesn't use template system, parse directly
_health_port_str = os.getenv("HEALTH_PORT", "8080").strip()
try:
    HEALTH_PORT = int(_health_port_str)
except ValueError:
    HEALTH_PORT = 8080
    logger.warning(f"Invalid HEALTH_PORT value: {_health_port_str}, using default: 8080")

HEALTH_HOST       = os.getenv("HEALTH_HOST", "127.0.0.1").strip()
HEALTH_ENABLED    = _parse_boolean(os.getenv("HEALTH_ENABLED", "true"))

# Workers equal to CPU count for smoother shaping
N_WORKERS = os.cpu_count() or 1

# Controller gains (gentle)
KP_CPU = 0.30       # proportional gain for CPU duty
KP_NET = 0.60       # proportional gain for network generation rate (Mbps)
MAX_DUTY = 0.95     # CPU duty cap

# Sleep slice for yielding scheduler - critical for system responsiveness
# 5ms chosen as balance between CPU utilization accuracy and responsiveness:
# - Long enough to avoid excessive context switching overhead
# - Short enough to ensure other processes get timely CPU access
SLEEP_SLICE = 0.005

class CPUP95Controller:
    """
    P95-driven CPU controller implementing Oracle's exact reclamation criteria.

    Uses exceedance budget control: maintains approximately 6.5% of time slots above threshold
    to achieve target P95. Implements state machine based on 7-day P95 trends.
    """

    # State machine timing constants
    STATE_CHANGE_COOLDOWN_SEC = 300  # 5 minutes cooldown after state change
    P95_CACHE_TTL_SEC = 300          # Cache P95 calculations for 5 minutes (aligned with state change cooldown)
    PERSISTENT_STORAGE_PATH = os.getenv("PERSISTENCE_DIR", "/var/lib/loadshaper")  # Persistent storage directory for metrics DB and ring buffer

    # Hysteresis values for adaptive deadbands
    HYSTERESIS_SMALL_PCT = 0.5       # Small hysteresis for stable periods
    HYSTERESIS_MEDIUM_PCT = 1.0      # Medium hysteresis (stable operation)
    HYSTERESIS_LARGE_PCT = 2.0       # Large hysteresis
    HYSTERESIS_XLARGE_PCT = 2.5      # Extra large hysteresis after state change

    # State maintain buffer zones (require being well within range to transition)
    MAINTAIN_BUFFER_SMALL = 0.5      # Buffer when using small hysteresis
    MAINTAIN_BUFFER_MEDIUM = 1.5     # Buffer when using medium hysteresis
    MAINTAIN_BUFFER_LARGE = 2.0      # Buffer when using large hysteresis

    # Distance thresholds for aggressive adjustments
    DISTANCE_THRESHOLD_LARGE = 5.0   # Far from target threshold for aggressive action
    DISTANCE_THRESHOLD_XLARGE = 10.0 # Very far from target threshold for maximum aggression

    # Intensity adjustments for BUILDING state
    BUILD_AGGRESSIVE_INTENSITY_BOOST = 8.0  # Very aggressive catch-up when far below
    BUILD_NORMAL_INTENSITY_BOOST = 5.0      # Normal catch-up intensity boost

    # Intensity adjustments for REDUCING state
    REDUCE_AGGRESSIVE_INTENSITY_CUT = 5.0   # Conservative high when way above target
    REDUCE_MODERATE_INTENSITY_CUT = 2.0     # Moderate reduction

    # Proportional control gain for MAINTAINING state
    MAINTAIN_PROPORTIONAL_GAIN = 0.2        # Proportional adjustment factor for setpoint control

    # Dithering for micro-variations in production
    DITHER_RANGE_PCT = 1.0                  # ±1% random variation for better P95 control

    # Exceedance target adjustments for BUILDING state
    BUILD_AGGRESSIVE_EXCEEDANCE_BOOST = 4.0 # When far below target
    BUILD_NORMAL_EXCEEDANCE_BOOST = 1.0     # Normal building boost

    # Exceedance targets for REDUCING state
    REDUCE_AGGRESSIVE_EXCEEDANCE_TARGET = 1.0   # Very low for fast reduction
    REDUCE_MODERATE_EXCEEDANCE_TARGET = 2.5     # Moderate reduction

    # Exceedance caps and adjustments
    EXCEEDANCE_SAFETY_CAP = 12.0            # Maximum exceedance percentage for safety
    MAINTAIN_EXCEEDANCE_ADJUSTMENT = 0.5    # Fine adjustment in maintaining state

    # Safety-driven proportional scaling constants
    SAFETY_PROPORTIONAL_ENABLED = True     # Enable proportional scaling based on load
    SAFETY_SCALE_START = 0.5               # Load level where scaling starts (below resume threshold)
    SAFETY_SCALE_FULL = 0.8                # Load level where full baseline is applied
    SAFETY_MIN_INTENSITY_SCALE = 0.7       # Minimum scaling factor (70% of normal intensity)

    # Setpoint bounds for safety
    SETPOINT_SAFETY_MARGIN = 1.0            # Stay 1% away from target boundaries

    def __init__(self, metrics_storage):
        """Initialize the P95-driven CPU controller.

        Args:
            metrics_storage: MetricsStorage instance for accessing historical P95 data

        Sets up state machine, slot tracking, and initializes 24-hour ring buffer
        for fast exceedance budget control based on Oracle compliance requirements.

        CRITICAL REQUIREMENT: This controller assumes only one LoadShaper instance runs per system.

        MULTIPLE LOADSHAPER INSTANCES WILL CAUSE:
        - Race conditions in ring buffer file writes (/var/lib/loadshaper/p95_ring_buffer.json)
        - SQLite database corruption and locks (/var/lib/loadshaper/metrics.db)
        - Conflicting P95 calculations leading to Oracle VM reclamation
        - Inconsistent resource targeting and safety checks

        Each LoadShaper instance requires EXCLUSIVE ACCESS to /var/lib/loadshaper/ directory.
        (Note: The application spawns multiple internal worker processes, which is normal and safe.)
        """
        self.metrics_storage = metrics_storage
        self._lock = threading.RLock()  # Thread-safe access to shared state
        self.state = 'MAINTAINING'
        self.last_state_change = time.monotonic()
        self.current_slot_start = time.monotonic()
        self.current_slot_is_high = False
        self.current_target_intensity = CPU_P95_BASELINE_INTENSITY
        self.slots_skipped_safety = 0

        # Sustained high-load fallback mechanism
        self.consecutive_skipped_slots = 0
        self.last_high_slot_time = time.monotonic()

        # Fallback thresholds
        self.MAX_CONSECUTIVE_SKIPPED_SLOTS = 120  # 2 hours at 60s slots
        self.MIN_HIGH_SLOT_INTERVAL_SEC = 3600   # Force one high slot per hour minimum

        # Ring buffer for last 24h of slot data (fast control)
        # Calculate size dynamically based on slot duration: 86400 seconds / slot_duration
        self.slot_history_size = max(1, int(ceil(86400.0 / CPU_P95_SLOT_DURATION)))
        self.slot_history = [False] * self.slot_history_size  # True = high slot
        self.slot_history_index = 0
        self.slots_recorded = 0

        # P95 caching to reduce database queries (performance optimization)
        self._p95_cache = None
        self._p95_cache_time = 0
        self._p95_cache_ttl_sec = self.P95_CACHE_TTL_SEC

        # Ring buffer persistence optimization (reduce disk I/O)
        self.slots_since_last_save = 0

        # Try to load persisted ring buffer state to solve cold start problem
        self._load_ring_buffer_state()

        # Initialize first slot (no load average available yet)
        self._start_new_slot(current_load_avg=None)

    def get_cpu_p95(self):
        """Get 7-day CPU P95 from metrics storage with caching"""
        with self._lock:
            now = time.monotonic()

            # Return cached value if still valid
            if self._p95_cache is not None and (now - self._p95_cache_time) < self._p95_cache_ttl_sec:
                return self._p95_cache

            # Query database for fresh P95 value
            p95 = self.metrics_storage.get_percentile('cpu', percentile=95)

            # Only update cache if a valid value is returned
            if p95 is not None:
                self._p95_cache = p95
                self._p95_cache_time = now
                return p95

            # Fallback: If DB returns None but we have a cached value, use it
            # This prevents controller from losing P95 input during temporary DB issues
            if self._p95_cache is not None:
                logger.debug("P95 controller: Using cached P95 value due to database read failure")
                return self._p95_cache

            # Last resort: No data available
            return None

    def _get_ring_buffer_path(self):
        """Get path for ring buffer persistence file"""
        # Allow tests to override path
        if hasattr(self, 'ring_buffer_path'):
            return self.ring_buffer_path

        # Use same directory as metrics database for consistency
        db_dir = self.PERSISTENT_STORAGE_PATH
        if not os.path.isdir(db_dir):
            raise FileNotFoundError(f"P95 ring buffer directory does not exist: {db_dir}. "
                                    f"A persistent volume must be mounted.")
        if not os.access(db_dir, os.W_OK):
            raise PermissionError(f"Cannot write to P95 ring buffer directory: {db_dir}. "
                                  f"Check volume permissions for persistent storage.")
        return os.path.join(db_dir, "p95_ring_buffer.json")

    def _maybe_save_ring_buffer_state(self):
        """
        Save ring buffer state to disk based on batching configuration.
        This method is called after each slot update and uses CPU_P95_RING_BUFFER_BATCH_SIZE
        to determine when to actually write to disk for performance optimization.
        """
        batch_size = CPU_P95_RING_BUFFER_BATCH_SIZE or 10  # Default to 10 if None
        if self.slots_since_last_save >= batch_size:
            self._save_ring_buffer_state()
            self.slots_since_last_save = 0

    def _save_ring_buffer_state(self):
        """Save ring buffer state to disk for persistence across restarts"""
        # Skip persistence in test mode for predictable test behavior (unless test_mode allows it)
        if os.environ.get('PYTEST_CURRENT_TEST') and not getattr(self, 'test_mode', False):
            return

        # Skip persistence in degraded mode (disk full)
        if getattr(self, '_degraded_mode', False):
            return

        try:
            ring_buffer_path = self._get_ring_buffer_path()
            temp_path = ring_buffer_path + '.tmp'
            state = {
                'slot_history': self.slot_history,
                'slot_history_index': self.slot_history_index,
                'slots_recorded': self.slots_recorded,
                'slot_history_size': self.slot_history_size,
                'timestamp': time.time()  # Use wall clock time for persistence
            }

            # Write to temporary file first for atomic operation
            with open(temp_path, 'w') as f:
                json.dump(state, f)
                # Ensure data is written to disk for durability
                f.flush()
                os.fsync(f.fileno())

            # Atomically replace the target file
            os.replace(temp_path, ring_buffer_path)

            # Sync parent directory to ensure atomic replace is durable
            dir_fd = None
            try:
                dir_fd = os.open(os.path.dirname(ring_buffer_path), os.O_RDONLY)
                os.fsync(dir_fd)
            except OSError:
                # Directory sync not critical if it fails
                pass
            finally:
                if dir_fd is not None:
                    try:
                        os.close(dir_fd)
                    except OSError:
                        pass

            logger.debug(f"Saved P95 ring buffer state to {ring_buffer_path}")

        except (OSError, PermissionError, ValueError, TypeError) as e:
            # Check for disk full condition (ENOSPC)
            if hasattr(e, 'errno') and e.errno == 28:  # ENOSPC
                logger.error(f"Disk full - cannot save P95 ring buffer state: {e}")
                logger.error("LoadShaper entering degraded mode due to storage failure")
                # In degraded mode, skip persistence to avoid crash loops
                self._degraded_mode = True
            else:
                logger.warning(f"Failed to save P95 ring buffer state: {e}")

            # Clean up temp file if it exists
            try:
                temp_path = self._get_ring_buffer_path() + '.tmp'
                if os.path.exists(temp_path):
                    os.unlink(temp_path)
            except Exception:
                pass  # Ignore cleanup errors
            # Non-fatal error - continue operation without persistence

    def _load_ring_buffer_state(self):
        """Load ring buffer state from disk if available and recent"""
        # Skip persistence in test mode for predictable test behavior
        if os.environ.get('PYTEST_CURRENT_TEST'):
            logger.debug("Skipping ring buffer loading in test mode")
            return

        try:
            ring_buffer_path = self._get_ring_buffer_path()

            if not os.path.exists(ring_buffer_path):
                logger.info("No persisted P95 ring buffer state found, starting fresh")
                return

            with open(ring_buffer_path, 'r') as f:
                state = json.load(f)

            # Validate state age - only use if less than 2 hours old
            # Note: Ring buffer validity (2h) is intentionally much longer than P95 cache TTL (5min)
            # This allows cold start recovery while ensuring fresh P95 data drives control decisions
            state_age_hours = (time.time() - state.get('timestamp', 0)) / 3600
            if state_age_hours > 2:
                logger.debug(f"P95 ring buffer state too old ({state_age_hours:.1f}h), ignoring")
                return

            # Validate state structure and size consistency
            expected_size = max(1, int(ceil(86400.0 / CPU_P95_SLOT_DURATION)))
            if (state.get('slot_history_size') != expected_size or
                len(state.get('slot_history', [])) != expected_size):
                logger.debug("P95 ring buffer state size mismatch, ignoring")
                return

            # Restore state
            self.slot_history = state['slot_history']
            self.slot_history_index = state['slot_history_index']
            self.slots_recorded = state['slots_recorded']

            logger.info(f"Restored P95 ring buffer state ({self.slots_recorded}/{self.slot_history_size} slots, age={state_age_hours:.1f}h)")

        except (OSError, PermissionError, json.JSONDecodeError, KeyError, TypeError) as e:
            logger.debug(f"Failed to load P95 ring buffer state: {e}")
            # Non-fatal error - continue with fresh ring buffer

    def update_state(self, cpu_p95):
        """
        Update state machine with adaptive hysteresis to prevent oscillation.

        This method implements Oracle-compliant P95 control using three states:
        - BUILDING: P95 too low, need to increase CPU load intensity
        - REDUCING: P95 too high, need to decrease CPU load intensity
        - MAINTAINING: P95 in target range, use setpoint control

        Adaptive hysteresis prevents rapid state changes that could cause instability:
        - After recent state change: Use larger hysteresis (2.5%) for stability
        - During stable periods: Use smaller hysteresis (1.0%) for responsiveness

        The maintain_buffer ensures clean transitions by requiring P95 to be well
        within the target range before switching to MAINTAINING state, preventing
        edge-case oscillations at range boundaries.
        """
        with self._lock:
            if cpu_p95 is None:
                return  # No P95 data available yet from metrics database

            old_state = self.state
            now = time.monotonic()

            # Adaptive hysteresis prevents oscillation during volatile periods
            # After state changes, use larger deadband for stability
            # During stable periods, use smaller deadband for responsiveness
            time_since_change = now - self.last_state_change
            if time_since_change < self.STATE_CHANGE_COOLDOWN_SEC:
                hysteresis = self.HYSTERESIS_XLARGE_PCT  # 2.5% - conservative after change
                maintain_buffer = self.MAINTAIN_BUFFER_LARGE  # 2.0% - require stable range
            else:
                hysteresis = self.HYSTERESIS_MEDIUM_PCT  # 1.0% - responsive when stable
                maintain_buffer = self.MAINTAIN_BUFFER_SMALL  # 0.5% - allow quick transitions

            # State machine logic with Oracle reclamation thresholds (22-28% target range)
            # BUILDING: When P95 too low (risk of VM reclamation below 20%)
            if cpu_p95 < (CPU_P95_TARGET_MIN - hysteresis):
                self.state = 'BUILDING'
            # REDUCING: When P95 too high (inefficient resource usage)
            elif cpu_p95 > (CPU_P95_TARGET_MAX + hysteresis):
                self.state = 'REDUCING'
            # MAINTAINING: Only when P95 is within acceptable range
            elif CPU_P95_TARGET_MIN <= cpu_p95 <= CPU_P95_TARGET_MAX:
                # Require being well within range to prevent edge-case oscillation
                if self.state in ['BUILDING', 'REDUCING']:
                    if (CPU_P95_TARGET_MIN + maintain_buffer) <= cpu_p95 <= (CPU_P95_TARGET_MAX - maintain_buffer):
                        self.state = 'MAINTAINING'

            # Log state transitions for monitoring and debugging
            if old_state != self.state:
                self.last_state_change = now
                logger.info(f"CPU P95 controller state: {old_state} → {self.state} (P95={cpu_p95:.1f}%, hysteresis={hysteresis:.1f}%)")

    def get_target_intensity(self):
        """
        Calculate optimal CPU intensity based on state machine and distance from P95 target.

        This method implements sophisticated intensity control logic:

        BUILDING state (P95 too low):
        - Normal boost: +5% above high baseline for steady building
        - Aggressive boost: +8% when >5% below target for rapid catch-up

        REDUCING state (P95 too high):
        - Moderate reduction: -2% below high baseline to slow P95 growth
        - Aggressive reduction: -5% when >10% above target for quick correction
        - Note: Reduction is primarily through lower exceedance frequency, not lower intensity

        MAINTAINING state (P95 in range):
        - Uses setpoint control with proportional adjustment
        - Target intensity equals desired P95 setpoint for precise control
        - Small adjustments based on error from setpoint (±0.2x gain)

        The method ensures high intensity never falls below baseline and adds
        small random dithering (±1%) to prevent step-function artifacts in P95.
        """
        with self._lock:
            cpu_p95 = self.get_cpu_p95()

            if self.state == 'BUILDING':
                # More aggressive if further from target
                if cpu_p95 is not None and cpu_p95 < (CPU_P95_TARGET_MIN - self.DISTANCE_THRESHOLD_LARGE):
                    computed = CPU_P95_HIGH_INTENSITY + self.BUILD_AGGRESSIVE_INTENSITY_BOOST  # Very aggressive catch-up
                else:
                    computed = CPU_P95_HIGH_INTENSITY + self.BUILD_NORMAL_INTENSITY_BOOST  # Normal catch-up
            elif self.state == 'REDUCING':
                # More conservative if way above target, but keep high slots truly high
                # Reduction comes from lower exceedance frequency, not making high slots low
                if cpu_p95 is not None and cpu_p95 > (CPU_P95_TARGET_MAX + self.DISTANCE_THRESHOLD_XLARGE):
                    computed = CPU_P95_HIGH_INTENSITY - self.REDUCE_AGGRESSIVE_INTENSITY_CUT  # Conservative high intensity
                else:
                    computed = CPU_P95_HIGH_INTENSITY - self.REDUCE_MODERATE_INTENSITY_CUT  # Moderate reduction
            else:  # MAINTAINING
                # High intensity targeting aligns with P95 setpoint for precise control
                # When exceedance > 5%, P95 collapses to high intensity value, so we want
                # high intensity to equal our target setpoint to achieve precise control
                setpoint = CPU_P95_SETPOINT if CPU_P95_SETPOINT is not None else (CPU_P95_TARGET_MIN + CPU_P95_TARGET_MAX) / 2
                if cpu_p95 is not None:
                    # Use setpoint as the base, with small adjustments based on current P95
                    error = cpu_p95 - setpoint
                    # Small proportional adjustment: if we're below setpoint, increase intensity slightly
                    adjustment = -error * self.MAINTAIN_PROPORTIONAL_GAIN  # Negative because we want inverse relationship
                    computed = setpoint + adjustment
                    # Clamp to reasonable bounds around setpoint
                    computed = max(CPU_P95_TARGET_MIN + self.SETPOINT_SAFETY_MARGIN,
                                  min(CPU_P95_TARGET_MAX - self.SETPOINT_SAFETY_MARGIN, computed))
                else:
                    computed = setpoint  # Default to setpoint when no P95 data

            # CRITICAL: Ensure high intensity is always >= baseline (never below baseline)
            base_intensity = max(CPU_P95_BASELINE_INTENSITY, computed)

            # Add small dithering to break up step behavior (±1% random variation)
            # This creates micro-variations in high slots that help achieve mid-range P95 targets
            # Skip dithering during tests (deterministic behavior for tests)
            if os.environ.get('PYTEST_CURRENT_TEST'):
                # In test mode - return exact values for predictable tests
                return base_intensity
            else:
                # In production mode - add dithering for better P95 control
                dither = random.uniform(-self.DITHER_RANGE_PCT, self.DITHER_RANGE_PCT)
                dithered_intensity = base_intensity + dither
                # Ensure we stay within reasonable bounds after dithering
                return max(CPU_P95_BASELINE_INTENSITY, min(100.0, dithered_intensity))

    def get_exceedance_target(self):
        """Get adaptive exceedance target based on state and P95 distance from target"""
        with self._lock:
            cpu_p95 = self.get_cpu_p95()
            base_target = CPU_P95_EXCEEDANCE_TARGET

            if self.state == 'BUILDING':
                # Higher exceedance if we're far below target
                if cpu_p95 is not None and cpu_p95 < (CPU_P95_TARGET_MIN - self.DISTANCE_THRESHOLD_LARGE):
                    return min(self.EXCEEDANCE_SAFETY_CAP, base_target + self.BUILD_AGGRESSIVE_EXCEEDANCE_BOOST)  # Cap for safety
                else:
                    return base_target + self.BUILD_NORMAL_EXCEEDANCE_BOOST  # Slightly higher for building
            elif self.state == 'REDUCING':
                # Lower exceedance, more aggressive if way above target
                if cpu_p95 is not None and cpu_p95 > (CPU_P95_TARGET_MAX + self.DISTANCE_THRESHOLD_XLARGE):
                    return self.REDUCE_AGGRESSIVE_EXCEEDANCE_TARGET  # Very low for fast reduction
                else:
                    return self.REDUCE_MODERATE_EXCEEDANCE_TARGET  # Moderate reduction
            else:  # MAINTAINING
                # Keep exceedance stable - only adjust intensity for control in MAINTAINING state
                # This prevents dual-variable control which can cause instability
                return base_target

    def should_run_high_slot(self, current_load_avg):
        """Determine if this slot should be high intensity (slot-based control)"""
        with self._lock:
            now = time.monotonic()

            # Handle multiple slot rollovers if process stalled
            while now >= (self.current_slot_start + CPU_P95_SLOT_DURATION):
                self._end_current_slot()
                # Advance slot start time by duration to properly account for missed slots
                self.current_slot_start += CPU_P95_SLOT_DURATION
                self._start_new_slot(current_load_avg, self.current_slot_start)

            return self.current_slot_is_high, self.current_target_intensity

    def _end_current_slot(self):
        """
        End current slot and record its type in ring buffer history.

        Uses batched saves for performance: ring buffer state is persisted every
        CPU_P95_RING_BUFFER_BATCH_SIZE slots instead of every slot to reduce I/O.
        State is always saved on shutdown regardless of batch count.
        """
        # Record slot in ring buffer (24-hour sliding window for fast exceedance calculations)
        # Ring buffer avoids expensive database queries for recent slot history
        self.slot_history[self.slot_history_index] = self.current_slot_is_high
        self.slot_history_index = (self.slot_history_index + 1) % self.slot_history_size
        if self.slots_recorded < self.slot_history_size:
            self.slots_recorded += 1  # Don't exceed buffer size

        # Batched saves for performance optimization (configurable via CPU_P95_RING_BUFFER_BATCH_SIZE)
        # Reduces disk I/O from every 60 seconds to every 600 seconds by default
        self.slots_since_last_save += 1
        self._maybe_save_ring_buffer_state()

    def _start_new_slot(self, current_load_avg, slot_start_time=None):
        """Start new slot and determine its type

        Args:
            current_load_avg: Current system load average
            slot_start_time: Optional explicit start time (for rollover scenarios)
        """
        if slot_start_time is not None:
            self.current_slot_start = slot_start_time
        else:
            self.current_slot_start = time.monotonic()
        now = time.monotonic()

        # Check if we need to force a high slot due to sustained blocking
        time_since_high_slot = now - self.last_high_slot_time
        force_high_slot = (self.consecutive_skipped_slots >= self.MAX_CONSECUTIVE_SKIPPED_SLOTS or
                          time_since_high_slot >= self.MIN_HIGH_SLOT_INTERVAL_SEC)

        # Safety check - scale intensity based on system load (only if load checking is enabled)
        # But allow forced high slots to override safety when P95 protection is at risk
        if (LOAD_CHECK_ENABLED and current_load_avg is not None and
            current_load_avg > LOAD_THRESHOLD and not force_high_slot):
            self.slots_skipped_safety += 1
            self.consecutive_skipped_slots += 1
            self.current_slot_is_high = False
            normal_intensity = self.get_target_intensity()
            self.current_target_intensity = self._calculate_safety_scaled_intensity(current_load_avg, normal_intensity)
            logger.debug(f"P95 controller: skipped slot due to load (consecutive={self.consecutive_skipped_slots}, time_since_high={time_since_high_slot:.0f}s)")
            return

        # Calculate current exceedance from recent slot history
        # Exceedance = percentage of slots that were high intensity
        # This is the core metric for controlling P95: approximately 6.5% of slots
        # should be high intensity to achieve target P95 above the baseline
        current_exceedance = self._calculate_current_exceedance()

        # Get target exceedance based on state (adaptive based on distance from P95 target)
        exceedance_target = self.get_exceedance_target() / 100.0

        # Decide slot type based on exceedance budget control or forced fallback
        # Key insight: We "spend" our exceedance budget (6.5%) by running high slots
        # If we're under budget, we can afford to run high; if over budget, run baseline
        # But force high slots when necessary to prevent P95 collapse during sustained load
        if force_high_slot:
            self.current_slot_is_high = True
            normal_intensity = self.get_target_intensity()
            self.current_target_intensity = normal_intensity
            # Use reduced intensity for forced slots to minimize system impact
            if current_load_avg is not None and current_load_avg > LOAD_THRESHOLD:
                self.current_target_intensity = self._calculate_safety_scaled_intensity(current_load_avg, normal_intensity)
                # Log when forced high slot gets intensity reduced for visibility
                if self.current_target_intensity < normal_intensity:
                    logger.debug(f"P95 controller: forced high slot intensity scaled down from {normal_intensity:.1f}% to {self.current_target_intensity:.1f}% due to load {current_load_avg:.2f}")
            logger.info(f"P95 controller: forced high slot (consecutive_skipped={self.consecutive_skipped_slots}, hours_since_high={time_since_high_slot/3600:.1f})")
        elif current_exceedance < exceedance_target:
            self.current_slot_is_high = True
            self.current_target_intensity = self.get_target_intensity()
        else:
            self.current_slot_is_high = False
            self.current_target_intensity = CPU_P95_BASELINE_INTENSITY

        # Reset counters when running a high slot
        if self.current_slot_is_high:
            self.consecutive_skipped_slots = 0
            self.last_high_slot_time = now

    def _calculate_current_exceedance(self):
        """
        Calculate current exceedance as ratio (0.0-1.0) from slot history.

        Returns:
            float: Exceedance ratio (0.0 = 0%, 1.0 = 100%)
        """
        with self._lock:
            if self.slots_recorded == 0:
                return 0.0
            high_slots = sum(self.slot_history[:self.slots_recorded])
            return high_slots / self.slots_recorded

    def get_current_exceedance(self):
        """Get current exceedance percentage from slot history"""
        return self._calculate_current_exceedance() * 100.0

    def get_status(self):
        """Get controller status for telemetry"""
        with self._lock:
            cpu_p95 = self.get_cpu_p95()  # get_cpu_p95() will acquire lock too (re-entrant)
            current_exceedance = self.get_current_exceedance()

            # Current slot status
            time_in_slot = time.monotonic() - self.current_slot_start if self.current_slot_start else 0
            slot_remaining = max(0, CPU_P95_SLOT_DURATION - time_in_slot)

            # High-load fallback status
            time_since_high_slot = time.monotonic() - self.last_high_slot_time
            fallback_risk = (self.consecutive_skipped_slots >= self.MAX_CONSECUTIVE_SKIPPED_SLOTS or
                            time_since_high_slot >= self.MIN_HIGH_SLOT_INTERVAL_SEC)

            return {
            'state': self.state,
            'cpu_p95': cpu_p95,
            'target_range': f"{CPU_P95_TARGET_MIN:.1f}-{CPU_P95_TARGET_MAX:.1f}%",
            'exceedance_pct': current_exceedance,
            'exceedance_target': self.get_exceedance_target(),
            'current_slot_is_high': self.current_slot_is_high,
            'slot_remaining_sec': slot_remaining,
            'slots_recorded': self.slots_recorded,
            'slots_skipped_safety': self.slots_skipped_safety,
            'consecutive_skipped_slots': self.consecutive_skipped_slots,
            'hours_since_high_slot': time_since_high_slot / 3600,
            'fallback_risk': fallback_risk,
            'target_intensity': self.current_target_intensity
        }

    def mark_current_slot_low(self):
        """
        Mark the current slot as low intensity for accurate exceedance tracking.

        This method should be called when the main loop overrides the controller's
        decision to run a high slot (e.g., due to global load safety constraints).
        It ensures that slot history accurately reflects what was actually executed.
        """
        with self._lock:
            if self.current_slot_is_high:
                self.current_slot_is_high = False
                self.current_target_intensity = CPU_P95_BASELINE_INTENSITY

    def _calculate_safety_scaled_intensity(self, current_load_avg, normal_intensity):
        """
        Calculate proportionally scaled intensity based on system load level.

        Instead of binary baseline/high switching, this provides gradual scaling:
        - Below SAFETY_SCALE_START (0.5): No scaling, normal behavior
        - Between SAFETY_SCALE_START and SAFETY_SCALE_FULL: Proportional scaling
        - Above SAFETY_SCALE_FULL (0.8): Full baseline intensity

        This reduces system impact more gracefully while maintaining some CPU activity.
        """
        if not self.SAFETY_PROPORTIONAL_ENABLED:
            # Fall back to binary baseline behavior
            return CPU_P95_BASELINE_INTENSITY

        if current_load_avg <= self.SAFETY_SCALE_START:
            # Low load - no safety scaling needed
            return normal_intensity
        elif current_load_avg >= self.SAFETY_SCALE_FULL:
            # Very high load - use full baseline
            return CPU_P95_BASELINE_INTENSITY
        else:
            # Proportional scaling between normal and baseline
            # Load range: SAFETY_SCALE_START to SAFETY_SCALE_FULL
            load_range = self.SAFETY_SCALE_FULL - self.SAFETY_SCALE_START
            load_excess = current_load_avg - self.SAFETY_SCALE_START
            scale_progress = load_excess / load_range  # 0.0 to 1.0

            # Scale from normal intensity down to minimum scaled intensity
            # At scale_progress=0: use normal intensity
            # At scale_progress=1: use minimum scaled intensity (e.g., 70% of normal)
            intensity_range = normal_intensity - (normal_intensity * self.SAFETY_MIN_INTENSITY_SCALE)
            scaled_intensity = normal_intensity - (intensity_range * scale_progress)

            # Ensure we never go below baseline or above high intensity
            return max(CPU_P95_BASELINE_INTENSITY, min(CPU_P95_HIGH_INTENSITY, scaled_intensity))

    def get_memory_usage_info(self):
        """
        Get detailed memory usage information for P95 controller components.

        Returns:
            dict: Memory usage breakdown including cache, ring buffer, and total estimated bytes
        """
        with self._lock:
            import sys

            # Calculate ring buffer memory usage
            ring_buffer_bytes = sys.getsizeof(self.slot_history) + \
                               sum(sys.getsizeof(item) for item in self.slot_history)

            # Calculate P95 cache memory usage
            p95_cache_bytes = sys.getsizeof(self._p95_cache) if self._p95_cache is not None else 0

            # Calculate controller state memory usage (approximate)
            state_bytes = sys.getsizeof(self.state) + \
                         sys.getsizeof(self.current_slot_is_high) + \
                         sys.getsizeof(self.current_target_intensity)

            total_bytes = ring_buffer_bytes + p95_cache_bytes + state_bytes

            return {
                'ring_buffer_bytes': ring_buffer_bytes,
                'ring_buffer_slots': self.slots_recorded,
                'p95_cache_bytes': p95_cache_bytes,
                'p95_cache_active': self._p95_cache is not None,
                'state_bytes': state_bytes,
                'total_estimated_bytes': total_bytes,
                'total_estimated_kb': round(total_bytes / 1024, 2),
                'cache_ttl_sec': self._p95_cache_ttl_sec
            }

    def log_memory_usage(self):
        """Log current memory usage information at DEBUG level."""
        try:
            usage = self.get_memory_usage_info()
            logger.debug(
                f"P95 controller memory usage: "
                f"total={usage['total_estimated_kb']:.2f}KB "
                f"(ring_buffer={usage['ring_buffer_bytes']}B/{usage['ring_buffer_slots']} slots, "
                f"p95_cache={usage['p95_cache_bytes']}B/{'active' if usage['p95_cache_active'] else 'inactive'}, "
                f"state={usage['state_bytes']}B)"
            )
        except Exception as e:
            logger.debug(f"Failed to calculate P95 controller memory usage: {e}")

    def shutdown(self):
        """
        Gracefully shutdown the P95 controller and ensure ring buffer state is saved.

        This method forces a save of the ring buffer state regardless of batch count
        to prevent data loss on shutdown. Should be called from signal handlers.
        """
        with self._lock:
            logger.debug("P95 controller shutdown: forcing ring buffer state save")
            self._save_ring_buffer_state()
            logger.debug("P95 controller shutdown complete")

# ---------------------------
# Helpers: CPU & memory read
# ---------------------------
def read_proc_stat():
    """Read CPU statistics from /proc/stat.

    Returns:
        tuple: (total_time, idle_time) in jiffies

    Raises:
        RuntimeError: If /proc/stat is corrupted or unreadable
    """
    try:
        with open("/proc/stat", "r") as f:
            line = f.readline()

        if not line or not line.startswith("cpu "):
            raise RuntimeError("Unexpected /proc/stat format: missing or invalid CPU line")

        parts = line.split()
        if len(parts) < 8:  # Need at least 7 CPU time fields
            raise RuntimeError(f"Insufficient CPU statistics in /proc/stat: got {len(parts)-1} fields, need at least 7")

        try:
            vals = [float(x) for x in parts[1:11]]  # Parse up to 10 fields safely
        except (ValueError, IndexError) as e:
            raise RuntimeError(f"Corrupted CPU statistics in /proc/stat: {e}")

        # Ensure we have minimum required fields (user, nice, system, idle, iowait, irq, softirq)
        while len(vals) < 7:
            vals.append(0.0)  # Pad with zeros for missing fields

        idle = vals[3] + vals[4]  # idle + iowait
        nonidle = vals[0] + vals[1] + vals[2] + vals[5] + vals[6] + vals[7] if len(vals) > 6 else vals[0] + vals[1] + vals[2]
        total = idle + nonidle

        if total <= 0:
            raise RuntimeError("Invalid CPU statistics: total time is zero or negative")

        return total, idle

    except (FileNotFoundError, PermissionError, OSError) as e:
        raise RuntimeError(f"Could not read /proc/stat: {e}")

def cpu_percent_over(dt, prev=None):
    """Calculate CPU utilization percentage over a time period.

    Args:
        dt: Time delta in seconds
        prev: Previous CPU statistics tuple, or None to read current

    Returns:
        float: CPU utilization percentage (0.0-100.0)
    """
    if prev is None:
        prev = read_proc_stat()
        time.sleep(dt)
    else:
        time.sleep(dt)
    cur = read_proc_stat()
    totald = cur[0] - prev[0]
    idled = cur[1] - prev[1]
    if totald <= 0:
        return 0.0, cur
    usage = max(0.0, 100.0 * (totald - idled) / totald)
    return usage, cur

def read_meminfo() -> Tuple[int, int, float, int, float]:
    """
    Read memory usage from /proc/meminfo using industry standards.

    Requires Linux 3.14+ (MemAvailable field). Uses industry-standard calculation
    that excludes cache/buffers for accurate utilization measurement, aligning with
    AWS CloudWatch, Azure Monitor, and Oracle's VM reclamation criteria.

    Returns:
        tuple: (total_bytes, free_bytes, used_pct_excl_cache, used_bytes_excl_cache, used_pct_incl_cache)
               - total_bytes: Total system memory in bytes
               - free_bytes: Free memory in bytes (MemFree)
               - used_pct_excl_cache: Memory utilization percentage excluding cache/buffers (Oracle-compliant)
               - used_bytes_no_cache: Used memory in bytes excluding cache/buffers
               - used_pct_incl_cache: Memory utilization percentage including cache/buffers (for comparison)

    Raises:
        RuntimeError: If /proc/meminfo is not readable, MemAvailable is missing,
                      or MemTotal is zero/missing (requires Linux 3.14+)
    """
    try:
        m = {}
        with open("/proc/meminfo") as f:
            for line in f:
                try:
                    k, v = line.split(":", 1)
                    parts = v.strip().split()
                    if parts:
                        m[k] = int(parts[0])  # in kB
                except (ValueError, IndexError):
                    # Skip malformed lines
                    continue
    except (FileNotFoundError, PermissionError, OSError) as e:
        raise RuntimeError(f"Could not read /proc/meminfo: {e}")

    total = m.get("MemTotal", 0)

    if total <= 0:
        raise RuntimeError("MemTotal not found or is zero in /proc/meminfo")

    free = m.get("MemFree", 0)
    mem_available = m.get("MemAvailable")

    if mem_available is None:
        raise RuntimeError("MemAvailable not found in /proc/meminfo (requires Linux 3.14+)")

    # ORACLE COMPLIANCE CRITICAL: Memory calculation methodology
    # Oracle's reclamation algorithm likely follows industry standard (AWS CloudWatch, Azure Monitor)
    # which excludes cache/buffers from utilization calculations. This approach ensures our
    # memory measurements align with Oracle's internal monitoring for the 20% rule.
    if mem_available >= 0 and total > 0:
        # PREFERRED METHOD: MemAvailable (Linux 3.14+) - most accurate
        # This field represents memory actually available to applications without swapping,
        # accounting for reclaimable cache/buffers. Matches Oracle's likely implementation.
        used_pct_excl_cache = (100.0 * (1.0 - mem_available / total))
        used_bytes_no_cache = (total - mem_available) * 1024
    else:
        # FALLBACK METHOD: Manual calculation for older kernels
        buffers = m.get("Buffers", 0)
        cached = m.get("Cached", 0)
        srecl = m.get("SReclaimable", 0)
        shmem = m.get("Shmem", 0)
        buff_cache = buffers + max(0, cached + srecl - shmem)
        used_no_cache_kb = max(0, total - free - buff_cache)
        used_pct_excl_cache = (100.0 * used_no_cache_kb / total) if total > 0 else 0.0
        used_bytes_no_cache = used_no_cache_kb * 1024

    # Also calculate including cache/buffers for comparison/debugging
    used_incl_cache = max(0, total - free)
    used_pct_incl_cache = (100.0 * used_incl_cache / total) if total > 0 else 0.0

    # Handle corrupt data - clamp to valid range for robustness
    if mem_available > total:
        used_pct_excl_cache = 0.0
        used_bytes_no_cache = 0
    else:
        used_pct_excl_cache = max(0.0, min(100.0, used_pct_excl_cache))
        used_bytes_no_cache = max(0, used_bytes_no_cache)

    return (total * 1024, free * 1024, used_pct_excl_cache, used_bytes_no_cache, used_pct_incl_cache)

def read_loadavg():
    """Read system load averages from /proc/loadavg.

    Returns:
        tuple: (load_1min, load_5min, load_15min, per_core_load)
               - load_1min: 1-minute load average
               - load_5min: 5-minute load average
               - load_15min: 15-minute load average
               - per_core_load: 1-minute load normalized per CPU core
    """
    try:
        with open("/proc/loadavg", "r") as f:
            line = f.readline().strip()

        if not line:
            logger.debug("Empty /proc/loadavg file - using zero load")
            return 0.0, 0.0, 0.0, 0.0

        parts = line.split()
        if len(parts) < 3:
            logger.debug(f"Insufficient load fields in /proc/loadavg: got {len(parts)}, need 3")
            return 0.0, 0.0, 0.0, 0.0

        try:
            load_1min = float(parts[0])
            load_5min = float(parts[1])
            load_15min = float(parts[2])

            # Sanity check for reasonable load values
            if any(load < 0 or load > 1000.0 for load in [load_1min, load_5min, load_15min]):
                logger.debug(f"Suspicious load values in /proc/loadavg: {parts[:3]} - using zeros")
                return 0.0, 0.0, 0.0, 0.0

        except (ValueError, IndexError) as e:
            logger.debug(f"Corrupted load data in /proc/loadavg: {e} - using zeros")
            return 0.0, 0.0, 0.0, 0.0

        # Use actual system CPU count since load averages are system-wide metrics
        # that include all processes, not just loadshaper's worker threads
        cpu_count = os.cpu_count() or 1
        per_core_load = load_1min / cpu_count if cpu_count > 0 else load_1min
        return load_1min, load_5min, load_15min, per_core_load

    except (FileNotFoundError, PermissionError, OSError) as e:
        logger.debug(f"Could not read /proc/loadavg: {e} - using zero load")
        return 0.0, 0.0, 0.0, 0.0

# ---------------------------
# Moving average (EMA)
# ---------------------------
class EMA:
    """Exponential Moving Average calculator."""

    def __init__(self, period_sec, step_sec, init=None):
        """Initialize EMA with given period and step size.

        Args:
            period_sec: Time period for smoothing in seconds
            step_sec: Update interval in seconds
            init: Initial value, or None to use first update
        """
        n = max(1.0, period_sec / max(0.1, step_sec))
        self.alpha = 2.0 / (n + 1.0)
        self.val = None if init is None else float(init)
    def update(self, x):
        """Update EMA with new value.

        Args:
            x: New value to incorporate

        Returns:
            float: Updated EMA value
        """
        x = float(x)
        if not isfinite(x):
            return self.val
        if self.val is None:
            self.val = x
        else:
            self.val = self.val + self.alpha * (x - self.val)
        return self.val

# ---------------------------
# 7-day metrics storage
# ---------------------------
class MetricsStorage:
    def __init__(self, db_path=None):
        """Initialize metrics storage with SQLite database.

        Args:
            db_path: Path to SQLite database file. If None, uses /var/lib/loadshaper/metrics.db

        Creates database schema for 7-day metrics storage with thread-safe access.
        Requires persistent storage to maintain Oracle compliance.
        """
        if db_path is None:
            db_path = os.path.join(CPUP95Controller.PERSISTENT_STORAGE_PATH, "metrics.db")

        # Validate persistent storage directory for 7-day P95 calculations
        db_dir = os.path.dirname(db_path)
        if not os.path.isdir(db_dir):
            raise FileNotFoundError(f"Metrics directory does not exist: {db_dir}. "
                                    f"A persistent volume must be mounted.")
        if not os.access(db_dir, os.W_OK):
            raise PermissionError(f"Cannot write to metrics directory: {db_dir}. "
                                  f"Check volume permissions for persistent storage.")

        self.db_path = db_path
        self.lock = threading.Lock()

        # Storage degradation tracking
        self.consecutive_failures = 0
        self.max_consecutive_failures = 5  # Mark as degraded after 5 failures
        self.last_failure_time = None

        logger.info(f"Metrics database initialized at: {self.db_path}")
        self._init_db()

        # Proactive corruption check on startup
        if self.detect_database_corruption():
            logger.warning("Database corruption detected on startup, attempting recovery...")
            if not self.recover_from_corruption():
                logger.error("Failed to recover from database corruption on startup")
                # Continue anyway - metrics storage is degraded but not fatal
    
    def _init_db(self):
        """Initialize database schema for persistent storage.

        Creates the metrics table if it doesn't exist. Fails fast if database
        cannot be created, as persistent storage is required for Oracle compliance.
        """
        with self.lock:
            try:
                with sqlite3.connect(self.db_path, timeout=10) as conn:
                    # Enable WAL mode for better concurrency
                    conn.execute("PRAGMA journal_mode=WAL")
                    conn.execute("PRAGMA synchronous=NORMAL")
                    conn.execute("""
                        CREATE TABLE IF NOT EXISTS metrics (
                            timestamp REAL PRIMARY KEY,
                            cpu_pct REAL,
                            mem_pct REAL,
                            net_pct REAL,
                            load_avg REAL
                        )
                    """)
                    conn.commit()
                logger.info(f"Metrics database schema initialized successfully")
            except Exception as e:
                logger.error(f"Failed to initialize metrics database at {self.db_path}: {type(e).__name__}: {e}")
                db_dir = os.path.dirname(self.db_path)
                logger.error(f"Database path diagnostics: "
                           f"db_exists={os.path.exists(self.db_path)}, "
                           f"dir_exists={os.path.exists(db_dir)}, "
                           f"dir_writable={os.access(db_dir, os.W_OK) if os.path.exists(db_dir) else False}")
                raise RuntimeError(f"Cannot create metrics database at {self.db_path}. "
                                   f"LoadShaper requires persistent storage for 7-day P95 calculations. "
                                   f"Error: {type(e).__name__}: {str(e)[:100]}...")
    
    def store_sample(self, cpu_pct, mem_pct, net_pct, load_avg):
        """Store a metrics sample in the database.

        Args:
            cpu_pct: CPU utilization percentage
            mem_pct: Memory utilization percentage
            net_pct: Network utilization percentage
            load_avg: System load average

        Returns:
            bool: True if stored successfully, False otherwise
        """
        with self.lock:
            try:
                with sqlite3.connect(self.db_path, timeout=10) as conn:
                    timestamp = time.time()
                    conn.execute(
                        "INSERT OR REPLACE INTO metrics (timestamp, cpu_pct, mem_pct, net_pct, load_avg) VALUES (?, ?, ?, ?, ?)",
                        (timestamp, cpu_pct, mem_pct, net_pct, load_avg)
                    )
                    conn.commit()

                # Reset failure counter on success
                self.consecutive_failures = 0
                return True
            except Exception as e:
                # Check for disk full condition (ENOSPC)
                if hasattr(e, 'errno') and e.errno == 28:  # ENOSPC
                    logger.error(f"Disk full - cannot store metrics sample: {e}")
                    logger.error("LoadShaper metrics storage entering degraded mode")
                    # Force degraded state immediately on disk full
                    self.consecutive_failures = self.max_consecutive_failures
                else:
                    logger.error(f"Failed to store sample: {e}")

                # Track consecutive failures for degradation detection
                self.consecutive_failures += 1
                self.last_failure_time = time.time()

                if self.consecutive_failures >= self.max_consecutive_failures:
                    logger.warning(f"Storage degraded: {self.consecutive_failures} consecutive failures")

                return False
    
    def get_percentile(self, metric_name, percentile=95.0, days_back=7):
        """Calculate percentile for a metric over the specified time period.

        Args:
            metric_name: Metric name ('cpu', 'mem', 'net', 'load')
            percentile: Percentile to calculate (0-100)
            days_back: Number of days of data to analyze

        Returns:
            float: Calculated percentile value, or None if insufficient data
        """
        
        column_map = {
            'cpu': 'cpu_pct',
            'mem': 'mem_pct', 
            'net': 'net_pct',
            'load': 'load_avg'
        }
        
        if metric_name not in column_map:
            return None
        
        column = column_map[metric_name]
        cutoff_time = time.time() - (days_back * 24 * 3600)
        
        with self.lock:
            try:
                with sqlite3.connect(self.db_path, timeout=10) as conn:
                    cursor = conn.execute(
                        f"SELECT {column} FROM metrics WHERE timestamp >= ? AND {column} IS NOT NULL ORDER BY {column}",
                        (cutoff_time,)
                    )
                    values = [row[0] for row in cursor.fetchall()]

                if not values:
                    return None

                # Calculate percentile manually (no numpy dependency)
                index = (percentile / 100.0) * (len(values) - 1)
                if index == int(index):
                    return values[int(index)]
                else:
                    lower = values[int(index)]
                    upper = values[int(index) + 1]
                    return lower + (upper - lower) * (index - int(index))

            except Exception as e:
                logger.error(f"Failed to get percentile: {e}")
                return None
    
    def cleanup_old(self, days_to_keep=7):
        """Remove old metrics data from database.

        Args:
            days_to_keep: Number of days of data to retain (default: 7)

        Returns:
            int: Number of records deleted, or 0 if database unavailable
        """

        cutoff_time = time.time() - (days_to_keep * 24 * 3600)
        
        with self.lock:
            try:
                with sqlite3.connect(self.db_path, timeout=10) as conn:
                    cursor = conn.execute("DELETE FROM metrics WHERE timestamp < ?", (cutoff_time,))
                    deleted = cursor.rowcount
                    conn.commit()
                return deleted
            except Exception as e:
                logger.error(f"Failed to cleanup old data: {e}")
                return 0
    
    def get_sample_count(self, days_back=7):
        """Get count of metrics samples within specified time period.

        Args:
            days_back: Number of days to look back (default: 7)

        Returns:
            int: Number of samples found, or 0 if database unavailable/error
        """

        cutoff_time = time.time() - (days_back * 24 * 3600)
        
        with self.lock:
            try:
                with sqlite3.connect(self.db_path, timeout=10) as conn:
                    cursor = conn.execute("SELECT COUNT(*) FROM metrics WHERE timestamp >= ?", (cutoff_time,))
                    count = cursor.fetchone()[0]
                return count
            except Exception as e:
                logger.error(f"Failed to get sample count: {e}")
                return 0

    def is_storage_degraded(self):
        """Check if storage is in a degraded state due to consecutive failures.

        Returns:
            bool: True if storage is degraded, False otherwise
        """
        return self.consecutive_failures >= self.max_consecutive_failures

    def get_storage_status(self):
        """Get detailed storage status for telemetry.

        Returns:
            dict: Storage status information
        """
        status = {
            'consecutive_failures': self.consecutive_failures,
            'is_degraded': self.is_storage_degraded(),
            'last_failure_time': self.last_failure_time,
            'max_consecutive_failures': self.max_consecutive_failures
        }

        # Add additional storage details if database is available
        if self.db_path and os.path.exists(self.db_path):
            try:
                # Get disk usage for the database file
                stat_info = os.stat(self.db_path)
                status['disk_usage_mb'] = round(stat_info.st_size / (1024 * 1024), 1)

                # Get sample count and oldest sample info
                status['sample_count'] = self.get_sample_count()

                # Get oldest sample timestamp
                oldest_timestamp = self._get_oldest_sample_timestamp()
                if oldest_timestamp:
                    status['oldest_sample'] = datetime.fromtimestamp(oldest_timestamp, timezone.utc).isoformat()
                else:
                    status['oldest_sample'] = None

            except (OSError, sqlite3.Error):
                # If we can't get detailed info, skip these fields
                pass

        return status

    def _get_oldest_sample_timestamp(self):
        """Get timestamp of oldest sample in database.

        Returns:
            float: Unix timestamp of oldest sample, or None if no samples
        """
        if not self.db_path:
            return None

        try:
            with sqlite3.connect(self.db_path, timeout=1.0) as conn:
                cursor = conn.execute("SELECT MIN(timestamp) FROM metrics")
                result = cursor.fetchone()
                return result[0] if result and result[0] else None
        except sqlite3.Error:
            return None

    def get_database_size_info(self):
        """
        Get database file size information and growth metrics.

        Returns:
            dict: Database size information including file size, sample count, and efficiency metrics
        """
        if not self.db_path:
            return {"error": "No database path configured"}

        try:
            import os

            # Get file size
            if not os.path.exists(self.db_path):
                return {"error": "Database file does not exist"}

            file_size_bytes = os.path.getsize(self.db_path)
            file_size_mb = round(file_size_bytes / (1024 * 1024), 2)
            file_size_kb = round(file_size_bytes / 1024, 2)

            # Get sample count and time range
            sample_count = self.get_sample_count()
            oldest_timestamp = self._get_oldest_sample_timestamp()

            # Calculate efficiency metrics
            bytes_per_sample = round(file_size_bytes / sample_count, 2) if sample_count > 0 else 0

            # Estimate data age
            data_age_days = 0
            if oldest_timestamp:
                data_age_days = round((time.time() - oldest_timestamp) / (24 * 3600), 1)

            # Size health assessment
            expected_max_mb = 20  # Expected max size for 7 days of data
            size_health = "healthy" if file_size_mb <= expected_max_mb else "large"
            if file_size_mb > expected_max_mb * 2:
                size_health = "excessive"

            return {
                "file_size_bytes": file_size_bytes,
                "file_size_kb": file_size_kb,
                "file_size_mb": file_size_mb,
                "sample_count": sample_count,
                "bytes_per_sample": bytes_per_sample,
                "data_age_days": data_age_days,
                "expected_max_mb": expected_max_mb,
                "size_health": size_health,
                "database_path": self.db_path
            }

        except Exception as e:
            return {"error": f"Failed to analyze database size: {str(e)}"}

    def log_database_size(self):
        """Log database size information at INFO level for monitoring."""
        try:
            size_info = self.get_database_size_info()
            if "error" in size_info:
                logger.warning(f"Database size monitoring: {size_info['error']}")
                return

            logger.info(
                f"Database size monitoring: "
                f"size={size_info['file_size_mb']}MB ({size_info['file_size_kb']}KB) "
                f"samples={size_info['sample_count']} "
                f"efficiency={size_info['bytes_per_sample']:.1f}B/sample "
                f"age={size_info['data_age_days']}days "
                f"health={size_info['size_health']} "
                f"(expected_max={size_info['expected_max_mb']}MB)"
            )

            # Warn if database is getting large
            if size_info['size_health'] in ['large', 'excessive']:
                logger.warning(
                    f"Database size is {size_info['size_health']}: {size_info['file_size_mb']}MB "
                    f"exceeds expected maximum of {size_info['expected_max_mb']}MB. "
                    "Check cleanup_old() operation and data retention settings."
                )

        except Exception as e:
            logger.debug(f"Failed to log database size: {e}")

    def detect_database_corruption(self):
        """
        Detect database corruption using SQLite's integrity check and schema validation.

        Returns:
            bool: True if corruption detected, False if database is healthy
        """
        if not self.db_path or not os.path.exists(self.db_path):
            return False

        try:
            with sqlite3.connect(self.db_path, timeout=5.0) as conn:
                # Quick integrity check (faster than full check)
                cursor = conn.execute("PRAGMA quick_check")
                result = cursor.fetchone()

                # SQLite returns "ok" if database is healthy
                pragma_corrupted = result[0] != "ok" if result else True

                if pragma_corrupted:
                    logger.error(f"Database corruption detected via PRAGMA: {result[0] if result else 'Unknown error'}")
                    return True

                # Additional validation: check if expected table exists and is accessible
                try:
                    cursor = conn.execute("SELECT name FROM sqlite_master WHERE type='table' AND name='metrics'")
                    table_result = cursor.fetchone()
                    if not table_result:
                        logger.error("Database corruption detected: metrics table missing")
                        return True

                    # Try to access the table structure
                    cursor = conn.execute("PRAGMA table_info(metrics)")
                    columns = cursor.fetchall()
                    if not columns:
                        logger.error("Database corruption detected: metrics table has no columns")
                        return True

                except sqlite3.Error as table_error:
                    logger.error(f"Database corruption detected during table validation: {table_error}")
                    return True

                return False

        except sqlite3.DatabaseError as e:
            logger.error(f"Database corruption detected during integrity check: {e}")
            return True
        except Exception as e:
            logger.error(f"DEBUG: Unexpected exception in detect_database_corruption: {type(e)} - {e}")
            logger.warning(f"Could not check database integrity: {e}")
            return False

    def backup_corrupted_database(self):
        """
        Create a backup of corrupted database file with timestamp.

        Returns:
            str: Path to backup file, or None if backup failed
        """
        try:
            import shutil
            import os
            from datetime import datetime

            if not self.db_path or not os.path.exists(self.db_path):
                return None

            # Create timestamped backup filename
            timestamp = datetime.now().strftime("%Y%m%d_%H%M%S")
            backup_path = f"{self.db_path}.corrupt.{timestamp}"

            # Copy corrupted file to backup location
            shutil.copy2(self.db_path, backup_path)
            logger.warning(f"Corrupted database backed up to: {backup_path}")

            return backup_path

        except Exception as e:
            logger.error(f"Failed to backup corrupted database ({type(e).__name__}): {e}")
            logger.error(f"Backup attempt details: source={self.db_path}, target={backup_path}")
            return None

    def recover_from_corruption(self):
        """
        Recover from database corruption by backing up and recreating database.

        Returns:
            bool: True if recovery successful, False otherwise
        """
        import os  # Import os at the beginning
        logger.warning("Attempting database corruption recovery...")

<<<<<<< HEAD
        backup_path = None  # Initialize to avoid UnboundLocalError

=======
        backup_path = None  # Initialize to handle exception logging
>>>>>>> 2a253263
        try:
            # Step 1: Backup corrupted database
            backup_path = self.backup_corrupted_database()
            if backup_path:
                logger.info(f"Corrupted database backed up to: {backup_path}")

            # Step 2: Remove corrupted database file
            if os.path.exists(self.db_path):
                os.remove(self.db_path)
                logger.info(f"Removed corrupted database: {self.db_path}")

            # Step 3: Recreate database with fresh schema
            self._init_db()
            logger.info("Database recreated successfully after corruption recovery")

            # Step 4: Verify new database is healthy
            if not self.detect_database_corruption():
                logger.info("Database corruption recovery completed successfully")
                return True
            else:
                logger.error("Database still corrupted after recovery attempt")
                return False

        except Exception as e:
            logger.error(f"Database corruption recovery failed ({type(e).__name__}): {e}")
            logger.error(f"Recovery context: db_path={self.db_path}, backup_available={backup_path is not None}")
            return False

    def store_sample_with_corruption_handling(self, cpu_pct, mem_pct, net_pct, load_avg):
        """
        Store sample with automatic corruption detection and recovery.

        This is a wrapper around store_sample that handles corruption transparently.
        """
        try:
            # Try normal storage first
            self.store_sample(cpu_pct, mem_pct, net_pct, load_avg)
            return True

        except sqlite3.DatabaseError as e:
            logger.warning(f"Database error during sample storage: {e}")

            # Check if this is corruption
            if self.detect_database_corruption():
                logger.warning("Corruption detected, attempting recovery...")

                if self.recover_from_corruption():
                    # Try storing the sample again after recovery
                    try:
                        self.store_sample(cpu_pct, mem_pct, net_pct, load_avg)
                        logger.info("Sample stored successfully after corruption recovery")
                        return True
                    except Exception as retry_error:
                        logger.error(f"Failed to store sample even after recovery: {retry_error}")
                        return False
                else:
                    logger.error("Database corruption recovery failed")
                    return False
            else:
                # Not corruption, re-raise the original error
                logger.error(f"Database error (not corruption): {e}")
                return False

        except Exception as e:
            logger.error(f"Unexpected error during sample storage: {e}")
            return False

    # SQLite Connection Pooling Analysis
    # ==================================
    # After analyzing current access patterns and SQLite characteristics:
    #
    # CURRENT ACCESS PATTERNS:
    # - Single writer (main thread): stores metrics every 5 seconds
    # - Multiple readers: health endpoint, P95 calculations, cleanup operations
    # - All operations use short-lived connections with timeouts (1-10 seconds)
    # - WAL mode enables concurrent readers without blocking writers
    #
    # CONNECTION POOLING ASSESSMENT:
    # Benefits:
    # + Reduced connection establishment overhead (~1ms per connection)
    # + Better resource predictability with fixed pool size
    # + Potential reduction in SQLite lock contention
    #
    # Drawbacks:
    # - Increased complexity for minimal performance gain
    # - Risk of connection leaks requiring proper cleanup
    # - SQLite connections are lightweight (unlike PostgreSQL/MySQL)
    # - Current operations are already fast (<10ms typical)
    #
    # RECOMMENDATION: NOT IMPLEMENTED
    # SQLite's lightweight connection model and current low-frequency access
    # patterns (every 5 seconds) make pooling unnecessary. The added complexity
    # outweighs potential benefits. Current approach with short-lived connections
    # and proper timeouts is optimal for this use case.
    #
    # FUTURE CONSIDERATION:
    # If access frequency increases significantly (>1 operation/second sustained),
    # revisit pooling with a simple pool implementation using queue.Queue.

# ---------------------------
# CPU workers (busy/sleep)
# ---------------------------
def cpu_worker(shared_duty: Value, stop_flag: Value):
    """
    Lightweight CPU load generator designed for minimal system impact.
    
    Key design principles for minimal responsiveness impact:
    - Runs at lowest OS priority (nice 19) to immediately yield to real workloads
    - Uses simple arithmetic operations to minimize cache pollution and context switching overhead
    - Short work periods (100ms max) with frequent yield opportunities
    - Always includes sleep slice (5ms minimum) to ensure scheduler can run other processes
    - Immediately responds to stop_flag when system load indicates contention
    """
    os.nice(19)  # lowest priority; always yield to real workloads
    TICK = 0.1   # 100ms work periods - short enough to be responsive
    junk = 1.0   # Simple arithmetic to minimize cache/memory pressure
    
    while True:
        if stop_flag.value == 1.0:
            time.sleep(SLEEP_SLICE)  # Still yield CPU when paused
            continue
            
        d = float(shared_duty.value)
        d = 0.0 if d < 0 else (MAX_DUTY if d > MAX_DUTY else d)
        busy = d * TICK  # Calculate active work time within this tick
        
        # CPU-intensive work period (simple arithmetic chosen for minimal system impact)
        start = time.perf_counter()
        while (time.perf_counter() - start) < busy:
            junk = junk * 1.0000001 + 1.0  # Lightweight arithmetic, avoids memory allocation
            
        # Always yield remaining time in tick, minimum 5ms for scheduler responsiveness
        rest = TICK - busy
        if rest > 0:
            time.sleep(rest)
        else:
            time.sleep(SLEEP_SLICE)  # Minimum yield to ensure other processes can run

# ---------------------------
# RAM allocator & toucher
# ---------------------------
mem_lock = threading.Lock()
mem_block = bytearray(0)

def set_mem_target_bytes(target_bytes):
    """
    Set target memory occupation in bytes.
    
    Gradually increases or decreases the allocated memory block to reach
    the target size, with step limits to prevent rapid allocation/deallocation.
    Calls garbage collection after shrinking to help return memory to OS.
    
    Args:
        target_bytes (int): Desired memory allocation size in bytes
    """
    import gc
    
    with mem_lock:
        cur = len(mem_block)
        step = MEM_STEP_MB * 1024 * 1024
        if target_bytes < 0:
            target_bytes = 0
        if target_bytes > cur:
            # Grow memory allocation
            inc = min(step, target_bytes - cur)
            mem_block.extend(b"\x00" * inc)
        elif target_bytes < cur:
            # Shrink memory allocation
            dec = min(step, cur - target_bytes)
            del mem_block[cur - dec:cur]
            # Help return memory to OS (especially effective with musl libc)
            gc.collect()

def mem_nurse_thread(stop_evt: threading.Event):
    """
    Memory occupation maintenance thread.
    
    Periodically touches allocated memory pages to keep them resident in RAM,
    ensuring they count toward memory utilization metrics. Uses system page
    size for efficient touching and respects load thresholds.
    """
    
    # Use system page size for portable and efficient memory touching
    try:
        PAGE = os.getpagesize()
    except AttributeError:
        # Fallback for systems where getpagesize() is not available (e.g., macOS)
        PAGE = 4096
    
    while not stop_evt.is_set():
        # Pause memory touching when load threshold exceeded (like other workers)
        if LOAD_CHECK_ENABLED and paused.value:
            time.sleep(MEM_TOUCH_INTERVAL_SEC)
            continue
            
        with mem_lock:
            size = len(mem_block)
            if size > 0:
                # Touch one byte per page to keep pages resident
                for pos in range(0, size, PAGE):
                    mem_block[pos] = (mem_block[pos] + 1) & 0xFF
        
        time.sleep(MEM_TOUCH_INTERVAL_SEC)

# ---------------------------
# NIC sensing helpers
# ---------------------------
def read_host_nic_bytes(iface: str):
    """Read network interface byte counters from host filesystem.

    Args:
        iface: Network interface name (e.g. 'eth0')

    Returns:
        tuple: (tx_bytes, rx_bytes) or None if not available
    """
    # Requires a bind-mount of /sys/class/net -> /host_sys_class_net
    base = f"/host_sys_class_net/{iface}/statistics"
    try:
        with open(f"{base}/tx_bytes", "r") as f:
            tx = int(f.read().strip())
        with open(f"{base}/rx_bytes", "r") as f:
            rx = int(f.read().strip())
        return tx, rx
    except Exception:
        return None

def read_container_nic_bytes(iface: str):
    """Read network interface byte counters from /proc/net/dev.

    Args:
        iface: Network interface name (e.g. 'eth0')

    Returns:
        tuple: (tx_bytes, rx_bytes) or None if not found
    """
    # Parse /proc/net/dev (available in all containers)
    try:
        with open("/proc/net/dev", "r") as f:
            for line in f:
                if ":" not in line:
                    continue
                name, rest = [x.strip() for x in line.split(":", 1)]
                if name == iface:
                    parts = rest.split()
                    rx = int(parts[0])   # bytes
                    tx = int(parts[8])   # bytes
                    return (tx, rx)
    except Exception:
        pass
    return None

def read_host_nic_speed_mbit(iface: str):
    """Read network interface speed from host system.

    Args:
        iface: Network interface name (e.g., 'eth0')

    Returns:
        float: Interface speed in Mbit/s, or NET_LINK_MBIT if unable to read
    """
    try:
        with open(f"/host_sys_class_net/{iface}/speed", "r") as f:
            sp = float(f.read().strip())
        if sp > 0:
            return sp
    except Exception:
        pass
    return NET_LINK_MBIT

def nic_utilization_pct(prev, cur, dt_sec, link_mbit):
    """Calculate network interface utilization percentage.

    Args:
        prev: Previous (tx_bytes, rx_bytes) reading
        cur: Current (tx_bytes, rx_bytes) reading
        dt_sec: Time delta in seconds
        link_mbit: Link capacity in megabits per second

    Returns:
        float: Network utilization percentage (0.0-100.0)
    """
    if prev is None or cur is None or dt_sec <= 0 or link_mbit <= 0:
        return None
    dtx = max(0, cur[0] - prev[0])
    drx = max(0, cur[1] - prev[1])
    bits = (dtx + drx) * 8.0
    bps = bits / dt_sec
    cap_bps = link_mbit * 1_000_000.0
    util = 100.0 * (bps / cap_bps) if cap_bps > 0 else 0.0
    if util < 0:
        util = 0.0
    return util

# ---------------------------
# Native network generator
# ---------------------------

class TokenBucket:
    """
    Token bucket rate limiter with 5ms precision for smooth traffic generation.

    Implements a classic token bucket algorithm with elapsed-time based accumulation
    to prevent dead zones at very low rates. Supports both UDP and TCP traffic
    generation with configurable burst sizes.
    """

    def __init__(self, rate_mbps: float):
        """
        Initialize token bucket with specified rate.

        Args:
            rate_mbps: Target rate in megabits per second
        """
        self.rate_mbps = max(0.001, rate_mbps)  # Minimum rate to prevent division by zero
        self.capacity_bits = max(1000, self.rate_mbps * 1_000_000 * 0.1)  # 100ms burst capacity
        self.tokens = self.capacity_bits
        self.last_update = time.time()
        self.tick_interval = 0.005  # 5ms precision

    def update_rate(self, new_rate_mbps: float):
        """Update bucket rate and recalculate capacity."""
        self.rate_mbps = max(0.001, new_rate_mbps)
        self.capacity_bits = max(1000, self.rate_mbps * 1_000_000 * 0.1)
        # Clamp current tokens to new capacity
        self.tokens = min(self.tokens, self.capacity_bits)

    def can_send(self, packet_size_bytes: int) -> bool:
        """
        Check if packet can be sent based on available tokens.

        Args:
            packet_size_bytes: Size of packet to send in bytes

        Returns:
            bool: True if packet can be sent immediately
        """
        packet_bits = packet_size_bytes * 8
        self._add_tokens()
        return self.tokens >= packet_bits

    def consume(self, packet_size_bytes: int) -> bool:
        """
        Consume tokens for sending a packet.

        Args:
            packet_size_bytes: Size of packet being sent in bytes

        Returns:
            bool: True if tokens were consumed, False if insufficient tokens
        """
        packet_bits = packet_size_bytes * 8
        self._add_tokens()

        if self.tokens >= packet_bits:
            self.tokens -= packet_bits
            return True
        return False

    def wait_time(self, packet_size_bytes: int) -> float:
        """
        Calculate time to wait before packet can be sent.

        Args:
            packet_size_bytes: Size of packet to send in bytes

        Returns:
            float: Time to wait in seconds (0 if can send immediately)
        """
        packet_bits = packet_size_bytes * 8
        self._add_tokens()

        if self.tokens >= packet_bits:
            return 0.0

        needed_bits = packet_bits - self.tokens
        wait_seconds = needed_bits / (self.rate_mbps * 1_000_000)
        return max(0.0, wait_seconds)

    def _add_tokens(self):
        """Add tokens based on elapsed time since last update."""
        now = time.time()
        elapsed = now - self.last_update

        # Optimization: Only update tokens if enough time has passed
        # This reduces overhead for high-frequency calls
        if elapsed >= self.tick_interval:
            tokens_to_add = elapsed * self.rate_mbps * 1_000_000
            self.tokens = min(self.capacity_bits, self.tokens + tokens_to_add)
            self.last_update = now


class NetworkGenerator:
    """
    Enhanced network traffic generator with state machine and peer validation.

    Implements reliable network generation with automatic fallback mechanisms,
    peer validation, tx_bytes monitoring, and comprehensive health scoring.
    Designed for Oracle Cloud VM protection with robust external traffic validation.
    """

    # Default public DNS servers for reliable external traffic
    DEFAULT_DNS_SERVERS = ["8.8.8.8", "1.1.1.1", "9.9.9.9"]
    RFC2544_ADDRESSES = ["198.18.0.1", "198.19.255.254"]  # Fallback benchmarking addresses

    # PEER REPUTATION SYSTEM CONSTANTS
    # Reputation range: 0.0 (blacklisted) to 100.0 (perfect peer)
    REPUTATION_INITIAL_NEUTRAL = 50.0     # New peers start with neutral reputation
    REPUTATION_INITIAL_DNS = 60.0         # DNS servers get higher initial trust
    REPUTATION_INITIAL_HIGH = 80.0        # Fallback DNS servers get premium trust
    REPUTATION_INITIAL_LOCAL = 30.0       # Local fallback gets low trust (non-protective)
    REPUTATION_VALIDATION_BOOST = 10.0    # Bonus for passing initial validation
    REPUTATION_VALIDATION_PENALTY = 20.0  # Penalty for failing initial validation
    REPUTATION_SUCCESS_INCREMENT = 1.0    # Small bonus for each successful send
    REPUTATION_FAILURE_PENALTY = 5.0     # Moderate penalty for each failed send
    REPUTATION_RECOVERY_BOOST = 15.0      # Large bonus for peer recovery
    REPUTATION_BLACKLIST_THRESHOLD = 20.0 # Below this triggers temporary blacklist
    REPUTATION_RECOVERY_MINIMUM = 20.0    # Minimum reputation after recovery boost
    REPUTATION_MAX = 100.0               # Maximum possible reputation
    REPUTATION_MIN = 0.0                 # Minimum possible reputation

    # BLACKLIST AND RECOVERY TIMING CONSTANTS
    BLACKLIST_DURATION_SEC = 120.0       # 2 minutes blacklist for failed peers
    RECOVERY_CHECK_INTERVAL_SEC = 60.0   # Check every minute for peer recovery

    # NETWORK VALIDATION TIMEOUTS (in seconds)
    DNS_VALIDATION_TIMEOUT = 0.5         # 500ms for DNS query validation
    TCP_VALIDATION_TIMEOUT = 0.3         # 300ms for TCP handshake validation

    # HEALTH SCORING SYSTEM CONSTANTS
    # Health score range: 0 (completely failed) to 100 (perfect health)
    HEALTH_SCORE_ACTIVE_UDP = 100        # Perfect score for active UDP state
    HEALTH_SCORE_ACTIVE_TCP = 75         # Good score for active TCP state
    HEALTH_SCORE_DEGRADED_LOCAL = 30     # Poor score for local-only generation
    HEALTH_SCORE_VALIDATING = 50         # Moderate score during validation
    HEALTH_SCORE_INITIALIZING = 40       # Lower score during initialization
    HEALTH_SCORE_ERROR_OFF = 0           # Failed score for error/off states

    # Health scoring weights for composite calculation (must sum to 100%)
    HEALTH_WEIGHT_SEND_SUCCESS = 40      # 40% weight for send success rate
    HEALTH_WEIGHT_TX_BYTES = 40          # 40% weight for tx_bytes verification
    HEALTH_WEIGHT_PEER_AVAILABILITY = 10 # 10% weight for peer availability
    HEALTH_WEIGHT_EXTERNAL_VERIFICATION = 10  # 10% weight for external egress verification

    # DNS RATE LIMITING
    DNS_QPS_MAX = 10.0                   # Maximum 10 DNS queries per second

    # CPU YIELD AND PERFORMANCE CONSTANTS
    CPU_YIELD_INTERVAL = 100             # Yield CPU every 100 packet sends
    CPU_YIELD_DURATION = 0.0001          # 0.1ms yield duration
    TOKEN_BUCKET_MAX_WAIT_SEC = 0.010    # Maximum sleep time for token bucket (10ms)

    def __init__(self, rate_mbps: float, protocol: str = "udp", ttl: int = 1,
                 packet_size: int = 1100, port: int = 15201, timeout: float = 0.5,
                 require_external: bool = False, validate_startup: bool = True):
        """
        Initialize enhanced network generator.

        Args:
            rate_mbps: Target rate in megabits per second
            protocol: 'udp' or 'tcp'
            ttl: IP Time-to-Live (1 = first hop only for safety)
            packet_size: Packet payload size in bytes
            port: Target port number
            timeout: Connection timeout in seconds
            require_external: Require external (non-RFC1918) addresses for E2 compliance
            validate_startup: Validate peer connectivity at startup
        """
        # Core networking
        self.bucket = TokenBucket(rate_mbps)
        self.protocol = protocol.lower()
        self.ttl = max(1, ttl)
        self.packet_size = max(64, min(65507, packet_size))
        self.port = max(1024, min(65535, port))
        self.timeout = max(0.1, timeout)
        self.require_external = require_external
        self.validate_startup = validate_startup

        # State machine
        self.state = NetworkState.OFF
        self.state_start_time = time.monotonic()
        self.state_transitions = []  # History of state changes

        # Peer management
        self.peers = {}  # {address: PeerInfo}
        self.current_peer_index = 0
        self.fallback_dns_servers = self.DEFAULT_DNS_SERVERS.copy()
        self.local_fallback = "127.0.0.1"

        # Connection management
        self.socket = None
        self.tcp_connections = {}
        self.resolved_targets = {}

        # Validation and monitoring
        self.tx_bytes_ema = 0.0
        self.tx_bytes_alpha = 0.2  # EMA smoothing factor
        self.last_tx_bytes = None
        self.network_interface = None
        self.validation_failures = 0
        self.external_egress_verified = False

        # Health scoring
        self.health_score = 0
        self.send_success_rate = 0.0
        self.recent_send_attempts = []
        self.peer_availability = 0.0
        self.recent_errors = []

        # Timing and hysteresis
        self.state_debounce_sec = 5.0
        self.state_min_on_sec = 15.0
        self.state_min_off_sec = 20.0
        self.last_transition_time = time.monotonic()

        # DNS generation settings
        self.dns_packet_size = min(packet_size, 1100)
        self.dns_qps_max = self.DNS_QPS_MAX
        self.last_dns_send = 0.0

        # Initialize packet data
        self._prepare_packet_data()

        # Pre-allocate socket buffers for efficiency
        self.send_buffer_size = max(1024 * 1024, self.packet_size * 10)

    def _prepare_packet_data(self):
        """Pre-allocate packet data for zero-copy sending."""
        timestamp = struct.pack('!d', time.time())
        sequence_pattern = b'LoadShaper-' + (b'x' * (self.packet_size - len(timestamp) - 11))
        self.packet_data = timestamp + sequence_pattern[:self.packet_size - len(timestamp)]

    def start(self, target_addresses: list):
        """
        Start network generation with state machine validation.

        Args:
            target_addresses: List of target IP addresses/hostnames
        """
        self._transition_state(NetworkState.INITIALIZING, "start() called")

        try:
            # Initialize peer list
            if not target_addresses:
                logger.info("No peers provided, using default DNS servers for external traffic")
                target_addresses = self.DEFAULT_DNS_SERVERS.copy()

            # Validate external address requirement
            if self.require_external:
                for addr in target_addresses:
                    if not self._is_address_external(addr):
                        error_msg = f"E2 shape requires external peers, got internal address: {addr}"
                        logger.error(error_msg)
                        self._transition_state(NetworkState.ERROR, error_msg)
                        return

            # Initialize peers
            self._initialize_peers(target_addresses)

            # Detect network interface for tx_bytes monitoring
            self._detect_network_interface()

            if self.validate_startup:
                self._transition_state(NetworkState.VALIDATING, "validating peers")
                self._validate_all_peers()

            # Start primary protocol
            target_state = NetworkState.ACTIVE_TCP if self.protocol == "tcp" else NetworkState.ACTIVE_UDP
            self._transition_state(target_state, "validation complete")
            self._start_protocol(self.protocol)

        except Exception as e:
            error_msg = f"Failed to start network generator: {e}"
            logger.error(error_msg)
            self._transition_state(NetworkState.ERROR, error_msg)

    def _initialize_peers(self, addresses: list):
        """Initialize peer tracking structures."""
        self.peers = {}
        for addr in addresses:
            self.peers[addr] = {
                'state': PeerState.UNVALIDATED,
                'reputation': self.REPUTATION_INITIAL_NEUTRAL,
                'failures': 0,
                'successes': 0,
                'last_attempt': 0.0,
                'blacklist_until': 0.0,
                'is_external': self._is_address_external(addr)
            }

    def _detect_network_interface(self):
        """Detect primary network interface for tx_bytes monitoring."""
        try:
            # Try common interface names
            for interface in ['eth0', 'ens5', 'enp0s3', 'wlan0']:
                if read_nic_tx_bytes(interface) is not None:
                    self.network_interface = interface
                    logger.debug(f"Using network interface {interface} for tx_bytes monitoring")
                    return

            logger.warning("Could not detect network interface for tx_bytes monitoring")
        except Exception as e:
            logger.warning(f"Failed to detect network interface: {e}")

    def _is_address_external(self, address: str) -> bool:
        """Check if address is external using DNS resolution if needed."""
        try:
            # Try to parse as IP address first
            if is_external_address(address):
                return True

            # If not a valid IP, try DNS resolution
            addr_info = socket.getaddrinfo(address, 53, socket.AF_UNSPEC, socket.SOCK_DGRAM)
            for family, sock_type, proto, canonname, sockaddr in addr_info:
                ip = sockaddr[0]
                if is_external_address(ip):
                    return True

            return False
        except Exception:
            return False

    def _validate_all_peers(self):
        """Validate connectivity to all peers."""
        valid_peers = 0

        for address, peer_info in self.peers.items():
            if self._validate_peer(address):
                peer_info['state'] = PeerState.VALID
                peer_info['reputation'] += self.REPUTATION_VALIDATION_BOOST
                valid_peers += 1
            else:
                peer_info['state'] = PeerState.INVALID
                peer_info['reputation'] -= self.REPUTATION_VALIDATION_PENALTY

        if valid_peers == 0:
            logger.warning("No valid peers found, will attempt DNS fallback")

        logger.info(f"Peer validation complete: {valid_peers}/{len(self.peers)} peers valid")

    def _validate_peer(self, address: str) -> bool:
        """Validate connectivity to a single peer with real reachability test."""
        try:
            # Check if this is a DNS server - use DNS query for validation
            if address in self.DEFAULT_DNS_SERVERS:
                return self._validate_dns_peer(address)
            else:
                # For generic peers, try TCP handshake on configured port
                return self._validate_generic_peer(address)
        except Exception as e:
            logger.debug(f"Peer validation failed for {address}: {e}")
            return False

    def _validate_dns_peer(self, dns_server: str) -> bool:
        """Validate DNS server with actual DNS query."""
        try:
            # Create DNS query packet for a simple A record lookup
            dns_query = build_dns_query("google.com", qtype=1, packet_size=512)

            # Send DNS query and wait for response
            test_sock = socket.socket(socket.AF_INET, socket.SOCK_DGRAM)
            test_sock.settimeout(self.DNS_VALIDATION_TIMEOUT)
            try:
                test_sock.sendto(dns_query, (dns_server, 53))
                response, addr = test_sock.recvfrom(512)
                # If we got a response, DNS server is working
                return len(response) > 12  # Minimum DNS response size
            except (socket.timeout, socket.error):
                return False
            finally:
                test_sock.close()
        except Exception:
            return False

    def _validate_generic_peer(self, address: str) -> bool:
        """Validate generic peer with TCP handshake."""
        try:
            # Get address info for protocol-agnostic connection
            addr_info = socket.getaddrinfo(address, self.port, socket.AF_UNSPEC,
                                         socket.SOCK_STREAM, socket.IPPROTO_TCP)

            # Try TCP handshake on first available address
            for family, socktype, proto, canonname, sockaddr in addr_info:
                try:
                    test_sock = socket.socket(family, socktype, proto)
                    test_sock.settimeout(self.TCP_VALIDATION_TIMEOUT)
                    test_sock.connect(sockaddr)
                    test_sock.close()
                    return True
                except (socket.timeout, socket.error, OSError):
                    if 'test_sock' in locals():
                        test_sock.close()
                    continue

            return False
        except Exception:
            return False

    def _check_peer_recovery(self):
        """Periodically attempt to recover blacklisted peers."""
        current_time = time.time()

        # Only check for recovery every 60 seconds to avoid excessive overhead
        if not hasattr(self, '_last_recovery_check'):
            self._last_recovery_check = current_time
        elif current_time - self._last_recovery_check < self.RECOVERY_CHECK_INTERVAL_SEC:
            return

        self._last_recovery_check = current_time

        # Check blacklisted peers for recovery
        for address, peer_info in self.peers.items():
            if (peer_info['state'] == PeerState.INVALID and
                peer_info['blacklist_until'] > 0 and
                current_time > peer_info['blacklist_until']):

                logger.debug(f"Attempting recovery for blacklisted peer {address}")

                # Reset blacklist and try validation
                peer_info['blacklist_until'] = 0.0
                if self._validate_peer(address):
                    peer_info['state'] = PeerState.VALID
                    peer_info['reputation'] = max(self.REPUTATION_RECOVERY_MINIMUM, peer_info['reputation'] + self.REPUTATION_RECOVERY_BOOST)
                    logger.info(f"Peer {address} recovered and returned to service")
                else:
                    # Failed recovery - extend blacklist with exponential backoff
                    peer_info['failures'] += 1
                    backoff_time = min(600, 120 * (2 ** min(peer_info['failures'], 5)))  # Max 10 minutes
                    peer_info['blacklist_until'] = current_time + backoff_time
                    logger.debug(f"Peer {address} failed recovery, blacklisted for {backoff_time}s")

    def _transition_state(self, new_state: NetworkState, reason: str):
        """Transition to new state with logging and hysteresis checks."""
        if new_state == self.state:
            return

        current_time = time.monotonic()
        time_in_state = current_time - self.state_start_time

        # Check debounce timing - prevent rapid state changes
        if hasattr(self, 'last_transition_time'):
            time_since_last_transition = current_time - self.last_transition_time
            if time_since_last_transition < self.state_debounce_sec:
                logger.debug(f"State transition blocked by debounce: {time_since_last_transition:.1f}s < {self.state_debounce_sec}s")
                return

        # Check hysteresis rules - minimum time in active states
        if self.state in [NetworkState.ACTIVE_UDP, NetworkState.ACTIVE_TCP]:
            if time_in_state < self.state_min_on_sec:
                logger.debug(f"State transition blocked by min-on time: {time_in_state:.1f}s < {self.state_min_on_sec}s")
                return

        # Check minimum off time for inactive states
        if self.state in [NetworkState.OFF, NetworkState.ERROR, NetworkState.DEGRADED_LOCAL]:
            if time_in_state < self.state_min_off_sec:
                logger.debug(f"State transition blocked by min-off time: {time_in_state:.1f}s < {self.state_min_off_sec}s")
                return

        # Record transition
        self.state_transitions.append({
            'from_state': self.state.value,
            'to_state': new_state.value,
            'reason': reason,
            'timestamp': current_time,
            'time_in_previous_state': time_in_state
        })

        # Keep only recent transitions
        if len(self.state_transitions) > 20:
            self.state_transitions = self.state_transitions[-20:]

        logger.info(f"Network state: {self.state.value} → {new_state.value} ({reason})")
        self.state = new_state
        self.state_start_time = current_time
        self.last_transition_time = current_time

    def _start_protocol(self, protocol: str):
        """Initialize socket for the specified protocol."""
        try:
            self.protocol = protocol.lower()

            if protocol == "udp":
                self._start_udp()
            elif protocol == "tcp":
                self._start_tcp()
            else:
                raise ValueError(f"Unsupported protocol: {protocol}")

        except Exception as e:
<<<<<<< HEAD
            peer_list = list(self.peers.keys())
            logger.error(f"Failed to start network generator (protocol={self.protocol}, targets={peer_list[:3]}{'...' if len(peer_list) > 3 else ''}): {type(e).__name__}: {e}")
            self._handle_protocol_failure()
=======
            # Use target_addresses from the parameter, not self.targets which doesn't exist
            targets_display = target_addresses[:3] if len(target_addresses) > 3 else target_addresses
            logger.error(f"Failed to start network generator (protocol={self.protocol}, targets={targets_display}{'...' if len(target_addresses) > 3 else ''}): {type(e).__name__}: {e}")
            self.stop()
>>>>>>> 2a253263

    def _start_udp(self):
        """Initialize UDP socket with improved error handling."""
        # Determine address family from first valid peer
        target_ip = self._get_next_valid_peer()
        if not target_ip:
            self._handle_no_valid_peers()
            return

        family = socket.AF_INET
        try:
            socket.inet_aton(target_ip)
        except socket.error:
            # Try IPv6
            try:
                socket.inet_pton(socket.AF_INET6, target_ip)
                family = socket.AF_INET6
            except socket.error:
                # Must be hostname, resolve it
                try:
                    addr_info = socket.getaddrinfo(target_ip, self.port, socket.AF_UNSPEC, socket.SOCK_DGRAM)
                    family = addr_info[0][0]
                except socket.gaierror as e:
                    logger.error(f"Failed to resolve {target_ip}: {e}")
                    self._handle_protocol_failure()
                    return

        self.socket = socket.socket(family, socket.SOCK_DGRAM)

        # Set TTL/hop limit for safety
        if family == socket.AF_INET:
            self.socket.setsockopt(socket.IPPROTO_IP, socket.IP_TTL, self.ttl)
        elif family == socket.AF_INET6:
            self.socket.setsockopt(socket.IPPROTO_IPV6, socket.IPV6_UNICAST_HOPS, self.ttl)

        # Optimize socket
        self.socket.setsockopt(socket.SOL_SOCKET, socket.SO_SNDBUF, self.send_buffer_size)
        self.socket.setblocking(False)

    def _start_tcp(self):
        """Initialize TCP connection management."""
        self.socket = None  # TCP uses connection pool
        self.tcp_connections = {}

    def _get_next_valid_peer(self) -> Optional[str]:
        """Get next valid peer using round-robin."""
        valid_peers = [addr for addr, info in self.peers.items()
                      if info['state'] == PeerState.VALID and time.time() > info['blacklist_until']]

        if not valid_peers:
            return None

        # Round-robin through valid peers
        if self.current_peer_index >= len(valid_peers):
            self.current_peer_index = 0

        peer = valid_peers[self.current_peer_index]
        self.current_peer_index = (self.current_peer_index + 1) % len(valid_peers)
        return peer

    def _handle_no_valid_peers(self):
        """Handle situation when no valid peers are available."""
        logger.warning("No valid peers available, attempting fallback")

        # Try DNS servers as fallback
        if self._try_dns_fallback():
            return

        # Final fallback to local generation
        self._try_local_fallback()

    def _try_dns_fallback(self) -> bool:
        """Attempt to use DNS servers as fallback peers."""
        logger.info("Attempting DNS server fallback for external traffic")

        for dns_server in self.fallback_dns_servers:
            if dns_server not in self.peers:
                self.peers[dns_server] = {
                    'state': PeerState.UNVALIDATED,
                    'reputation': self.REPUTATION_INITIAL_DNS,
                    'failures': 0,
                    'successes': 0,
                    'last_attempt': 0.0,
                    'blacklist_until': 0.0,
                    'is_external': True
                }

                if self._validate_peer(dns_server):
                    self.peers[dns_server]['state'] = PeerState.VALID
                    logger.info(f"DNS fallback successful: using {dns_server}")
                    return True

        logger.warning("DNS fallback failed, all DNS servers unreachable")
        return False

    def _try_local_fallback(self):
        """Final fallback to local generation (non-protective)."""
        logger.warning("Entering degraded local generation mode - Oracle protection NOT guaranteed")

        self.peers[self.local_fallback] = {
            'state': PeerState.VALID,
            'reputation': self.REPUTATION_INITIAL_LOCAL,
            'failures': 0,
            'successes': 0,
            'last_attempt': 0.0,
            'blacklist_until': 0.0,
            'is_external': False
        }

        self._transition_state(NetworkState.DEGRADED_LOCAL, "no external peers available")

    def _handle_protocol_failure(self):
        """Handle protocol-level failures with fallback logic."""
        if self.state == NetworkState.ACTIVE_UDP:
            logger.info("UDP failed, falling back to TCP")
            self._transition_state(NetworkState.ACTIVE_TCP, "UDP protocol failure")
            self._start_protocol("tcp")
        elif self.state == NetworkState.ACTIVE_TCP:
            logger.warning("TCP also failed, attempting peer rotation")
            self._rotate_to_next_peer()
        else:
            logger.error("Protocol failure in unexpected state")
            self._transition_state(NetworkState.ERROR, "protocol failure")

    def _rotate_to_next_peer(self):
        """Rotate to next available peer or fallback."""
        next_peer = self._get_next_valid_peer()
        if next_peer:
            logger.info(f"Rotating to next peer: {next_peer}")
            target_state = NetworkState.ACTIVE_TCP if self.protocol == "tcp" else NetworkState.ACTIVE_UDP
            self._transition_state(target_state, "peer rotation")
            self._start_protocol(self.protocol)
        else:
            self._handle_no_valid_peers()

    def send_burst(self, duration_seconds: float) -> int:
        """
        Send traffic burst with validation and state management.

        Args:
            duration_seconds: How long to send traffic

        Returns:
            int: Number of packets sent
        """
        if self.state == NetworkState.OFF:
            return 0

        # Record tx_bytes before burst for validation
        tx_before = self._get_tx_bytes()

        packets_sent = 0
        start_time = time.time()
        send_attempts = 0

        while (time.time() - start_time) < duration_seconds:
            # Check if we can send a packet
            if not self.bucket.can_send(self.packet_size):
                wait_time = self.bucket.wait_time(self.packet_size)
                if wait_time > 0:
                    # Sleep for the actual wait time needed, but cap at 10ms to stay responsive
                    # This prevents busy-waiting while still maintaining reasonable burst control
                    sleep_time = min(wait_time, self.TOKEN_BUCKET_MAX_WAIT_SEC)
                    time.sleep(sleep_time)
                continue

            send_attempts += 1
            success = False

            try:
                if self.state == NetworkState.ACTIVE_UDP:
                    success = self._send_udp_burst_packet()
                elif self.state == NetworkState.ACTIVE_TCP:
                    success = self._send_tcp_burst_packet()
                elif self.state == NetworkState.DEGRADED_LOCAL:
                    success = self._send_local_packet()

                if success:
                    packets_sent += 1
                    self.bucket.consume(self.packet_size)

            except Exception as e:
                logger.debug(f"Send error in state {self.state.value}: {e}")

            # Yield CPU periodically
            if send_attempts % self.CPU_YIELD_INTERVAL == 0:
                time.sleep(self.CPU_YIELD_DURATION)

        # Validate transmission effectiveness
        self._validate_transmission_effectiveness(tx_before, packets_sent, send_attempts)

        # Check for peer recovery periodically
        self._check_peer_recovery()

        # Update health metrics
        self._update_health_metrics(packets_sent, send_attempts)

        return packets_sent

    def _send_udp_burst_packet(self) -> bool:
        """Send single UDP packet to current peer."""
        peer = self._get_next_valid_peer()
        if not peer:
            self._handle_no_valid_peers()
            return False

        try:
            # Special handling for DNS servers (port 53)
            port = 53 if peer in self.fallback_dns_servers else self.port

            if port == 53:
                # Send DNS query with EDNS0 padding
                packet = self._build_dns_packet()
                if self._should_rate_limit_dns():
                    return False
                self.last_dns_send = time.time()
            else:
                # Send regular packet
                packet = self._get_current_packet()

            self.socket.sendto(packet, (peer, port))
            self._record_peer_success(peer)
            return True

        except socket.error as e:
            self._record_peer_failure(peer, str(e))
            return False

    def _send_tcp_burst_packet(self) -> bool:
        """Send single TCP packet using connection pool."""
        peer = self._get_next_valid_peer()
        if not peer:
            self._handle_no_valid_peers()
            return False

        try:
            conn = self._get_tcp_connection(peer)
            if not conn:
                return False

            packet = self._get_current_packet()
            conn.send(packet)
            self._record_peer_success(peer)
            return True

        except (socket.error, OSError) as e:
            self._record_peer_failure(peer, str(e))
            if peer in self.tcp_connections:
                try:
                    self.tcp_connections[peer].close()
                except:
                    pass
                del self.tcp_connections[peer]
            return False

    def _send_local_packet(self) -> bool:
        """Send packet to local interface (degraded mode)."""
        try:
            if not self.socket:
                self.socket = socket.socket(socket.AF_INET, socket.SOCK_DGRAM)
                self.socket.setblocking(False)

            packet = self._get_current_packet()
            self.socket.sendto(packet, (self.local_fallback, self.port))
            return True

        except socket.error:
            return False

    def _build_dns_packet(self) -> bytes:
        """Build DNS query packet for external traffic generation."""
        import secrets

        # Generate random query name to avoid caching
        random_label = secrets.token_hex(6)
        qname = f"x-{random_label}.example.com"
        qtype = 1 if random.random() > 0.5 else 28  # Alternate A and AAAA queries

        return build_dns_query(qname, qtype, self.dns_packet_size)

    def _should_rate_limit_dns(self) -> bool:
        """Check if DNS queries should be rate limited."""
        if time.time() - self.last_dns_send < (1.0 / self.dns_qps_max):
            return True
        return False

    def _get_current_packet(self) -> bytes:
        """Get packet with current timestamp."""
        current_time = struct.pack('!d', time.time())
        return current_time + self.packet_data[8:]

    def _get_tcp_connection(self, peer: str):
        """Get or create TCP connection for peer with IPv4/IPv6 support."""
        if peer in self.tcp_connections:
            return self.tcp_connections[peer]

        try:
            # Use getaddrinfo for protocol-agnostic connection
            addr_info = socket.getaddrinfo(peer, self.port, socket.AF_UNSPEC,
                                         socket.SOCK_STREAM, socket.IPPROTO_TCP)

            # Try each address family until one succeeds
            for family, socktype, proto, canonname, sockaddr in addr_info:
                try:
                    sock = socket.socket(family, socktype, proto)
                    sock.settimeout(self.timeout)
                    if family == socket.AF_INET6:
                        # Set IPv6 TTL/hop limit equivalent
                        sock.setsockopt(socket.IPPROTO_IPV6, socket.IPV6_UNICAST_HOPS, self.ttl)
                    else:
                        # Set IPv4 TTL
                        sock.setsockopt(socket.IPPROTO_IP, socket.IP_TTL, self.ttl)

                    sock.setsockopt(socket.IPPROTO_TCP, socket.TCP_NODELAY, 1)
                    sock.connect(sockaddr)
                    self.tcp_connections[peer] = sock
                    return sock
                except (socket.error, OSError) as e:
                    if 'sock' in locals():
                        sock.close()
                    continue

            # All addresses failed
            return None
        except (socket.error, OSError):
            return None

    def _validate_transmission_effectiveness(self, tx_before: Optional[int], packets_sent: int, attempts: int):
        """Validate that transmission actually increased tx_bytes."""
        if self.network_interface is None:
            logger.debug("No network interface available for tx_bytes validation, using DNS fallback")
            self._trigger_dns_fallback_if_needed()
            return

        tx_after = self._get_tx_bytes()
        if tx_before is None or tx_after is None:
            logger.warning("tx_bytes monitoring unavailable (container environment?), using DNS fallback")
            self._trigger_dns_fallback_if_needed()
            return

        tx_delta = tx_after - tx_before
        expected_bytes = packets_sent * self.packet_size

        # Update EMA
        self.tx_bytes_ema = (self.tx_bytes_alpha * tx_delta +
                           (1 - self.tx_bytes_alpha) * self.tx_bytes_ema)

        # Verify external egress for E2 compliance
        if tx_delta > expected_bytes * 0.6:  # 60% threshold for validation
            if any(self.peers[peer]['is_external'] for peer in self.peers
                  if self.peers[peer]['state'] == PeerState.VALID):
                self.external_egress_verified = True
        else:
            logger.debug(f"Low tx_bytes delta: {tx_delta} bytes vs {expected_bytes} expected")
            self._handle_ineffective_transmission()

    def _trigger_dns_fallback_if_needed(self):
        """Trigger DNS fallback when tx_bytes validation is unavailable."""
        if self.state in [NetworkState.ACTIVE_UDP, NetworkState.ACTIVE_TCP]:
            # Switch to DNS servers for reliable external traffic
            if not any(peer in self.DEFAULT_DNS_SERVERS for peer in self.peers.keys()):
                logger.info("Adding DNS servers to peer list for reliable external traffic validation")
                for dns_server in self.DEFAULT_DNS_SERVERS:
                    if dns_server not in self.peers:
                        self.peers[dns_server] = {
                            'state': PeerState.VALID,
                            'reputation': self.REPUTATION_INITIAL_HIGH,
                            'failures': 0,
                            'successes': 0,
                            'last_attempt': 0.0,
                            'blacklist_until': 0.0,
                            'is_external': True,
                            'hostname': dns_server
                        }

    def _get_tx_bytes(self) -> Optional[int]:
        """Get current tx_bytes count from network interface."""
        if self.network_interface:
            return read_nic_tx_bytes(self.network_interface)
        return None

    def _handle_ineffective_transmission(self):
        """Handle case where transmission appears ineffective."""
        self.validation_failures += 1

        if self.validation_failures >= 3:
            logger.warning("Multiple validation failures, triggering fallback")
            self._trigger_fallback()
            self.validation_failures = 0

    def _trigger_fallback(self):
        """Trigger fallback due to validation failures."""
        if self.state == NetworkState.ACTIVE_UDP:
            self._handle_protocol_failure()
        elif self.state == NetworkState.ACTIVE_TCP:
            self._rotate_to_next_peer()

    def _record_peer_success(self, peer: str):
        """Record successful transmission to peer."""
        if peer in self.peers:
            peer_info = self.peers[peer]
            peer_info['successes'] += 1
            peer_info['reputation'] = min(self.REPUTATION_MAX, peer_info['reputation'] + self.REPUTATION_SUCCESS_INCREMENT)
            peer_info['last_attempt'] = time.time()

    def _record_peer_failure(self, peer: str, error: str):
        """Record failed transmission to peer."""
        if peer in self.peers:
            peer_info = self.peers[peer]
            peer_info['failures'] += 1
            peer_info['reputation'] = max(self.REPUTATION_MIN, peer_info['reputation'] - self.REPUTATION_FAILURE_PENALTY)
            peer_info['last_attempt'] = time.time()

            # Blacklist peer temporarily if reputation is very low
            if peer_info['reputation'] < self.REPUTATION_BLACKLIST_THRESHOLD:
                peer_info['blacklist_until'] = time.time() + self.BLACKLIST_DURATION_SEC
                peer_info['state'] = PeerState.INVALID
                logger.debug(f"Peer {peer} temporarily blacklisted due to low reputation")

    def _update_health_metrics(self, packets_sent: int, attempts: int):
        """Update health scoring metrics."""
        # Update send success rate
        if attempts > 0:
            success_rate = packets_sent / attempts
            self.recent_send_attempts.append(success_rate)

            # Keep only recent attempts
            if len(self.recent_send_attempts) > 100:
                self.recent_send_attempts = self.recent_send_attempts[-100:]

            self.send_success_rate = sum(self.recent_send_attempts) / len(self.recent_send_attempts)

        # Update peer availability
        valid_peers = sum(1 for info in self.peers.values() if info['state'] == PeerState.VALID)
        total_peers = len(self.peers)
        self.peer_availability = valid_peers / total_peers if total_peers > 0 else 0.0

        # Calculate overall health score
        self._calculate_health_score()

    def _calculate_health_score(self):
        """Calculate overall network health score (0-100)."""
        # Base score from current state
        state_scores = {
            NetworkState.ACTIVE_UDP: self.HEALTH_SCORE_ACTIVE_UDP,
            NetworkState.ACTIVE_TCP: self.HEALTH_SCORE_ACTIVE_TCP,
            NetworkState.DEGRADED_LOCAL: self.HEALTH_SCORE_DEGRADED_LOCAL,
            NetworkState.VALIDATING: self.HEALTH_SCORE_VALIDATING,
            NetworkState.INITIALIZING: self.HEALTH_SCORE_INITIALIZING,
            NetworkState.ERROR: self.HEALTH_SCORE_ERROR_OFF,
            NetworkState.OFF: self.HEALTH_SCORE_ERROR_OFF
        }

        state_score = state_scores.get(self.state, self.HEALTH_SCORE_ERROR_OFF)

        # Component scores (weighted according to documented constants)
        send_success_score = self.send_success_rate * self.HEALTH_WEIGHT_SEND_SUCCESS
        tx_bytes_score = min(self.HEALTH_WEIGHT_TX_BYTES,
                           (self.tx_bytes_ema / (self.bucket.rate_mbps * 125000)) * self.HEALTH_WEIGHT_TX_BYTES)
        peer_availability_score = self.peer_availability * self.HEALTH_WEIGHT_PEER_AVAILABILITY
        external_verification_score = self.HEALTH_WEIGHT_EXTERNAL_VERIFICATION if self.external_egress_verified else 0

        # Calculate weighted score
        component_score = (send_success_score + tx_bytes_score +
                          peer_availability_score + external_verification_score)

        # Final score is minimum of state score and component score
        self.health_score = int(min(state_score, component_score))

    def get_health_status(self) -> Dict[str, Any]:
        """Get comprehensive health status for monitoring."""
        return {
            'state': self.state.value,
            'health_score': self.health_score,
            'tx_bytes_ema_bps': int(self.tx_bytes_ema),
            'target_bps': int(self.bucket.rate_mbps * 125000),
            'external_egress_verified': self.external_egress_verified,
            'send_success_rate': round(self.send_success_rate, 3),
            'peer_availability': round(self.peer_availability, 3),
            'validation_failures': self.validation_failures,
            'time_in_state': round(time.monotonic() - self.state_start_time, 1),
            'valid_peers': [addr for addr, info in self.peers.items()
                          if info['state'] == PeerState.VALID],
            'peer_reputation': {addr: round(info['reputation'], 1)
                              for addr, info in self.peers.items()},
            'state_history': self.state_transitions[-5:]  # Last 5 transitions
        }

    def update_rate(self, new_rate_mbps: float):
        """Update target transmission rate."""
        self.bucket.update_rate(new_rate_mbps)

    def stop(self):
        """Stop network generation and cleanup resources."""
        self._transition_state(NetworkState.OFF, "stop() called")

        # Close UDP socket
        if self.socket:
            try:
                self.socket.close()
            except Exception:
                pass
            self.socket = None

        # Close all TCP connections
        for peer, conn in list(self.tcp_connections.items()):
            try:
                conn.close()
            except Exception:
                pass
        self.tcp_connections.clear()

        # Reset state
        self.peers.clear()
        self.resolved_targets.clear()

    def __enter__(self):
        """Context manager entry."""
        return self

    def __exit__(self, exc_type, exc_val, exc_tb):
        """Context manager exit with guaranteed cleanup."""
        self.stop()
        return False


# ---------------------------
# Network client with native generator
# ---------------------------
def net_client_thread(stop_evt: threading.Event, paused_fn, rate_mbit_val: Value):
    """
    Native network traffic generation thread.

    Native Python network traffic generator using token bucket
    rate limiting and socket-based packet generation.

    Args:
        stop_evt: Threading event to signal thread shutdown
        paused_fn: Function returning True if operations should pause
        rate_mbit_val: Shared Value containing target network rate in Mbit/s
    """
    global NET_MODE, NET_MIN_RATE, NET_MAX_RATE, NET_PROTOCOL, NET_TTL, NET_PACKET_SIZE, NET_PORT
    global NET_REQUIRE_EXTERNAL, NET_VALIDATE_STARTUP, NET_STATE_DEBOUNCE_SEC, NET_STATE_MIN_ON_SEC
    global NET_STATE_MIN_OFF_SEC

    if NET_MODE != "client":
        return

    # Initialize network generator
    generator = None
    last_rate = 0.0

    try:
        while not stop_evt.is_set():
            if paused_fn():
                if generator:
                    generator.stop()
                    generator = None
                time.sleep(2.0)
                continue

            # Get current rate and clamp to bounds
            current_rate = float(rate_mbit_val.value)
            current_rate = max(NET_MIN_RATE, min(NET_MAX_RATE, current_rate))

            # Create or update generator if rate changed
            if generator is None or abs(current_rate - last_rate) > 0.1:
                if generator:
                    generator.stop()

                generator = NetworkGenerator(
                    rate_mbps=current_rate,
                    protocol=NET_PROTOCOL,
                    ttl=NET_TTL,
                    packet_size=NET_PACKET_SIZE,
                    port=NET_PORT,
                    require_external=NET_REQUIRE_EXTERNAL or is_e2_shape(),
                    validate_startup=NET_VALIDATE_STARTUP
                )

                # Apply timing and DNS configuration from ENV variables
                generator.state_debounce_sec = NET_STATE_DEBOUNCE_SEC
                generator.state_min_on_sec = NET_STATE_MIN_ON_SEC
                generator.state_min_off_sec = NET_STATE_MIN_OFF_SEC
                generator.dns_qps_max = NET_DNS_QPS_MAX

                # Start generator with configured peers or DNS defaults
                generator.start(NET_PEERS if NET_PEERS else [])
                last_rate = current_rate
                logger.debug(f"Network generator started: {current_rate:.1f} Mbps, {NET_PROTOCOL.upper()}")

            elif generator:
                # Just update rate if generator exists
                generator.update_rate(current_rate)
                last_rate = current_rate

            # Send traffic burst
            if generator:
                burst_duration = max(1, NET_BURST_SEC)
                try:
                    packets_sent = generator.send_burst(burst_duration)
                    if packets_sent > 0:
                        logger.debug(f"Sent {packets_sent} packets in {burst_duration}s burst")
                except Exception as e:
                    logger.debug(f"Network burst error: {e}")

            # Idle window (low CPU usage)
            idle_end = time.time() + NET_IDLE_SEC
            while time.time() < idle_end and not stop_evt.is_set():
                if paused_fn():
                    break
                time.sleep(0.5)

    except Exception as e:
        logger.error(f"Network client thread error: {e}")
    finally:
        # Clean up generator
        if generator:
            generator.stop()
            logger.debug("Network generator stopped")

# ---------------------------
# Health check server
# ---------------------------
class HealthHandler(BaseHTTPRequestHandler):
    """HTTP request handler for health check endpoints"""
    
    def __init__(self, *args, controller_state=None, controller_state_lock=None, metrics_storage=None, cpu_p95_controller=None, **kwargs):
        self.controller_state = controller_state
        self.controller_state_lock = controller_state_lock
        self.metrics_storage = metrics_storage
        self.cpu_p95_controller = cpu_p95_controller
        super().__init__(*args, **kwargs)
    
    def _sanitize_error(self, error_msg: str) -> str:
        """Sanitize error messages to prevent information disclosure"""
        # Remove potentially sensitive information like file paths, internal details
        if "Permission denied" in error_msg or "permission" in error_msg.lower():
            return "Access denied"
        elif "No such file" in error_msg or "not found" in error_msg.lower():
            return "Resource not found"
        elif "Connection refused" in error_msg or "connection" in error_msg.lower():
            return "Service unavailable"
        elif "database" in error_msg.lower() or "sqlite" in error_msg.lower():
            return "Storage service temporarily unavailable"
        else:
            return "Internal service error"
    
    def log_message(self, format, *args):
        """Override to suppress HTTP access logs for reduced noise."""
        # Suppress HTTP server logs to keep output clean
        pass
    
    def do_GET(self):
        """Handle HTTP GET requests for health check endpoints."""
        parsed_url = urlparse(self.path)
        path = parsed_url.path
        
        if path == "/health":
            self._handle_health()
        elif path == "/metrics":
            self._handle_metrics()
        else:
            self._send_error(404, "Not Found")
    
    def do_POST(self):
        """Handle HTTP POST - not allowed for health endpoints."""
        self._send_method_not_allowed()
    
    def do_PUT(self):
        """Handle HTTP PUT - not allowed for health endpoints."""
        self._send_method_not_allowed()
    
    def do_DELETE(self):
        """Handle HTTP DELETE - not allowed for health endpoints."""
        self._send_method_not_allowed()
    
    def do_PATCH(self):
        """Handle HTTP PATCH - not allowed for health endpoints."""
        self._send_method_not_allowed()
    
    def do_HEAD(self):
        """Handle HTTP HEAD - not allowed for health endpoints."""
        self._send_method_not_allowed()
    
    def do_OPTIONS(self):
        """Handle HTTP OPTIONS - not allowed for health endpoints."""
        self._send_method_not_allowed()
    
    def _send_method_not_allowed(self):
        """Send 405 Method Not Allowed response"""
        error_data = {
            "error": "Method not allowed",
            "message": "Only GET requests are supported",
            "allowed_methods": ["GET"],
            "status_code": 405,
            "timestamp": time.time()
        }
        response_body = json.dumps(error_data, indent=2)
        
        self.send_response(405)
        self.send_header('Content-Type', 'application/json')
        self.send_header('Content-Length', str(len(response_body)))
        self.send_header('Allow', 'GET')
        self.send_header('Cache-Control', 'no-cache, no-store, must-revalidate')
        self.end_headers()
        
        self.wfile.write(response_body.encode('utf-8'))
    
    def _handle_health(self):
        """Handle /health endpoint requests"""
        try:
            # Get basic system info
            with self.controller_state_lock:
                uptime = time.time() - self.controller_state.get('start_time', time.time())
            
            # Check if persistent metrics storage is working
            storage_ok = self.metrics_storage is not None and self.metrics_storage.db_path is not None

            # Validate that database is actually in persistent storage directory (robust path checking)
            persistence_ok = False
            if storage_ok:
                try:
                    persistent_root = os.path.realpath(CPUP95Controller.PERSISTENT_STORAGE_PATH)
                    db_path = os.path.realpath(self.metrics_storage.db_path)
                    # Check if the database is in the persistent storage path or a test-like path ending with loadshaper
                    if os.path.commonpath([db_path, persistent_root]) == persistent_root:
                        persistence_ok = True
                    elif os.environ.get('PYTEST_CURRENT_TEST') and os.path.basename(os.path.dirname(db_path)) == "loadshaper":
                        # Allow test paths that end with /loadshaper directory (only during testing)
                        persistence_ok = True
                except (OSError, ValueError):
                    persistence_ok = False
            
            # Determine overall health status - direct access to avoid copy
            is_healthy = True
            status_checks = []
            
            # Check if system is in safety stop due to excessive load
            with self.controller_state_lock:
                paused_state = self.controller_state.get('paused', 0.0)
            if paused_state == 1.0:
                is_healthy = False
                status_checks.append("system_paused_safety_stop")
            
            # Check if persistent metrics storage is functional
            if not storage_ok:
                is_healthy = False
                status_checks.append("metrics_storage_failed")
            elif not persistence_ok:
                is_healthy = False
                status_checks.append("persistence_not_available")
                # Note: Persistence failure marks unhealthy as 7-day P95 calculations require persistent storage

            # Check for storage degradation
            elif self.metrics_storage and self.metrics_storage.is_storage_degraded():
                is_healthy = False
                status_checks.append("storage_degraded")

            # Check for extreme resource usage that might indicate issues
            with self.controller_state_lock:
                cpu_avg = self.controller_state.get('cpu_avg')
                mem_avg = self.controller_state.get('mem_avg')
            if cpu_avg and cpu_avg > CPU_STOP_PCT:
                status_checks.append("cpu_critical")
            if mem_avg and mem_avg > MEM_STOP_PCT:
                status_checks.append("memory_critical")
            
            health_data = {
                "status": "healthy" if is_healthy else "unhealthy",
                "uptime_seconds": round(uptime, 1),
                "timestamp": time.time(),
                "checks": status_checks if status_checks else ["all_systems_operational"],
                "metrics_storage": "available" if storage_ok else "failed",
                "persistence_storage": "available" if persistence_ok else "not_mounted",
                "database_path": self.metrics_storage.db_path if self.metrics_storage else None,
                "load_generation": "paused" if paused_state == 1.0 else "active"
            }

            # Add storage status details if available
            if self.metrics_storage:
                storage_status = self.metrics_storage.get_storage_status()
                health_data["storage_status"] = storage_status
            
            status_code = 200 if is_healthy else 503
            self._send_json_response(status_code, health_data)
            
        except Exception as e:
            sanitized_error = self._sanitize_error(str(e))
            self._send_error(500, f"Health check failed: {sanitized_error}")
    
    def _handle_metrics(self):
        """Handle /metrics endpoint requests"""
        try:
            # Direct access to controller state to avoid copy overhead
            cs = self.controller_state
            
            # Get current metrics
            metrics_data = {
                "timestamp": time.time(),
                "current": {
                    "cpu_percent": cs.get('cpu_pct'),
                    "cpu_avg": cs.get('cpu_avg'),
                    "memory_percent": cs.get('mem_pct'),
                    "memory_avg": cs.get('mem_avg'),
                    "network_percent": cs.get('net_pct'),
                    "network_avg": cs.get('net_avg'),
                    "load_average": cs.get('load_avg'),
                    "duty_cycle": cs.get('duty', 0.0),
                    "network_rate_mbit": cs.get('net_rate', 0.0),
                    "paused": cs.get('paused', 0.0) == 1.0
                },
                "targets": {
                    "cpu_p95_setpoint": CPU_P95_SETPOINT,
                    "memory_target": cs.get('mem_target', MEM_TARGET_PCT),
                    "network_target": cs.get('net_target', NET_TARGET_PCT)
                },
                "configuration": {
                    "cpu_stop_threshold": CPU_STOP_PCT,
                    "memory_stop_threshold": MEM_STOP_PCT,
                    "network_stop_threshold": NET_STOP_PCT,
                    "load_threshold": LOAD_THRESHOLD if LOAD_CHECK_ENABLED else None,
                    "worker_count": N_WORKERS,
                    "control_period": CONTROL_PERIOD,
                    "averaging_window": AVG_WINDOW_SEC
                }
            }
            
            # Add 7-day percentiles if metrics storage is available
            if self.metrics_storage and self.metrics_storage.db_path:
                try:
                    percentiles = {
                        "cpu_p95": self.metrics_storage.get_percentile('cpu'),
                        "memory_p95": self.metrics_storage.get_percentile('mem'),
                        "network_p95": self.metrics_storage.get_percentile('net'),
                        "load_p95": self.metrics_storage.get_percentile('load'),
                        "sample_count_7d": self.metrics_storage.get_sample_count()
                    }
                    metrics_data["percentiles_7d"] = percentiles
                except Exception as e:
                    metrics_data["percentiles_7d"] = {"error": self._sanitize_error(str(e))}

            # Add P95 controller memory usage information if available
            if self.cpu_p95_controller:
                try:
                    memory_usage = self.cpu_p95_controller.get_memory_usage_info()
                    metrics_data["p95_controller_memory"] = memory_usage
                except Exception as e:
                    metrics_data["p95_controller_memory"] = {"error": self._sanitize_error(str(e))}

            # Add database size information if available
            if self.metrics_storage:
                try:
                    db_size_info = self.metrics_storage.get_database_size_info()
                    metrics_data["database_size"] = db_size_info
                except Exception as e:
                    metrics_data["database_size"] = {"error": self._sanitize_error(str(e))}

            self._send_json_response(200, metrics_data)
            
        except Exception as e:
            sanitized_error = self._sanitize_error(str(e))
            self._send_error(500, f"Metrics retrieval failed: {sanitized_error}")
    
    def _send_json_response(self, status_code, data):
        """Send a JSON response with appropriate headers"""
        response_body = json.dumps(data, indent=2)
        
        self.send_response(status_code)
        self.send_header('Content-Type', 'application/json')
        self.send_header('Content-Length', str(len(response_body)))
        self.send_header('Cache-Control', 'no-cache, no-store, must-revalidate')
        self.end_headers()
        
        self.wfile.write(response_body.encode('utf-8'))
    
    def _send_error(self, status_code, message):
        """Send an error response"""
        error_data = {
            "error": message,
            "status_code": status_code,
            "timestamp": time.time()
        }
        self._send_json_response(status_code, error_data)

def health_server_thread(stop_evt: threading.Event, controller_state: dict, controller_state_lock: threading.Lock, metrics_storage, cpu_p95_controller=None):
    """Run HTTP health check server in a separate thread"""
    if not HEALTH_ENABLED:
        return

    def handler_factory(*args, **kwargs):
        """Factory function to create HealthHandler with pre-bound context.

        Returns:
            HealthHandler: Configured handler instance with controller state and metrics
        """
        return HealthHandler(*args, controller_state=controller_state,
                           controller_state_lock=controller_state_lock,
                           metrics_storage=metrics_storage,
                           cpu_p95_controller=cpu_p95_controller, **kwargs)
    
    try:
        server = HTTPServer((HEALTH_HOST, HEALTH_PORT), handler_factory)
        server.timeout = 1.0  # Short timeout for responsive shutdown
        
        logger.info(f"HTTP server starting on {HEALTH_HOST}:{HEALTH_PORT}")
        
        while not stop_evt.is_set():
            server.handle_request()
            
    except OSError as e:
        logger.error(f"Failed to start HTTP server on port {HEALTH_PORT}: {e}")
    except Exception as e:
        logger.error(f"HTTP server error: {e}")
    finally:
        if 'server' in locals():
            server.server_close()
        logger.info("HTTP server stopped")

# ---------------------------
# Main control loop
# ---------------------------
class EMA4:
    """Container for 4-channel EMA (CPU, memory, network, load)."""

    def __init__(self, period, step):
        """Initialize 4-channel EMA container.

        Args:
            period: Time period for smoothing
            step: Update interval
        """
        self.cpu = EMA(period, step)
        self.mem = EMA(period, step)
        self.net = EMA(period, step)
        self.load = EMA(period, step)

def validate_oracle_configuration():
    """Validate configuration against Oracle Free Tier reclamation rules."""
    if not IS_ORACLE:
        return  # Skip validation for non-Oracle environments
    
    warnings = []
    
    # Check if all targets are below Oracle's 20% threshold
    targets_below_20 = []
    if CPU_P95_TARGET_MIN < 20.0:
        targets_below_20.append(f"CPU_P95_TARGET_MIN={CPU_P95_TARGET_MIN}%")
    if MEM_TARGET_PCT < 20.0 and "A1.Flex" in DETECTED_SHAPE:
        targets_below_20.append(f"MEM_TARGET_PCT={MEM_TARGET_PCT}%")
    if NET_TARGET_PCT < 20.0:
        targets_below_20.append(f"NET_TARGET_PCT={NET_TARGET_PCT}%")
    
    # For A1.Flex, all three metrics matter
    if "A1.Flex" in DETECTED_SHAPE:
        if len(targets_below_20) == 3:
            warnings.append(f"⚠️  CRITICAL: ALL targets are below 20% on A1.Flex shape! Oracle will reclaim this VM.")
            warnings.append(f"   Problematic targets: {', '.join(targets_below_20)}")
            warnings.append(f"   Fix: Set at least one target above 20% to prevent reclamation.")
        elif len(targets_below_20) == 2:
            warnings.append(f"⚠️  WARNING: Two targets below 20% on A1.Flex - risky configuration!")
            warnings.append(f"   Targets below 20%: {', '.join(targets_below_20)}")
    else:
        # For E2 shapes, only CPU and NET matter (memory rule doesn't apply)
        cpu_below = CPU_P95_TARGET_MIN < 20.0
        net_below = NET_TARGET_PCT < 20.0
        if cpu_below and net_below:
            warnings.append(f"⚠️  CRITICAL: Both CPU and NET targets below 20% on E2 shape! Oracle will reclaim this VM.")
            warnings.append(f"   Fix: Set either CPU_P95_TARGET_MIN or NET_TARGET_PCT above 20%.")
    
    # Print all warnings
    for warning in warnings:
        logger.warning(warning)
    
    if warnings and any("CRITICAL" in w for w in warnings):
        logger.warning("⚠️  Configuration may result in VM reclamation! Review targets before proceeding.")

class NetworkFallbackState:
    """
    Manages network fallback state and timing for Oracle VM protection.

    Implements smart fallback logic:
    - E2 shapes: Activate when CPU (p95) AND network both at risk
    - A1 shapes: Activate when CPU (p95), network, AND memory all at risk
    """
    def __init__(self):
        self.active = False
        self.last_change = 0.0
        self.activation_count = 0
        self.last_activation = 0.0
        self.last_deactivation = 0.0

    def should_activate(self, is_e2: bool, cpu_p95: Optional[float], net_avg: Optional[float], mem_avg: Optional[float]) -> bool:
        """
        Determine if network fallback should activate based on Oracle reclamation rules.

        Args:
            is_e2 (bool): True if E2 shape, False if A1
            cpu_p95 (float|None): CPU 95th percentile over 7 days
            net_avg (float|None): Current network utilization average
            mem_avg (float|None): Current memory utilization average

        Returns:
            bool: True if fallback should be active
        """
        if NET_ACTIVATION == 'off':
            return False
        elif NET_ACTIVATION == 'always':
            return True
        elif NET_ACTIVATION != 'adaptive':
            return False  # Invalid mode

        now = time.time()

        # Check minimum on/off time requirements
        if self.active and (now - self.last_activation) < NET_FALLBACK_MIN_ON_SEC:
            return True  # Must stay on for minimum time
        if not self.active and (now - self.last_deactivation) < NET_FALLBACK_MIN_OFF_SEC:
            return False  # Must stay off for minimum time

        # Check debounce period
        if (now - self.last_change) < NET_FALLBACK_DEBOUNCE_SEC:
            return self.active  # No state change during debounce

        # Determine if metrics are at risk based on Oracle rules
        if is_e2:
            # E2 shapes: Only CPU (95th percentile) and network matter for Oracle reclamation
            cpu_at_risk = cpu_p95 is not None and cpu_p95 < NET_FALLBACK_RISK_THRESHOLD_PCT
            net_at_risk = net_avg is not None and net_avg < NET_FALLBACK_START_PCT
            should_activate = cpu_at_risk and net_at_risk
        else:
            # A1 shapes: CPU (95th percentile), network, AND memory all matter for Oracle reclamation
            cpu_at_risk = cpu_p95 is not None and cpu_p95 < NET_FALLBACK_RISK_THRESHOLD_PCT
            net_at_risk = net_avg is not None and net_avg < NET_FALLBACK_START_PCT
            mem_at_risk = mem_avg is not None and mem_avg < NET_FALLBACK_RISK_THRESHOLD_PCT
            should_activate = cpu_at_risk and net_at_risk and mem_at_risk

        # Check stop condition (hysteresis)
        if self.active and net_avg is not None and net_avg > NET_FALLBACK_STOP_PCT:
            should_activate = False

        # Update state if changed
        if should_activate != self.active:
            self.active = should_activate
            self.last_change = now
            if should_activate:
                self.activation_count += 1
                self.last_activation = now
            else:
                self.last_deactivation = now

        return self.active

    def get_ramped_target(self, base_target: float, fallback_target: float) -> float:
        """
        Calculate ramped network target during fallback activation.

        Implements smooth rate transitions over NET_FALLBACK_RAMP_SEC seconds
        from base_target to fallback_target when fallback activates.

        Args:
            base_target (float): Original network target percentage
            fallback_target (float): Fallback network target percentage

        Returns:
            float: Ramped target percentage
        """
        if not self.active:
            return base_target

        # Calculate time since activation
        now = time.time()
        time_since_activation = now - self.last_activation

        # If ramping period is complete or NET_FALLBACK_RAMP_SEC is None/0, return full fallback target
        if NET_FALLBACK_RAMP_SEC is None or NET_FALLBACK_RAMP_SEC <= 0 or time_since_activation >= NET_FALLBACK_RAMP_SEC:
            return fallback_target

        # Calculate ramp progress (0.0 = start, 1.0 = end)
        ramp_progress = time_since_activation / NET_FALLBACK_RAMP_SEC

        # Linear interpolation from base_target to fallback_target
        ramped_target = base_target + (fallback_target - base_target) * ramp_progress

        return ramped_target

    def get_debug_info(self) -> Dict[str, Any]:
        """Get debug information about fallback state."""
        now = time.time()

        # Calculate ramp progress if fallback is active
        ramp_progress_pct = None
        if self.active and self.last_activation > 0 and NET_FALLBACK_RAMP_SEC is not None and NET_FALLBACK_RAMP_SEC > 0:
            time_since_activation = now - self.last_activation
            ramp_progress = min(1.0, time_since_activation / NET_FALLBACK_RAMP_SEC)
            ramp_progress_pct = ramp_progress * 100

        return {
            'active': self.active,
            'activation_count': self.activation_count,
            'seconds_since_change': now - self.last_change,
            'in_debounce': (now - self.last_change) < NET_FALLBACK_DEBOUNCE_SEC if NET_FALLBACK_DEBOUNCE_SEC is not None else False,
            'last_activation_ago': now - self.last_activation if self.last_activation > 0 else None,
            'last_deactivation_ago': now - self.last_deactivation if self.last_deactivation > 0 else None,
            'ramp_progress_pct': ramp_progress_pct,
            'ramp_complete': ramp_progress_pct is not None and ramp_progress_pct >= 100.0
        }

def main():
    """
    Main entry point for LoadShaper - Oracle Cloud VM protection service.

    Prevents Oracle Free Tier VM reclamation by maintaining CPU P95 above 20%
    while respecting system load and resource constraints. Uses adaptive P95-driven
    control with slot-based exceedance budget management.
    """
    # Initialize configuration on first use
    _initialize_config()
    
    load_monitor_status = f"LOAD_THRESHOLD={LOAD_THRESHOLD:.1f}" if LOAD_CHECK_ENABLED else "LOAD_CHECK=disabled"
    health_status = f"HEALTH={HEALTH_HOST}:{HEALTH_PORT}" if HEALTH_ENABLED else "HEALTH=disabled"
    shape_status = f"Oracle={DETECTED_SHAPE}" if IS_ORACLE else f"Generic={DETECTED_SHAPE}"
    template_status = f"template={TEMPLATE_FILE}" if TEMPLATE_FILE else "template=none"
    
    # Validate configuration for Oracle environments
    validate_oracle_configuration()
    
    logger.info(f"[loadshaper v3.0] starting with"
          f" CPU_P95_TARGET={CPU_P95_TARGET_MIN:.1f}-{CPU_P95_TARGET_MAX:.1f}%, MEM_TARGET(excl-cache)={MEM_TARGET_PCT}%, NET_TARGET={NET_TARGET_PCT}% |"
          f" NET_SENSE_MODE={NET_SENSE_MODE}, {load_monitor_status}, {health_status} |"
          f" {shape_status}, {template_status}")

    # CRITICAL FOR ORACLE COMPLIANCE: Run at lowest priority (nice 19)
    # Ensures loadshaper immediately yields CPU to any legitimate workload.
    # This prevents loadshaper from impacting real applications while still
    # maintaining the background activity needed for Oracle compliance.
    try:
        os.nice(19)  # Lowest priority - yield to all legitimate processes
    except Exception:
        pass

    # Shared state for health endpoints with thread safety
    import threading
    controller_state_lock = threading.Lock()
    controller_state = {
        'start_time': time.time(),
        'cpu_pct': 0.0,
        'cpu_avg': None,
        'mem_pct': 0.0,
        'mem_avg': None,
        'net_pct': 0.0,
        'net_avg': None,
        'load_avg': None,
        'duty': 0.0,
        'net_rate': 0.0,
        'paused': 0.0,
        'mem_target': MEM_TARGET_PCT,
        'net_target': NET_TARGET_PCT
    }

    global paused
    duty = Value('d', 0.0)
    paused = Value('d', 0.0)  # 1.0 => paused
    net_rate_mbit = Value('d', max(NET_MIN_RATE, min(NET_MAX_RATE, (NET_MAX_RATE + NET_MIN_RATE)/2.0)))

    workers = [Process(target=cpu_worker, args=(duty, paused), daemon=True) for _ in range(N_WORKERS)]
    for p in workers:
        p.start()

    stop_evt = threading.Event()

    # Global reference for shutdown handler access
    global cpu_p95_controller_global
    cpu_p95_controller_global = None

    # Setup signal handlers for graceful shutdown
    def handle_shutdown(signum, frame):
        logger.info(f"Received signal {signum}, initiating graceful shutdown")
        stop_evt.set()
        paused.value = 1.0  # Pause all workers immediately
        duty.value = 0.0    # Set CPU duty to 0

        # Force save ring buffer state if controller exists
        global cpu_p95_controller_global
        if cpu_p95_controller_global:
            try:
                cpu_p95_controller_global.shutdown()
            except Exception as e:
                logger.debug(f"Failed to shutdown P95 controller: {e}")

    signal.signal(signal.SIGTERM, handle_shutdown)
    signal.signal(signal.SIGINT, handle_shutdown)

    t_mem = threading.Thread(target=mem_nurse_thread, args=(stop_evt,), daemon=True)
    t_mem.start()

    t_net = threading.Thread(
        target=net_client_thread,
        args=(stop_evt, lambda: paused.value == 1.0, net_rate_mbit),
        daemon=True
    )
    t_net.start()

    # Initialize 7-day metrics storage (needed before health server)
    metrics_storage = MetricsStorage()
    cleanup_counter = 0  # Cleanup old data periodically
    memory_monitor_counter = 0  # Monitor P95 controller memory usage periodically
    db_size_monitor_counter = 0  # Monitor database size daily

    # Initialize P95-driven CPU controller
    cpu_p95_controller = CPUP95Controller(metrics_storage)
    cpu_p95_controller_global = cpu_p95_controller  # Set global reference for shutdown handler

    # Initialize network fallback state management
    network_fallback_state = NetworkFallbackState()

    # Start health check server
    t_health = threading.Thread(
        target=health_server_thread,
        args=(stop_evt, controller_state, controller_state_lock, metrics_storage, cpu_p95_controller),
        daemon=True
    )
    t_health.start()

    # Jitter
    last_jitter = 0.0
    jitter_next = time.time() + JITTER_PERIOD
    mem_target_now = MEM_TARGET_PCT
    net_target_now = NET_TARGET_PCT

    def apply_jitter(base):
        """Apply random jitter to a base value.

        Args:
            base: Base value to apply jitter to

        Returns:
            float: Base value with jitter applied, never below 0.0
        """
        return max(0.0, base * (1.0 + last_jitter))

    def update_jitter():
        """Update jitter values and recalculate memory/network targets.

        Updates the global last_jitter value and applies it to memory and
        network targets to introduce controlled randomness.
        """
        nonlocal last_jitter, mem_target_now, net_target_now
        if JITTER_PCT <= 0:
            last_jitter = 0.0
        else:
            last_jitter = random.uniform(-JITTER_PCT/100.0, JITTER_PCT/100.0)
        mem_target_now = apply_jitter(MEM_TARGET_PCT)
        net_target_now = apply_jitter(NET_TARGET_PCT)

    update_jitter()

    prev_cpu = read_proc_stat()
    ema = EMA4(AVG_WINDOW_SEC, CONTROL_PERIOD)

    # NIC state
    if NET_SENSE_MODE == "host":
        link_mbit = read_host_nic_speed_mbit(NET_IFACE)
        prev_nic = read_host_nic_bytes(NET_IFACE)
    else:  # container
        link_mbit = NET_LINK_MBIT
        prev_nic = read_container_nic_bytes(NET_IFACE_INNER)
    prev_nic_t = time.time()

    try:
        while not stop_evt.is_set():
            # CPU%
            cpu_pct, prev_cpu = cpu_percent_over(CONTROL_PERIOD, prev_cpu)
            cpu_avg = ema.cpu.update(cpu_pct)

            # MEM% (EXCLUDING cache/buffers for Oracle compliance)
            total_b, free_b, mem_used_no_cache_pct, used_bytes_no_cache, mem_used_incl_cache_pct = read_meminfo()
            mem_avg = ema.mem.update(mem_used_no_cache_pct)

            # NIC utilization
            if NET_SENSE_MODE == "host":
                cur_nic = read_host_nic_bytes(NET_IFACE)
            else:
                cur_nic = read_container_nic_bytes(NET_IFACE_INNER)
            now = time.time()
            dt = now - prev_nic_t if prev_nic_t else CONTROL_PERIOD
            nic_util = nic_utilization_pct(prev_nic, cur_nic, dt, link_mbit)
            prev_nic, prev_nic_t = cur_nic, now

            # Only update EMA when NIC metrics are available
            if nic_util is not None:
                net_avg = ema.net.update(nic_util)
            else:
                # Keep previous average when NIC metrics unavailable
                net_avg = ema.net.val if ema.net.val is not None else None

            # Load average (per-core)
            load_1min, load_5min, load_15min, per_core_load = read_loadavg()
            load_avg = ema.load.update(per_core_load)

            # Calculate network fallback status for health endpoints
            is_e2 = is_e2_shape()
            cpu_p95 = cpu_p95_controller.get_cpu_p95() if cpu_p95_controller else None
            fallback_debug = network_fallback_state.get_debug_info()

            # Update controller state for health endpoints (thread-safe)
            with controller_state_lock:
                controller_state.update({
                    'cpu_pct': cpu_pct,
                    'cpu_avg': cpu_avg,
                    'mem_pct': mem_used_no_cache_pct,
                    'mem_avg': mem_avg,
                    'net_pct': nic_util,
                    'net_avg': net_avg,
                    'load_avg': load_avg,
                    'duty': duty.value,
                    'net_rate': net_rate_mbit.value,
                    'paused': paused.value,
                    'cpu_p95_controller': cpu_p95_controller.get_status(),
                    'mem_target': mem_target_now,
                    'net_target': net_target_now,
                    'network_fallback_active': fallback_debug['active'],
                    'network_fallback_count': fallback_debug['activation_count'],
                    'is_e2_shape': is_e2,
                    'cpu_p95_7d': cpu_p95
                })

            # Store metrics sample for 7-day analysis with corruption handling
            success = metrics_storage.store_sample_with_corruption_handling(cpu_pct, mem_used_no_cache_pct, nic_util, per_core_load)
            if not success:
                logger.warning("Failed to store metrics sample - continuing without persistent metrics")
            
            # Cleanup old data every ~1000 iterations (roughly every 1.4 hours at 5sec intervals)
            cleanup_counter += 1
            if cleanup_counter >= 1000:
                deleted = metrics_storage.cleanup_old()
                if deleted > 0:
                    logger.info(f"Cleaned up {deleted} old samples")
                cleanup_counter = 0

            # Monitor P95 controller memory usage every ~4320 iterations (roughly every 6 hours at 5sec intervals)
            memory_monitor_counter += 1
            if memory_monitor_counter >= 4320:
                cpu_p95_controller.log_memory_usage()
                memory_monitor_counter = 0

            # Monitor database size every ~17280 iterations (roughly every 24 hours at 5sec intervals)
            db_size_monitor_counter += 1
            if db_size_monitor_counter >= 17280:
                metrics_storage.log_database_size()
                db_size_monitor_counter = 0

            # Update jitter
            if time.time() >= jitter_next:
                update_jitter()
                jitter_next = time.time() + JITTER_PERIOD

            # Safety stops (including load contention check)
            load_contention = (LOAD_CHECK_ENABLED and 
                               load_avg is not None and 
                               load_avg > LOAD_THRESHOLD)
            if ((cpu_avg is not None and cpu_avg > CPU_STOP_PCT) or
                (mem_avg is not None and mem_avg > MEM_STOP_PCT) or
                (net_avg is not None and net_avg > NET_STOP_PCT) or
                load_contention):
                if paused.value != 1.0:
                    reason = []
                    if cpu_avg is not None and cpu_avg > CPU_STOP_PCT:
                        reason.append(f"cpu_avg={cpu_avg:.1f}%")
                    if mem_avg is not None and mem_avg > MEM_STOP_PCT:
                        reason.append(f"mem_avg={mem_avg:.1f}%")
                    if net_avg is not None and net_avg > NET_STOP_PCT:
                        reason.append(f"net_avg={net_avg:.1f}%")
                    if load_contention:
                        reason.append(f"load_avg={load_avg:.2f}")
                    logger.warning(f"SAFETY STOP: {' '.join(reason)}")
                paused.value = 1.0
                duty.value = 0.0
                set_mem_target_bytes(0)
                net_rate_mbit.value = NET_MIN_RATE
            else:
                # Individual subsystem control - each operates independently unless load contention
                global_load_ok = (not LOAD_CHECK_ENABLED) or (load_avg is None) or (load_avg < LOAD_RESUME_THRESHOLD)

                # Memory control - independent of CPU/P95
                mem_can_run = global_load_ok and (MEM_TARGET_PCT <= 0 or (mem_avg is None) or (mem_avg < max(0.0, MEM_TARGET_PCT - HYSTERESIS_PCT)))

                # Network control - independent of CPU/P95
                net_can_run = global_load_ok and (NET_TARGET_PCT <= 0 or (net_avg is None) or (net_avg < max(0.0, NET_TARGET_PCT - HYSTERESIS_PCT)))

                # Resume if any subsystem was paused and now can run (CPU always delegates to controller)
                if (global_load_ok or mem_can_run or net_can_run) and paused.value != 0.0:
                    logger.info("RESUME (decoupled subsystem control)")
                    paused.value = 0.0

            # Individual subsystem control - CPU always delegates to P95 controller
            if paused.value == 0.0:
                # CPU P95-driven control - always runs (controller handles all decisions)
                # Always advance slot engine to maintain accurate history
                cpu_p95 = cpu_p95_controller.get_cpu_p95()
                cpu_p95_controller.update_state(cpu_p95)
                is_high_slot, target_intensity = cpu_p95_controller.should_run_high_slot(load_avg)

                # Apply global load safety override if needed
                if not global_load_ok:
                    target_intensity = CPU_P95_BASELINE_INTENSITY
                    # Mark the current slot as low for accurate exceedance tracking
                    cpu_p95_controller.mark_current_slot_low()

                # Convert target intensity to duty cycle
                target_duty = target_intensity / 100.0
                duty.value = min(MAX_DUTY, max(0.0, target_duty))

                # Memory control (only if memory can run)
                if mem_can_run and MEM_TARGET_PCT > 0:
                    desired_used_b = int(total_b * (mem_target_now / 100.0))
                    need_delta_b = desired_used_b - used_bytes_no_cache
                    # Keep some real free memory
                    min_free_b = MEM_MIN_FREE_MB * 1024 * 1024
                    if need_delta_b > 0 and (free_b - need_delta_b) < min_free_b:
                        need_delta_b = max(0, int(free_b - min_free_b))
                    with mem_lock:
                        our_current = len(mem_block)
                    target_alloc = max(0, our_current + need_delta_b)
                    set_mem_target_bytes(target_alloc)
                else:
                    # Memory cannot run - release all
                    set_mem_target_bytes(0)

                # Network fallback decision (Oracle VM protection)
                # Integrate fallback with P95-driven control
                fallback_active = network_fallback_state.should_activate(is_e2, cpu_p95, net_avg, mem_avg)

                # Apply fallback to network target with smooth ramping
                effective_net_target = net_target_now
                if fallback_active and net_target_now < NET_FALLBACK_START_PCT:
                    # Use ramped target for smooth transitions over NET_FALLBACK_RAMP_SEC
                    effective_net_target = network_fallback_state.get_ramped_target(
                        net_target_now, NET_FALLBACK_START_PCT
                    )

                    # Calculate ramp progress for logging
                    now = time.time()
                    time_since_activation = now - network_fallback_state.last_activation
                    ramp_progress = min(1.0, time_since_activation / NET_FALLBACK_RAMP_SEC) * 100

                    logger.info(f"Network fallback ACTIVE (E2={is_e2}, CPU_p95={cpu_p95:.1f}%, "
                              f"Net={net_avg:.1f}%, Mem={mem_avg:.1f}%) -> ramped target={effective_net_target:.1f}% "
                              f"(ramp {ramp_progress:.1f}%)")
                elif network_fallback_state.active and not fallback_active:
                    logger.info(f"Network fallback DEACTIVATED")

                # Network control (only if network can run)
                if net_can_run and NET_TARGET_PCT > 0 and net_avg is not None and NET_MODE == "client":
                    err_net = effective_net_target - net_avg
                    new_rate = float(net_rate_mbit.value) + KP_NET * (err_net)
                    net_rate_mbit.value = max(NET_MIN_RATE, min(NET_MAX_RATE, new_rate))
                else:
                    # Network cannot run - set to minimum
                    net_rate_mbit.value = NET_MIN_RATE

            # Logging
            if cpu_avg is not None and mem_avg is not None and net_avg is not None and load_avg is not None:
                # Get CPU P95 and controller status (only CPU uses P95 per Oracle rules)
                p95_status = cpu_p95_controller.get_status()
                cpu_p95 = p95_status['cpu_p95']

                # Format CPU P95 and controller status for display
                cpu_p95_str = f"p95={cpu_p95:5.1f}%" if cpu_p95 is not None else "p95=n/a"
                controller_status = f"state={p95_status['state']} exceedance={p95_status['exceedance_pct']:.1f}%"
                
                load_status = f"load now={per_core_load:.2f} avg={load_avg:.2f}" if LOAD_CHECK_ENABLED else "load=disabled"
                sample_count = metrics_storage.get_sample_count()
                
                # Memory metric display (Oracle compliance - excludes cache/buffers)
                mem_display = f"mem(excl-cache) now={mem_used_no_cache_pct:5.1f}% avg={mem_avg:5.1f}%"
                # Optionally show both metrics for validation (add DEBUG_MEM_METRICS=true to enable)
                if os.getenv("DEBUG_MEM_METRICS", "false").lower() == "true":
                    mem_display += f" [incl-cache={mem_used_incl_cache_pct:5.1f}%]"
                
                logger.info(f"cpu now={cpu_pct:5.1f}% avg={cpu_avg:5.1f}% {cpu_p95_str} {controller_status} | "
                           f"{mem_display} | "
                           f"nic({NET_SENSE_MODE}:{NET_IFACE if NET_SENSE_MODE=='host' else NET_IFACE_INNER}, link≈{link_mbit:.0f} Mbit) "
                           f"now={'N/A' if nic_util is None else f'{nic_util:5.2f}%'} avg={'N/A' if net_avg is None else f'{net_avg:5.2f}%'} | "
                           f"{load_status} | "
                           f"duty={duty.value:4.2f} paused={int(paused.value)} "
                           f"net_rate≈{net_rate_mbit.value:.1f} Mbit | "
                           f"samples_7d={sample_count}")

    except KeyboardInterrupt:
        pass
    except Exception as e:
        # Log control loop error with sanitized details to prevent information disclosure
        logger.error(f"Control loop fatal error: {type(e).__name__}")
        logger.debug(f"Control loop fatal error details: {e}")
        # Fatal errors in the main loop should cause shutdown
        raise
    finally:
        stop_evt.set()
        duty.value = 0.0
        paused.value = 1.0
        set_mem_target_bytes(0)

        # Gracefully terminate threads and processes
        logger.info("Shutting down threads and processes...")

        # Wait for threads to finish (they check stop_evt)
        if 't_mem' in locals() and t_mem.is_alive():
            t_mem.join(timeout=2.0)
        if 't_net' in locals() and t_net.is_alive():
            t_net.join(timeout=2.0)
        if 't_health' in locals() and t_health.is_alive():
            t_health.join(timeout=2.0)

        # Terminate CPU worker processes
        for p in workers:
            if p.is_alive():
                p.join(timeout=1.0)
                if p.is_alive():
                    p.terminate()
                    p.join(timeout=1.0)

        logger.info("Graceful shutdown complete")

if __name__ == "__main__":
    main()<|MERGE_RESOLUTION|>--- conflicted
+++ resolved
@@ -2679,12 +2679,7 @@
         import os  # Import os at the beginning
         logger.warning("Attempting database corruption recovery...")
 
-<<<<<<< HEAD
         backup_path = None  # Initialize to avoid UnboundLocalError
-
-=======
-        backup_path = None  # Initialize to handle exception logging
->>>>>>> 2a253263
         try:
             # Step 1: Backup corrupted database
             backup_path = self.backup_corrupted_database()
@@ -3474,16 +3469,9 @@
                 raise ValueError(f"Unsupported protocol: {protocol}")
 
         except Exception as e:
-<<<<<<< HEAD
             peer_list = list(self.peers.keys())
             logger.error(f"Failed to start network generator (protocol={self.protocol}, targets={peer_list[:3]}{'...' if len(peer_list) > 3 else ''}): {type(e).__name__}: {e}")
             self._handle_protocol_failure()
-=======
-            # Use target_addresses from the parameter, not self.targets which doesn't exist
-            targets_display = target_addresses[:3] if len(target_addresses) > 3 else target_addresses
-            logger.error(f"Failed to start network generator (protocol={self.protocol}, targets={targets_display}{'...' if len(target_addresses) > 3 else ''}): {type(e).__name__}: {e}")
-            self.stop()
->>>>>>> 2a253263
 
     def _start_udp(self):
         """Initialize UDP socket with improved error handling."""
