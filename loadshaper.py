import os
import time
import random
import threading
import subprocess
import sqlite3
import json
from multiprocessing import Process, Value
from math import isfinite
from http.server import HTTPServer, BaseHTTPRequestHandler
from urllib.parse import urlparse, parse_qs


# ---------------------------
# Oracle shape auto-detection
# ---------------------------

# Cache for shape detection results with TTL to avoid repeated API calls
_shape_detection_cache = None
_cache_timestamp = None
_CACHE_TTL_SECONDS = 300  # 5 minutes cache duration


def detect_oracle_shape():
    """
    Detect Oracle Cloud shape based on system characteristics.
    
    Uses multiple detection methods with proper error handling:
    1. DMI system vendor information (/sys/class/dmi/id/sys_vendor)
    2. Oracle-specific file indicators (OCI tools, cloud-init metadata)
    3. System resource fingerprinting (CPU count and memory size)
    
    Returns:
        tuple: (shape_name, template_file, is_oracle)
               - shape_name: Detected shape identifier or generic description
               - template_file: Configuration template filename or None
               - is_oracle: Boolean indicating if running on Oracle Cloud
               
    Examples:
        >>> detect_oracle_shape()  # On E2.1.Micro
        ('VM.Standard.E2.1.Micro', 'e2-1-micro.env', True)
        
        >>> detect_oracle_shape()  # On non-Oracle system
        ('Generic-4CPU-8.0GB', None, False)
    """
    global _shape_detection_cache, _cache_timestamp
    
    # Check cache validity with TTL mechanism
    current_time = time.time()
    if (_shape_detection_cache is not None and 
        _cache_timestamp is not None and 
        current_time - _cache_timestamp < _CACHE_TTL_SECONDS):
        return _shape_detection_cache
    
    try:
        # Step 1: Try to detect Oracle Cloud instance via DMI/cloud metadata
        is_oracle = _detect_oracle_environment()
        
        # Step 2: Get system specifications with error handling
        cpu_count, total_mem_gb = _get_system_specs()
        
        # Step 3: Determine shape based on characteristics
        if is_oracle:
            shape_name, template_file = _classify_oracle_shape(
                cpu_count, total_mem_gb)
        else:
            shape_name = f"Generic-{cpu_count}CPU-{total_mem_gb:.1f}GB"
            template_file = None
            
        result = (shape_name, template_file, is_oracle)
        _shape_detection_cache = result
        _cache_timestamp = current_time
        return result
            
    except Exception as e:
        # On any unexpected error, return safe fallback
        print(f"[shape-detection] Unexpected error during detection: {e}")
        fallback = (f"Unknown-Error-{str(e)[:20]}", None, False)
        _shape_detection_cache = fallback
        _cache_timestamp = current_time
        return fallback


def _detect_oracle_environment():
    """
    Detect if running on Oracle Cloud using multiple indicators.
    
    Uses three detection methods with robust error handling:
    1. DMI system vendor information (most reliable)
    2. Oracle-specific file and directory indicators
    3. Oracle metadata service connectivity check
    
    All methods handle failures gracefully, ensuring detection
    works even in restricted environments or containers.
    
    Returns:
        bool: True if Oracle Cloud environment detected, False otherwise
    """
    # Method 1: Check DMI system vendor (most reliable, requires /sys access)
    try:
        with open("/sys/class/dmi/id/sys_vendor", "r") as f:
            vendor = f.read().strip().lower()
        if "oracle" in vendor:
            return True
    except (IOError, OSError, PermissionError) as e:
        # Expected in containers or when /sys is not mounted
        pass
    
    # Method 2: Check for Oracle-specific files and directories
    oracle_indicators = [
        "/opt/oci-hpc",                    # OCI HPC tools
        "/etc/oci-hostname.conf",          # OCI hostname configuration
        "/var/lib/cloud/data/instance-id", # Cloud-init instance metadata
        "/etc/oracle-cloud-agent",         # Oracle Cloud Agent
    ]
    
    for indicator in oracle_indicators:
        try:
            if os.path.exists(indicator):
                return True
        except (OSError, PermissionError):
            # Skip indicators that can't be accessed
            continue
    
    # Method 3: Check for Oracle-specific metadata service (if accessible)
    try:
        import socket
        # Try to connect to Oracle's metadata service (169.254.169.254)
        # This is a quick check without making actual HTTP requests
        sock = None
        try:
            sock = socket.socket(socket.AF_INET, socket.SOCK_STREAM)
            sock.settimeout(0.5)  # Very short timeout
            result = sock.connect_ex(('169.254.169.254', 80))
            if result == 0:  # Connection successful
                return True
        except (socket.error, socket.timeout, OSError) as e:
            # Network connection failed - expected in many environments
            pass
        finally:
            # Ensure socket is properly closed even on exceptions
            if sock is not None:
                try:
                    sock.close()
                except (socket.error, OSError):
                    pass
    except (ImportError, AttributeError):
        # Socket module unavailable in restricted environments
        pass
    
    return False


def _get_system_specs():
    """
    Get system CPU count and memory size with error handling.
    
    Returns:
        tuple: (cpu_count, total_mem_gb)
               - cpu_count: Number of CPU cores (default: 1)
               - total_mem_gb: Total memory in GB (default: 0.0)
    """
    # Get CPU count with fallback
    try:
        cpu_count = os.cpu_count() or 1
    except (AttributeError, OSError):
        cpu_count = 1
    
    # Get total memory in GB with error handling
    total_mem_gb = 0.0
    try:
        with open("/proc/meminfo", "r") as f:
            for line in f:
                if line.startswith("MemTotal:"):
                    # Parse memory value and convert from kB to GB
                    parts = line.split()
                    if len(parts) >= 2:
                        mem_kb = int(parts[1])
                        total_mem_gb = mem_kb / (1024 * 1024)
                    break
    except (IOError, OSError, ValueError, IndexError) as e:
        # /proc/meminfo parsing failed - use fallback
        print(f"[shape-detection] Failed to read memory info: {e}")
        total_mem_gb = 0.0
    
    return cpu_count, total_mem_gb


def _classify_oracle_shape(cpu_count, total_mem_gb):
    """
    Classify Oracle Cloud shape based on CPU and memory characteristics.
    
    Args:
        cpu_count (int): Number of CPU cores
        total_mem_gb (float): Total memory in GB
        
    Returns:
        tuple: (shape_name, template_file)
               - shape_name: Oracle shape identifier
               - template_file: Configuration template filename
    """
    # Oracle Cloud shape classification with tolerances
    # E2 shapes (shared tenancy)
    if cpu_count == 1 and 0.8 <= total_mem_gb <= 1.2:  # ~1GB
        return ("VM.Standard.E2.1.Micro", "e2-1-micro.env")
    elif cpu_count == 2 and 1.8 <= total_mem_gb <= 2.2:  # ~2GB
        return ("VM.Standard.E2.2.Micro", "e2-2-micro.env")
    
    # A1.Flex shapes (dedicated Ampere)
    elif cpu_count == 1 and 5.5 <= total_mem_gb <= 6.5:
        # ~6GB (A1.Flex 1 vCPU)
        return ("VM.Standard.A1.Flex", "a1-flex-1.env")
    elif cpu_count == 4 and 23 <= total_mem_gb <= 25:
        # ~24GB (A1.Flex 4 vCPU)
        return ("VM.Standard.A1.Flex", "a1-flex-4.env")
    
    # Unknown Oracle shape - use conservative E2.1.Micro defaults
    else:
        return (
            f"Oracle-Unknown-{cpu_count}CPU-{total_mem_gb:.1f}GB",
            "e2-1-micro.env"
        )

def load_config_template(template_file):
    """
    Load configuration from an Oracle shape template file.
    
    Parses environment variable files in KEY=VALUE format, ignoring comments
    and empty lines. Used to load shape-specific configuration templates
    that optimize loadshaper for different Oracle Cloud shapes.
    
    Args:
        template_file (str or None): Template filename (e.g., 'e2-1-micro.env')
                                   or None for no template
                                   
    Returns:
        dict: Configuration dictionary with KEY=VALUE pairs from template,
              or empty dict if template_file is None or file not found
              
    Examples:
        >>> load_config_template('e2-1-micro.env')
        {'CPU_TARGET_PCT': '30', 'MEM_TARGET_PCT': '60', ...}
        
        >>> load_config_template(None)
        {}
        
    Note:
        Template files should be located in the 'config-templates/' directory
        relative to the loadshaper.py script location.
    """
    if not template_file:
        return {}
    
    config = {}
    template_path = os.path.join(
        os.path.dirname(__file__), "config-templates", template_file
    )
    
    try:
        with open(template_path, "r", encoding='utf-8') as f:
            for line_num, line in enumerate(f, 1):
                line = line.strip()
                
                # Skip comments and empty lines
                if not line or line.startswith("#"):
                    continue
                    
                # Parse KEY=VALUE format
                if "=" in line:
                    try:
                        key, value = line.split("=", 1)
                        key = key.strip()
                        value = value.strip()
                        
                        # Remove inline comments from value
                        if "#" in value:
                            value = value.split("#", 1)[0].strip()
                            
                        if key and value:  # Only store non-empty keys/values
                            config[key] = value
                    except ValueError:
                        # Invalid line format - skip with warning
                        print(f"[config-template] Warning: Invalid format at "
                              f"{template_file}:{line_num}: {line}")
                        continue
                        
    except (IOError, OSError, UnicodeDecodeError) as e:
        # Template file not found, not readable, or encoding issues
        print(
            f"[config-template] Warning: Could not load template "
            f"{template_file}: {e}"
        )
    
    return config

def getenv_with_template(name, default, config_template):
    """
    Get environment variable with three-tier priority fallback system.
    
    Implements the configuration priority system: 
    ENV VAR > TEMPLATE > DEFAULT
    
    This allows users to override shape-specific templates with environment
    variables while still benefiting from Oracle shape optimizations.
    
    Args:
        name (str): Environment variable name to look up
        default: Default value to use if not found in env or template
        config_template (dict): Template configuration dictionary
        
    Returns:
        str: Configuration value from highest priority source
        
    Priority Order:
        1. Environment variable (highest priority)
        2. Template configuration file
        3. Default value (lowest priority)
        
    Examples:
        >>> # ENV: CPU_TARGET_PCT=50, Template: CPU_TARGET_PCT=30
        >>> getenv_with_template('CPU_TARGET_PCT', '25', template)
        '50'  # Environment variable wins
        
        >>> # ENV: not set, Template: CPU_TARGET_PCT=30  
        >>> getenv_with_template('CPU_TARGET_PCT', '25', template)
        '30'  # Template value used
        
        >>> # ENV: not set, Template: not set
        >>> getenv_with_template('CPU_TARGET_PCT', '25', {})
        '25'  # Default value used
    """
    # Priority 1: Environment variable (user override)
    env_val = os.getenv(name)
    if env_val is not None:
        return env_val
    
    # Priority 2: Template configuration (shape-specific)
    template_val = config_template.get(name)
    if template_val is not None:
        return template_val
    
    # Priority 3: Default value (fallback)
    return default

def getenv_float_with_template(name, default, config_template):
    """
    Get float environment variable with template fallback and error handling.
    
    Extends getenv_with_template() with type conversion to float and
    robust error handling for invalid numeric values.
    
    Args:
        name (str): Environment variable name
        default: Default numeric value
        config_template (dict): Template configuration dictionary
        
    Returns:
        float: Parsed float value or default if conversion fails
        
    Examples:
        >>> getenv_float_with_template('CPU_TARGET_PCT', 30.0, {'CPU_TARGET_PCT': '25.5'})
        25.5
        
        >>> getenv_float_with_template('INVALID_NUM', 30.0, {'INVALID_NUM': 'not_a_number'})
        30.0  # Falls back to default on parse error
    """
    try:
        value = getenv_with_template(name, default, config_template)
        return float(value)
    except (ValueError, TypeError) as e:
        print(f"[config] Warning: Failed to parse {name}='{value}' as float, "
              f"using default {default}: {e}")
        return float(default)

def getenv_int_with_template(name, default, config_template):
    """
    Get integer environment variable with template fallback and error handling.
    
    Extends getenv_with_template() with type conversion to int and
    robust error handling for invalid numeric values.
    
    Args:
        name (str): Environment variable name
        default: Default integer value
        config_template (dict): Template configuration dictionary
        
    Returns:
        int: Parsed integer value or default if conversion fails
        
    Examples:
        >>> getenv_int_with_template('NET_PORT', 15201, {'NET_PORT': '8080'})
        8080
        
        >>> getenv_int_with_template('INVALID_NUM', 15201, {'INVALID_NUM': 'not_a_number'})
        15201  # Falls back to default on parse error
    """
    try:
        value = getenv_with_template(name, default, config_template)
        return int(float(value))  # Allow parsing '30.0' -> 30
    except (ValueError, TypeError) as e:
        print(f"[config] Warning: Failed to parse {name}='{value}' as int, "
              f"using default {default}: {e}")
        return int(default)

# ---------------------------
# Env / config
# ---------------------------
def getenv_float(name, default):
    try:
        return float(os.getenv(name, default))
    except Exception:
        return float(default)

def getenv_int(name, default):
    try:
        return int(os.getenv(name, default))
    except Exception:
        return int(default)

# Initialize Oracle shape detection and template loading
DETECTED_SHAPE, TEMPLATE_FILE, IS_ORACLE = detect_oracle_shape()
CONFIG_TEMPLATE = load_config_template(TEMPLATE_FILE)

CPU_TARGET_PCT    = getenv_float_with_template("CPU_TARGET_PCT", 30.0, CONFIG_TEMPLATE)
MEM_TARGET_PCT    = getenv_float_with_template("MEM_TARGET_PCT", 60.0, CONFIG_TEMPLATE)  # excludes cache/buffers
NET_TARGET_PCT    = getenv_float_with_template("NET_TARGET_PCT", 10.0, CONFIG_TEMPLATE)  # NIC utilization %

CPU_STOP_PCT      = getenv_float_with_template("CPU_STOP_PCT", 85.0, CONFIG_TEMPLATE)
MEM_STOP_PCT      = getenv_float_with_template("MEM_STOP_PCT", 90.0, CONFIG_TEMPLATE)
NET_STOP_PCT      = getenv_float_with_template("NET_STOP_PCT", 60.0, CONFIG_TEMPLATE)

CONTROL_PERIOD    = getenv_float_with_template("CONTROL_PERIOD_SEC", 5.0, CONFIG_TEMPLATE)
AVG_WINDOW_SEC    = getenv_float_with_template("AVG_WINDOW_SEC", 300.0, CONFIG_TEMPLATE)
HYSTERESIS_PCT    = getenv_float_with_template("HYSTERESIS_PCT", 5.0, CONFIG_TEMPLATE)

LOAD_THRESHOLD    = getenv_float_with_template("LOAD_THRESHOLD", 0.6, CONFIG_TEMPLATE)      # pause when load avg per core > this (conservative for Oracle Free Tier)
LOAD_RESUME_THRESHOLD = getenv_float_with_template("LOAD_RESUME_THRESHOLD", 0.4, CONFIG_TEMPLATE)  # resume when load avg per core < this (hysteresis)
LOAD_CHECK_ENABLED = getenv_with_template("LOAD_CHECK_ENABLED", "true", CONFIG_TEMPLATE).strip().lower() == "true"

JITTER_PCT        = getenv_float_with_template("JITTER_PCT", 10.0, CONFIG_TEMPLATE)
JITTER_PERIOD     = getenv_float_with_template("JITTER_PERIOD_SEC", 5.0, CONFIG_TEMPLATE)

MEM_MIN_FREE_MB   = getenv_int_with_template("MEM_MIN_FREE_MB", 512, CONFIG_TEMPLATE)
MEM_STEP_MB       = getenv_int_with_template("MEM_STEP_MB", 64, CONFIG_TEMPLATE)

NET_MODE          = getenv_with_template("NET_MODE", "client", CONFIG_TEMPLATE).strip().lower()
NET_PEERS         = [p.strip() for p in getenv_with_template("NET_PEERS", "", CONFIG_TEMPLATE).split(",") if p.strip()]
NET_PORT          = getenv_int_with_template("NET_PORT", 15201, CONFIG_TEMPLATE)
NET_BURST_SEC     = getenv_int_with_template("NET_BURST_SEC", 10, CONFIG_TEMPLATE)
NET_IDLE_SEC      = getenv_int_with_template("NET_IDLE_SEC", 10, CONFIG_TEMPLATE)
NET_PROTOCOL      = getenv_with_template("NET_PROTOCOL", "udp", CONFIG_TEMPLATE).strip().lower()

# New: how we "sense" NIC bytes
NET_SENSE_MODE    = getenv_with_template("NET_SENSE_MODE", "container", CONFIG_TEMPLATE).strip().lower()  # container|host
NET_IFACE         = getenv_with_template("NET_IFACE", "ens3", CONFIG_TEMPLATE).strip()        # for host mode (requires /sys mount)
NET_IFACE_INNER   = getenv_with_template("NET_IFACE_INNER", "eth0", CONFIG_TEMPLATE).strip()  # for container mode (/proc/net/dev)
NET_LINK_MBIT     = getenv_float_with_template("NET_LINK_MBIT", 1000.0, CONFIG_TEMPLATE)         # used directly in container mode

# Controller rate bounds (Mbps)
NET_MIN_RATE      = getenv_float_with_template("NET_MIN_RATE_MBIT", 1.0, CONFIG_TEMPLATE)
NET_MAX_RATE      = getenv_float_with_template("NET_MAX_RATE_MBIT", 800.0, CONFIG_TEMPLATE)

# Health check server configuration
HEALTH_PORT       = getenv_int("HEALTH_PORT", 8080)
HEALTH_HOST       = os.getenv("HEALTH_HOST", "127.0.0.1").strip()
HEALTH_ENABLED    = os.getenv("HEALTH_ENABLED", "true").strip().lower() == "true"

# Workers equal to CPU count for smoother shaping
N_WORKERS = os.cpu_count() or 1

# Controller gains (gentle)
KP_CPU = 0.30       # proportional gain for CPU duty
KP_NET = 0.60       # proportional gain for iperf rate (Mbps)
MAX_DUTY = 0.95     # CPU duty cap

# Sleep slice for yielding scheduler - critical for system responsiveness
# 5ms chosen as balance between CPU utilization accuracy and responsiveness:
# - Long enough to avoid excessive context switching overhead
# - Short enough to ensure other processes get timely CPU access
SLEEP_SLICE = 0.005

# ---------------------------
# Helpers: CPU & memory read
# ---------------------------
def read_proc_stat():
    with open("/proc/stat", "r") as f:
        line = f.readline()
    if not line.startswith("cpu "):
        raise RuntimeError("Unexpected /proc/stat format")
    parts = line.split()
    vals = [float(x) for x in parts[1:11]]
    idle = vals[3] + vals[4]  # idle + iowait
    nonidle = vals[0] + vals[1] + vals[2] + vals[5] + vals[6] + vals[7]
    total = idle + nonidle
    return total, idle

def cpu_percent_over(dt, prev=None):
    if prev is None:
        prev = read_proc_stat()
        time.sleep(dt)
    else:
        time.sleep(dt)
    cur = read_proc_stat()
    totald = cur[0] - prev[0]
    idled = cur[1] - prev[1]
    if totald <= 0:
        return 0.0, cur
    usage = max(0.0, 100.0 * (totald - idled) / totald)
    return usage, cur

def read_meminfo():
    # Return host-level (since /proc is global) mem usage excluding cache/buffers
    m = {}
    with open("/proc/meminfo") as f:
        for line in f:
            k, v = line.split(":", 1)
            parts = v.strip().split()
            m[k] = int(parts[0]) if parts else 0  # in kB
    total = m.get("MemTotal", 0)
    free = m.get("MemFree", 0)
    buffers = m.get("Buffers", 0)
    cached = m.get("Cached", 0)
    srecl = m.get("SReclaimable", 0)
    shmem = m.get("Shmem", 0)
    buff_cache = buffers + max(0, cached + srecl - shmem)
    used_no_cache = max(0, total - free - buff_cache)
    used_pct = (100.0 * used_no_cache / total) if total > 0 else 0.0
    return total * 1024, free * 1024, used_pct, used_no_cache * 1024  # bytes

def read_loadavg():
    # Read system load averages and return per-core load for 1-min average
    try:
        with open("/proc/loadavg", "r") as f:
            line = f.readline().strip()
        parts = line.split()
        if len(parts) >= 3:
            load_1min = float(parts[0])
            load_5min = float(parts[1]) 
            load_15min = float(parts[2])
            # Use actual system CPU count since load averages are system-wide metrics
            # that include all processes, not just loadshaper's worker threads
            cpu_count = os.cpu_count() or 1
            per_core_load = load_1min / cpu_count if cpu_count > 0 else load_1min
            return load_1min, load_5min, load_15min, per_core_load
    except Exception:
        pass
    return 0.0, 0.0, 0.0, 0.0

# ---------------------------
# Moving average (EMA)
# ---------------------------
class EMA:
    def __init__(self, period_sec, step_sec, init=None):
        n = max(1.0, period_sec / max(0.1, step_sec))
        self.alpha = 2.0 / (n + 1.0)
        self.val = None if init is None else float(init)
    def update(self, x):
        x = float(x)
        if not isfinite(x):
            return self.val
        if self.val is None:
            self.val = x
        else:
            self.val = self.val + self.alpha * (x - self.val)
        return self.val

# ---------------------------
# 7-day metrics storage
# ---------------------------
class MetricsStorage:
    def __init__(self, db_path=None):
        if db_path is None:
            # Try to use /var/lib/loadshaper, fallback to /tmp
            try:
                os.makedirs("/var/lib/loadshaper", exist_ok=True)
                db_path = "/var/lib/loadshaper/metrics.db"
            except (OSError, PermissionError):
                db_path = "/tmp/loadshaper_metrics.db"
        
        self.db_path = db_path
        self.lock = threading.Lock()
        self._init_db()
    
    def _init_db(self):
        with self.lock:
            try:
                conn = sqlite3.connect(self.db_path)
                conn.execute("""
                    CREATE TABLE IF NOT EXISTS metrics (
                        timestamp REAL PRIMARY KEY,
                        cpu_pct REAL,
                        mem_pct REAL,
                        net_pct REAL,
                        load_avg REAL
                    )
                """)
                conn.execute("CREATE INDEX IF NOT EXISTS idx_timestamp ON metrics(timestamp)")
                conn.commit()
                conn.close()
            except Exception as e:
                print(f"[metrics] Failed to initialize database: {e}")
                # If explicit path was given and failed, try fallback to /tmp
                if self.db_path != "/tmp/loadshaper_metrics.db":
                    print("[metrics] Attempting fallback to /tmp")
                    self.db_path = "/tmp/loadshaper_metrics.db"
                    try:
                        conn = sqlite3.connect(self.db_path)
                        conn.execute("""
                            CREATE TABLE IF NOT EXISTS metrics (
                                timestamp REAL PRIMARY KEY,
                                cpu_pct REAL,
                                mem_pct REAL,
                                net_pct REAL,
                                load_avg REAL
                            )
                        """)
                        conn.execute("CREATE INDEX IF NOT EXISTS idx_timestamp ON metrics(timestamp)")
                        conn.commit()
                        conn.close()
                        print(f"[metrics] Successfully initialized fallback database at {self.db_path}")
                    except Exception as e2:
                        print(f"[metrics] Fallback to /tmp also failed: {e2}")
                        self.db_path = None
                else:
                    self.db_path = None
    
    def store_sample(self, cpu_pct, mem_pct, net_pct, load_avg):
        if self.db_path is None:
            return False
        
        with self.lock:
            try:
                conn = sqlite3.connect(self.db_path)
                timestamp = time.time()
                conn.execute(
                    "INSERT OR REPLACE INTO metrics (timestamp, cpu_pct, mem_pct, net_pct, load_avg) VALUES (?, ?, ?, ?, ?)",
                    (timestamp, cpu_pct, mem_pct, net_pct, load_avg)
                )
                conn.commit()
                conn.close()
                return True
            except Exception as e:
                print(f"[metrics] Failed to store sample: {e}")
                return False
    
    def get_percentile(self, metric_name, percentile=95.0, days_back=7):
        if self.db_path is None:
            return None
        
        column_map = {
            'cpu': 'cpu_pct',
            'mem': 'mem_pct', 
            'net': 'net_pct',
            'load': 'load_avg'
        }
        
        if metric_name not in column_map:
            return None
        
        column = column_map[metric_name]
        cutoff_time = time.time() - (days_back * 24 * 3600)
        
        with self.lock:
            try:
                conn = sqlite3.connect(self.db_path)
                cursor = conn.execute(
                    f"SELECT {column} FROM metrics WHERE timestamp >= ? AND {column} IS NOT NULL ORDER BY {column}",
                    (cutoff_time,)
                )
                values = [row[0] for row in cursor.fetchall()]
                conn.close()
                
                if not values:
                    return None
                
                # Calculate percentile manually (no numpy dependency)
                index = (percentile / 100.0) * (len(values) - 1)
                if index == int(index):
                    return values[int(index)]
                else:
                    lower = values[int(index)]
                    upper = values[int(index) + 1]
                    return lower + (upper - lower) * (index - int(index))
                    
            except Exception as e:
                print(f"[metrics] Failed to get percentile: {e}")
                return None
    
    def cleanup_old(self, days_to_keep=7):
        if self.db_path is None:
            return 0
            
        cutoff_time = time.time() - (days_to_keep * 24 * 3600)
        
        with self.lock:
            try:
                conn = sqlite3.connect(self.db_path)
                cursor = conn.execute("DELETE FROM metrics WHERE timestamp < ?", (cutoff_time,))
                deleted = cursor.rowcount
                conn.commit()
                conn.close()
                return deleted
            except Exception as e:
                print(f"[metrics] Failed to cleanup old data: {e}")
                return 0
    
    def get_sample_count(self, days_back=7):
        if self.db_path is None:
            return 0
            
        cutoff_time = time.time() - (days_back * 24 * 3600)
        
        with self.lock:
            try:
                conn = sqlite3.connect(self.db_path)
                cursor = conn.execute("SELECT COUNT(*) FROM metrics WHERE timestamp >= ?", (cutoff_time,))
                count = cursor.fetchone()[0]
                conn.close()
                return count
            except Exception as e:
                print(f"[metrics] Failed to get sample count: {e}")
                return 0

# ---------------------------
# CPU workers (busy/sleep)
# ---------------------------
def cpu_worker(shared_duty: Value, stop_flag: Value):
    """
    Lightweight CPU load generator designed for minimal system impact.
    
    Key design principles for minimal responsiveness impact:
    - Runs at lowest OS priority (nice 19) to immediately yield to real workloads
    - Uses simple arithmetic operations to minimize cache pollution and context switching overhead
    - Short work periods (100ms max) with frequent yield opportunities
    - Always includes sleep slice (5ms minimum) to ensure scheduler can run other processes
    - Immediately responds to stop_flag when system load indicates contention
    """
    os.nice(19)  # lowest priority; always yield to real workloads
    TICK = 0.1   # 100ms work periods - short enough to be responsive
    junk = 1.0   # Simple arithmetic to minimize cache/memory pressure
    
    while True:
        if stop_flag.value == 1.0:
            time.sleep(SLEEP_SLICE)  # Still yield CPU when paused
            continue
            
        d = float(shared_duty.value)
        d = 0.0 if d < 0 else (MAX_DUTY if d > MAX_DUTY else d)
        busy = d * TICK  # Calculate active work time within this tick
        
        # CPU-intensive work period (simple arithmetic chosen for minimal system impact)
        start = time.perf_counter()
        while (time.perf_counter() - start) < busy:
            junk = junk * 1.0000001 + 1.0  # Lightweight arithmetic, avoids memory allocation
            
        # Always yield remaining time in tick, minimum 5ms for scheduler responsiveness
        rest = TICK - busy
        if rest > 0:
            time.sleep(rest)
        else:
            time.sleep(SLEEP_SLICE)  # Minimum yield to ensure other processes can run

# ---------------------------
# RAM allocator & toucher
# ---------------------------
mem_lock = threading.Lock()
mem_block = bytearray(0)

def set_mem_target_bytes(target_bytes):
    global mem_block
    with mem_lock:
        cur = len(mem_block)
        step = MEM_STEP_MB * 1024 * 1024
        if target_bytes < 0:
            target_bytes = 0
        if target_bytes > cur:
            inc = min(step, target_bytes - cur)
            mem_block.extend(b"\x00" * inc)
        elif target_bytes < cur:
            dec = min(step, cur - target_bytes)
            del mem_block[cur - dec:cur]

def mem_nurse_thread(stop_evt: threading.Event):
    PAGE = 4096
    while not stop_evt.is_set():
        with mem_lock:
            size = len(mem_block)
            if size > 0:
                for pos in range(0, size, PAGE):
                    mem_block[pos] = (mem_block[pos] + 1) & 0xFF
        time.sleep(1.0)

# ---------------------------
# NIC sensing helpers
# ---------------------------
def read_host_nic_bytes(iface: str):
    # Requires a bind-mount of /sys/class/net -> /host_sys_class_net
    base = f"/host_sys_class_net/{iface}/statistics"
    try:
        with open(f"{base}/tx_bytes", "r") as f:
            tx = int(f.read().strip())
        with open(f"{base}/rx_bytes", "r") as f:
            rx = int(f.read().strip())
        return tx, rx
    except Exception:
        return None

def read_container_nic_bytes(iface: str):
    # Parse /proc/net/dev (available in all containers)
    try:
        with open("/proc/net/dev", "r") as f:
            for line in f:
                if ":" not in line:
                    continue
                name, rest = [x.strip() for x in line.split(":", 1)]
                if name == iface:
                    parts = rest.split()
                    rx = int(parts[0])   # bytes
                    tx = int(parts[8])   # bytes
                    return (tx, rx)
    except Exception:
        pass
    return None

def read_host_nic_speed_mbit(iface: str):
    try:
        with open(f"/host_sys_class_net/{iface}/speed", "r") as f:
            sp = float(f.read().strip())
        if sp > 0:
            return sp
    except Exception:
        pass
    return NET_LINK_MBIT

def nic_utilization_pct(prev, cur, dt_sec, link_mbit):
    if prev is None or cur is None or dt_sec <= 0 or link_mbit <= 0:
        return 0.0
    dtx = max(0, cur[0] - prev[0])
    drx = max(0, cur[1] - prev[1])
    bits = (dtx + drx) * 8.0
    bps = bits / dt_sec
    cap_bps = link_mbit * 1_000_000.0
    util = 100.0 * (bps / cap_bps) if cap_bps > 0 else 0.0
    if util < 0:
        util = 0.0
    return util

# ---------------------------
# Network client (iperf3) with rate control
# ---------------------------
def net_client_thread(stop_evt: threading.Event, paused_fn, rate_mbit_val: Value):
    if NET_MODE != "client" or not NET_PEERS:
        return
    proto_args = ["-u"] if NET_PROTOCOL == "udp" else []
    while not stop_evt.is_set():
        if paused_fn():
            time.sleep(2.0)
            continue
        peer = random.choice(NET_PEERS)
        rate = float(rate_mbit_val.value)
        rate = max(NET_MIN_RATE, min(NET_MAX_RATE, rate))
        burst = max(1, NET_BURST_SEC)

        cmd = ["iperf3"] + proto_args + [
            "-b", f"{rate}M", "-t", str(burst), "-p", str(NET_PORT), "-c", peer
        ]
        try:
            subprocess.run(
                cmd,
                stdout=subprocess.DEVNULL,
                stderr=subprocess.DEVNULL,
                timeout=burst + 5,
            )
        except subprocess.TimeoutExpired:
            pass
        except Exception:
            pass

        # idle window (low CPU)
        end = time.time() + NET_IDLE_SEC
        while time.time() < end and not stop_evt.is_set():
            time.sleep(0.5)

# ---------------------------
# Health check server
# ---------------------------
class HealthHandler(BaseHTTPRequestHandler):
    """HTTP request handler for health check endpoints"""
    
    def __init__(self, *args, controller_state=None, metrics_storage=None, **kwargs):
        self.controller_state = controller_state
        self.metrics_storage = metrics_storage
        super().__init__(*args, **kwargs)
    
    def _sanitize_error(self, error_msg: str) -> str:
        """Sanitize error messages to prevent information disclosure"""
        # Remove potentially sensitive information like file paths, internal details
        if "Permission denied" in error_msg or "permission" in error_msg.lower():
            return "Access denied"
        elif "No such file" in error_msg or "not found" in error_msg.lower():
            return "Resource not found"
        elif "Connection refused" in error_msg or "connection" in error_msg.lower():
            return "Service unavailable"
        elif "database" in error_msg.lower() or "sqlite" in error_msg.lower():
            return "Storage service temporarily unavailable"
        else:
            return "Internal service error"
    
    def log_message(self, format, *args):
        # Suppress HTTP server logs to keep output clean
        pass
    
    def do_GET(self):
        parsed_url = urlparse(self.path)
        path = parsed_url.path
        
        if path == "/health":
            self._handle_health()
        elif path == "/metrics":
            self._handle_metrics()
        else:
            self._send_error(404, "Not Found")
    
    def do_POST(self):
        self._send_method_not_allowed()
    
    def do_PUT(self):
        self._send_method_not_allowed()
    
    def do_DELETE(self):
        self._send_method_not_allowed()
    
    def do_PATCH(self):
        self._send_method_not_allowed()
    
    def do_HEAD(self):
        self._send_method_not_allowed()
    
    def do_OPTIONS(self):
        self._send_method_not_allowed()
    
    def _send_method_not_allowed(self):
        """Send 405 Method Not Allowed response"""
        error_data = {
            "error": "Method not allowed",
            "message": "Only GET requests are supported",
            "allowed_methods": ["GET"],
            "status_code": 405,
            "timestamp": time.time()
        }
        response_body = json.dumps(error_data, indent=2)
        
        self.send_response(405)
        self.send_header('Content-Type', 'application/json')
        self.send_header('Content-Length', str(len(response_body)))
        self.send_header('Allow', 'GET')
        self.send_header('Cache-Control', 'no-cache, no-store, must-revalidate')
        self.end_headers()
        
        self.wfile.write(response_body.encode('utf-8'))
    
    def _handle_health(self):
        """Handle /health endpoint requests"""
        try:
            # Get basic system info
            uptime = time.time() - self.controller_state.get('start_time', time.time())
            
            # Check if metrics storage is working
            storage_ok = self.metrics_storage is not None and self.metrics_storage.db_path is not None
            
            # Determine overall health status - direct access to avoid copy
            is_healthy = True
            status_checks = []
            
            # Check if system is in safety stop due to excessive load
            paused_state = self.controller_state.get('paused', 0.0)
            if paused_state == 1.0:
                is_healthy = False
                status_checks.append("system_paused_safety_stop")
            
            # Check if metrics storage is functional
            if not storage_ok:
                status_checks.append("metrics_storage_degraded")
                # Note: Don't mark unhealthy for storage issues, as core functionality still works
            
            # Check for extreme resource usage that might indicate issues
            cpu_avg = self.controller_state.get('cpu_avg')
            mem_avg = self.controller_state.get('mem_avg')
            if cpu_avg and cpu_avg > CPU_STOP_PCT:
                status_checks.append("cpu_critical")
            if mem_avg and mem_avg > MEM_STOP_PCT:
                status_checks.append("memory_critical")
            
            health_data = {
                "status": "healthy" if is_healthy else "unhealthy",
                "uptime_seconds": round(uptime, 1),
                "timestamp": time.time(),
                "checks": status_checks if status_checks else ["all_systems_operational"],
                "metrics_storage": "available" if storage_ok else "degraded",
                "load_generation": "paused" if paused_state == 1.0 else "active"
            }
            
            status_code = 200 if is_healthy else 503
            self._send_json_response(status_code, health_data)
            
        except Exception as e:
            sanitized_error = self._sanitize_error(str(e))
            self._send_error(500, f"Health check failed: {sanitized_error}")
    
    def _handle_metrics(self):
        """Handle /metrics endpoint requests"""
        try:
            # Direct access to controller state to avoid copy overhead
            cs = self.controller_state
            
            # Get current metrics
            metrics_data = {
                "timestamp": time.time(),
                "current": {
                    "cpu_percent": cs.get('cpu_pct'),
                    "cpu_avg": cs.get('cpu_avg'),
                    "memory_percent": cs.get('mem_pct'),
                    "memory_avg": cs.get('mem_avg'),
                    "network_percent": cs.get('net_pct'),
                    "network_avg": cs.get('net_avg'),
                    "load_average": cs.get('load_avg'),
                    "duty_cycle": cs.get('duty', 0.0),
                    "network_rate_mbit": cs.get('net_rate', 0.0),
                    "paused": cs.get('paused', 0.0) == 1.0
                },
                "targets": {
                    "cpu_target": cs.get('cpu_target', CPU_TARGET_PCT),
                    "memory_target": cs.get('mem_target', MEM_TARGET_PCT),
                    "network_target": cs.get('net_target', NET_TARGET_PCT)
                },
                "configuration": {
                    "cpu_stop_threshold": CPU_STOP_PCT,
                    "memory_stop_threshold": MEM_STOP_PCT,
                    "network_stop_threshold": NET_STOP_PCT,
                    "load_threshold": LOAD_THRESHOLD if LOAD_CHECK_ENABLED else None,
                    "worker_count": N_WORKERS,
                    "control_period": CONTROL_PERIOD,
                    "averaging_window": AVG_WINDOW_SEC
                }
            }
            
            # Add 7-day percentiles if metrics storage is available
            if self.metrics_storage and self.metrics_storage.db_path:
                try:
                    percentiles = {
                        "cpu_p95": self.metrics_storage.get_percentile('cpu'),
                        "memory_p95": self.metrics_storage.get_percentile('mem'),
                        "network_p95": self.metrics_storage.get_percentile('net'),
                        "load_p95": self.metrics_storage.get_percentile('load'),
                        "sample_count_7d": self.metrics_storage.get_sample_count()
                    }
                    metrics_data["percentiles_7d"] = percentiles
                except Exception as e:
                    metrics_data["percentiles_7d"] = {"error": self._sanitize_error(str(e))}
            
            self._send_json_response(200, metrics_data)
            
        except Exception as e:
            sanitized_error = self._sanitize_error(str(e))
            self._send_error(500, f"Metrics retrieval failed: {sanitized_error}")
    
    def _send_json_response(self, status_code, data):
        """Send a JSON response with appropriate headers"""
        response_body = json.dumps(data, indent=2)
        
        self.send_response(status_code)
        self.send_header('Content-Type', 'application/json')
        self.send_header('Content-Length', str(len(response_body)))
        self.send_header('Cache-Control', 'no-cache, no-store, must-revalidate')
        self.end_headers()
        
        self.wfile.write(response_body.encode('utf-8'))
    
    def _send_error(self, status_code, message):
        """Send an error response"""
        error_data = {
            "error": message,
            "status_code": status_code,
            "timestamp": time.time()
        }
        self._send_json_response(status_code, error_data)

def health_server_thread(stop_evt: threading.Event, controller_state: dict, metrics_storage):
    """Run HTTP health check server in a separate thread"""
    if not HEALTH_ENABLED:
        return
    
    def handler_factory(*args, **kwargs):
        return HealthHandler(*args, controller_state=controller_state, 
                           metrics_storage=metrics_storage, **kwargs)
    
    try:
        server = HTTPServer((HEALTH_HOST, HEALTH_PORT), handler_factory)
        server.timeout = 1.0  # Short timeout for responsive shutdown
        
        print(f"[health] HTTP server starting on {HEALTH_HOST}:{HEALTH_PORT}")
        
        while not stop_evt.is_set():
            server.handle_request()
            
    except OSError as e:
        print(f"[health] Failed to start HTTP server on port {HEALTH_PORT}: {e}")
    except Exception as e:
        print(f"[health] HTTP server error: {e}")
    finally:
        if 'server' in locals():
            server.server_close()
        print("[health] HTTP server stopped")

# ---------------------------
# Main control loop
# ---------------------------
class EMA4:
    def __init__(self, period, step):
        self.cpu = EMA(period, step)
        self.mem = EMA(period, step)
        self.net = EMA(period, step)
        self.load = EMA(period, step)

def main():
    load_monitor_status = f"LOAD_THRESHOLD={LOAD_THRESHOLD:.1f}" if LOAD_CHECK_ENABLED else "LOAD_CHECK=disabled"
<<<<<<< HEAD
    health_status = f"HEALTH={HEALTH_HOST}:{HEALTH_PORT}" if HEALTH_ENABLED else "HEALTH=disabled"
    print("[loadshaper v2.2] starting with",
          f" CPU_TARGET={CPU_TARGET_PCT}%, MEM_TARGET(no-cache)={MEM_TARGET_PCT}%, NET_TARGET={NET_TARGET_PCT}% |",
          f" NET_SENSE_MODE={NET_SENSE_MODE}, {load_monitor_status}, {health_status}")
=======
    shape_status = f"Oracle={DETECTED_SHAPE}" if IS_ORACLE else f"Generic={DETECTED_SHAPE}"
    template_status = f"template={TEMPLATE_FILE}" if TEMPLATE_FILE else "template=none"
    print("[loadshaper v2.2] starting with",
          f" CPU_TARGET={CPU_TARGET_PCT}%, MEM_TARGET(no-cache)={MEM_TARGET_PCT}%, NET_TARGET={NET_TARGET_PCT}% |",
          f" NET_SENSE_MODE={NET_SENSE_MODE}, {load_monitor_status} |",
          f" {shape_status}, {template_status}")
>>>>>>> a4cde829

    try:
        os.nice(19)  # run controller and workers at lowest priority
    except Exception:
        pass

    # Shared state for health endpoints
    controller_state = {
        'start_time': time.time(),
        'cpu_pct': 0.0,
        'cpu_avg': None,
        'mem_pct': 0.0,
        'mem_avg': None,
        'net_pct': 0.0,
        'net_avg': None,
        'load_avg': None,
        'duty': 0.0,
        'net_rate': 0.0,
        'paused': 0.0,
        'cpu_target': CPU_TARGET_PCT,
        'mem_target': MEM_TARGET_PCT,
        'net_target': NET_TARGET_PCT
    }

    duty = Value('d', 0.0)
    paused = Value('d', 0.0)  # 1.0 => paused
    net_rate_mbit = Value('d', max(NET_MIN_RATE, min(NET_MAX_RATE, (NET_MAX_RATE + NET_MIN_RATE)/2.0)))

    workers = [Process(target=cpu_worker, args=(duty, paused), daemon=True) for _ in range(N_WORKERS)]
    for p in workers:
        p.start()

    stop_evt = threading.Event()
    t_mem = threading.Thread(target=mem_nurse_thread, args=(stop_evt,), daemon=True)
    t_mem.start()

    t_net = threading.Thread(
        target=net_client_thread,
        args=(stop_evt, lambda: paused.value == 1.0, net_rate_mbit),
        daemon=True
    )
    t_net.start()

    # Initialize 7-day metrics storage (needed before health server)
    metrics_storage = MetricsStorage()
    cleanup_counter = 0  # Cleanup old data periodically

    # Start health check server
    t_health = threading.Thread(
        target=health_server_thread,
        args=(stop_evt, controller_state, metrics_storage),
        daemon=True
    )
    t_health.start()

    # Jitter
    last_jitter = 0.0
    jitter_next = time.time() + JITTER_PERIOD
    cpu_target_now = CPU_TARGET_PCT
    mem_target_now = MEM_TARGET_PCT
    net_target_now = NET_TARGET_PCT

    def apply_jitter(base):
        return max(0.0, base * (1.0 + last_jitter))

    def update_jitter():
        nonlocal last_jitter, cpu_target_now, mem_target_now, net_target_now
        if JITTER_PCT <= 0:
            last_jitter = 0.0
        else:
            last_jitter = random.uniform(-JITTER_PCT/100.0, JITTER_PCT/100.0)
        cpu_target_now = apply_jitter(CPU_TARGET_PCT)
        mem_target_now = apply_jitter(MEM_TARGET_PCT)
        net_target_now = apply_jitter(NET_TARGET_PCT)

    update_jitter()

    prev_cpu = read_proc_stat()
    ema = EMA4(AVG_WINDOW_SEC, CONTROL_PERIOD)

    # NIC state
    if NET_SENSE_MODE == "host":
        link_mbit = read_host_nic_speed_mbit(NET_IFACE)
        prev_nic = read_host_nic_bytes(NET_IFACE)
    else:  # container
        link_mbit = NET_LINK_MBIT
        prev_nic = read_container_nic_bytes(NET_IFACE_INNER)
    prev_nic_t = time.time()

    try:
        while True:
            # CPU%
            cpu_pct, prev_cpu = cpu_percent_over(CONTROL_PERIOD, prev_cpu)
            cpu_avg = ema.cpu.update(cpu_pct)

            # MEM% (EXCLUDING cache/buffers)
            total_b, free_b, mem_used_no_cache_pct, used_no_cache_b = read_meminfo()
            mem_avg = ema.mem.update(mem_used_no_cache_pct)

            # NIC utilization
            if NET_SENSE_MODE == "host":
                cur_nic = read_host_nic_bytes(NET_IFACE)
            else:
                cur_nic = read_container_nic_bytes(NET_IFACE_INNER)
            now = time.time()
            dt = now - prev_nic_t if prev_nic_t else CONTROL_PERIOD
            nic_util = nic_utilization_pct(prev_nic, cur_nic, dt, link_mbit)
            prev_nic, prev_nic_t = cur_nic, now
            net_avg = ema.net.update(nic_util)

            # Load average (per-core)
            load_1min, load_5min, load_15min, per_core_load = read_loadavg()
            load_avg = ema.load.update(per_core_load)

            # Update controller state for health endpoints
            controller_state.update({
                'cpu_pct': cpu_pct,
                'cpu_avg': cpu_avg,
                'mem_pct': mem_used_no_cache_pct,
                'mem_avg': mem_avg,
                'net_pct': nic_util,
                'net_avg': net_avg,
                'load_avg': load_avg,
                'duty': duty.value,
                'net_rate': net_rate_mbit.value,
                'paused': paused.value,
                'cpu_target': cpu_target_now,
                'mem_target': mem_target_now,
                'net_target': net_target_now
            })

            # Store metrics sample for 7-day analysis
            metrics_storage.store_sample(cpu_pct, mem_used_no_cache_pct, nic_util, per_core_load)
            
            # Cleanup old data every ~1000 iterations (roughly every 1.4 hours at 5sec intervals)
            cleanup_counter += 1
            if cleanup_counter >= 1000:
                deleted = metrics_storage.cleanup_old()
                if deleted > 0:
                    print(f"[metrics] Cleaned up {deleted} old samples")
                cleanup_counter = 0

            # Update jitter
            if time.time() >= jitter_next:
                update_jitter()
                jitter_next = time.time() + JITTER_PERIOD

            # Safety stops (including load contention check)
            load_contention = (LOAD_CHECK_ENABLED and 
                               load_avg is not None and 
                               load_avg > LOAD_THRESHOLD)
            if ((cpu_avg is not None and cpu_avg > CPU_STOP_PCT) or
                (mem_avg is not None and mem_avg > MEM_STOP_PCT) or
                (net_avg is not None and net_avg > NET_STOP_PCT) or
                load_contention):
                if paused.value != 1.0:
                    reason = []
                    if cpu_avg is not None and cpu_avg > CPU_STOP_PCT:
                        reason.append(f"cpu_avg={cpu_avg:.1f}%")
                    if mem_avg is not None and mem_avg > MEM_STOP_PCT:
                        reason.append(f"mem_avg={mem_avg:.1f}%")
                    if net_avg is not None and net_avg > NET_STOP_PCT:
                        reason.append(f"net_avg={net_avg:.1f}%")
                    if load_contention:
                        reason.append(f"load_avg={load_avg:.2f}")
                    print(f"[loadshaper] SAFETY STOP: {' '.join(reason)}")
                paused.value = 1.0
                duty.value = 0.0
                set_mem_target_bytes(0)
                net_rate_mbit.value = NET_MIN_RATE
            else:
                resume_cpu = (cpu_avg is None) or (cpu_avg < max(0.0, CPU_TARGET_PCT - HYSTERESIS_PCT))
                resume_mem = (mem_avg is None) or (mem_avg < max(0.0, MEM_TARGET_PCT - HYSTERESIS_PCT))
                resume_net = (net_avg is None) or (net_avg < max(0.0, NET_TARGET_PCT - HYSTERESIS_PCT))
                resume_load = (not LOAD_CHECK_ENABLED) or (load_avg is None) or (load_avg < LOAD_RESUME_THRESHOLD)
                if resume_cpu and resume_mem and resume_net and resume_load:
                    if paused.value != 0.0:
                        print("[loadshaper] RESUME")
                    paused.value = 0.0

            # If running, steer CPU, MEM, NET toward jittered targets
            if paused.value == 0.0:
                # CPU duty
                if cpu_avg is not None:
                    err = cpu_target_now - cpu_avg
                    new_duty = duty.value + KP_CPU * (err / 100.0)
                    duty.value = min(MAX_DUTY, max(0.0, new_duty))

                # RAM target (no-cache used)
                desired_used_b = int(total_b * (mem_target_now / 100.0))
                need_delta_b = desired_used_b - used_no_cache_b
                # Keep some real free memory
                min_free_b = MEM_MIN_FREE_MB * 1024 * 1024
                if need_delta_b > 0 and (free_b - need_delta_b) < min_free_b:
                    need_delta_b = max(0, int(free_b - min_free_b))
                with mem_lock:
                    our_current = len(mem_block)
                target_alloc = max(0, our_current + need_delta_b)
                set_mem_target_bytes(target_alloc)

                # NET rate control (Mbps)
                if net_avg is not None and NET_MODE == "client" and NET_PEERS:
                    err_net = net_target_now - net_avg
                    new_rate = float(net_rate_mbit.value) + KP_NET * (err_net)
                    net_rate_mbit.value = max(NET_MIN_RATE, min(NET_MAX_RATE, new_rate))

            # Logging
            if cpu_avg is not None and mem_avg is not None and net_avg is not None and load_avg is not None:
                # Get 95th percentile values for 7-day metrics
                cpu_p95 = metrics_storage.get_percentile('cpu')
                mem_p95 = metrics_storage.get_percentile('mem')
                net_p95 = metrics_storage.get_percentile('net')
                load_p95 = metrics_storage.get_percentile('load')
                
                # Format percentile values for display
                cpu_p95_str = f"p95={cpu_p95:5.1f}%" if cpu_p95 is not None else "p95=n/a"
                mem_p95_str = f"p95={mem_p95:5.1f}%" if mem_p95 is not None else "p95=n/a"
                net_p95_str = f"p95={net_p95:5.2f}%" if net_p95 is not None else "p95=n/a"
                load_p95_str = f"p95={load_p95:.2f}" if load_p95 is not None else "p95=n/a"
                
                load_status = f"load now={per_core_load:.2f} avg={load_avg:.2f} {load_p95_str}" if LOAD_CHECK_ENABLED else "load=disabled"
                sample_count = metrics_storage.get_sample_count()
                
                print(f"[loadshaper] cpu now={cpu_pct:5.1f}% avg={cpu_avg:5.1f}% {cpu_p95_str} | "
                      f"mem(no-cache) now={mem_used_no_cache_pct:5.1f}% avg={mem_avg:5.1f}% {mem_p95_str} | "
                      f"nic({NET_SENSE_MODE}:{NET_IFACE if NET_SENSE_MODE=='host' else NET_IFACE_INNER}, link≈{link_mbit:.0f} Mbit) "
                      f"now={nic_util:5.2f}% avg={net_avg:5.2f}% {net_p95_str} | "
                      f"{load_status} | "
                      f"duty={duty.value:4.2f} paused={int(paused.value)} "
                      f"targets cpu≈{cpu_target_now:.1f}% mem≈{mem_target_now:.1f}% net≈{net_target_now:.1f}% "
                      f"net_rate≈{net_rate_mbit.value:.1f} Mbit | "
                      f"samples_7d={sample_count}")

    except KeyboardInterrupt:
        pass
    finally:
        stop_evt.set()
        duty.value = 0.0
        paused.value = 1.0
        set_mem_target_bytes(0)
        print("[loadshaper] exiting...")

if __name__ == "__main__":
    main()<|MERGE_RESOLUTION|>--- conflicted
+++ resolved
@@ -1124,19 +1124,13 @@
 
 def main():
     load_monitor_status = f"LOAD_THRESHOLD={LOAD_THRESHOLD:.1f}" if LOAD_CHECK_ENABLED else "LOAD_CHECK=disabled"
-<<<<<<< HEAD
     health_status = f"HEALTH={HEALTH_HOST}:{HEALTH_PORT}" if HEALTH_ENABLED else "HEALTH=disabled"
-    print("[loadshaper v2.2] starting with",
-          f" CPU_TARGET={CPU_TARGET_PCT}%, MEM_TARGET(no-cache)={MEM_TARGET_PCT}%, NET_TARGET={NET_TARGET_PCT}% |",
-          f" NET_SENSE_MODE={NET_SENSE_MODE}, {load_monitor_status}, {health_status}")
-=======
     shape_status = f"Oracle={DETECTED_SHAPE}" if IS_ORACLE else f"Generic={DETECTED_SHAPE}"
     template_status = f"template={TEMPLATE_FILE}" if TEMPLATE_FILE else "template=none"
     print("[loadshaper v2.2] starting with",
           f" CPU_TARGET={CPU_TARGET_PCT}%, MEM_TARGET(no-cache)={MEM_TARGET_PCT}%, NET_TARGET={NET_TARGET_PCT}% |",
-          f" NET_SENSE_MODE={NET_SENSE_MODE}, {load_monitor_status} |",
+          f" NET_SENSE_MODE={NET_SENSE_MODE}, {load_monitor_status}, {health_status} |",
           f" {shape_status}, {template_status}")
->>>>>>> a4cde829
 
     try:
         os.nice(19)  # run controller and workers at lowest priority
