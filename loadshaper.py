import os
import time
import random
import threading
import subprocess
import sqlite3
import json
import logging
import signal
import platform
from typing import Tuple, Optional, Dict, Any
from multiprocessing import Process, Value
from math import isfinite, exp, ceil
from http.server import HTTPServer, BaseHTTPRequestHandler
from urllib.parse import urlparse, parse_qs


# Set up module logger
logger = logging.getLogger(__name__)


# ---------------------------
# Oracle shape auto-detection
# ---------------------------

class ShapeDetectionCache:
    """
    Thread-safe cache for Oracle shape detection results with TTL.
    
    Manages caching of shape detection to avoid repeated expensive system calls
    and Oracle Cloud API requests. Uses a 5-minute TTL by default.
    """
    
    def __init__(self, ttl_seconds=300):
        """
        Initialize cache with specified TTL.
        
        Args:
            ttl_seconds (int): Time-to-live for cached results in seconds (default: 5 minutes)
        """
        self._cache = None
        self._timestamp = None
        self._ttl = ttl_seconds
        self._lock = threading.Lock()
    
    def get_cached(self):
        """
        Get cached value if still valid.
        
        Returns:
            tuple or None: Cached shape detection result or None if expired/invalid
        """
        with self._lock:
            if (self._cache is not None and 
                self._timestamp is not None and 
                time.monotonic() - self._timestamp < self._ttl):
                return self._cache
            return None
    
    def set_cache(self, value):
        """
        Update cache with new value and current timestamp.
        
        Args:
            value (tuple): Shape detection result to cache
        """
        with self._lock:
            self._cache = value
            self._timestamp = time.monotonic()
    
    def clear_cache(self):
        """Clear cache (for testing purposes)."""
        with self._lock:
            self._cache = None
            self._timestamp = None


# Global cache instance for shape detection
_shape_cache = ShapeDetectionCache()


def detect_oracle_shape():
    """
    Detect Oracle Cloud shape based on system characteristics.
    
    Uses multiple detection methods with proper error handling:
    1. DMI system vendor information (/sys/class/dmi/id/sys_vendor)
    2. Oracle-specific file indicators (OCI tools, cloud-init metadata)
    3. System resource fingerprinting (CPU count and memory size)
    
    Returns:
        tuple: (shape_name, template_file, is_oracle)
               - shape_name: Detected shape identifier or generic description
               - template_file: Configuration template filename or None
               - is_oracle: Boolean indicating if running on Oracle Cloud
               
    Examples:
        >>> detect_oracle_shape()  # On E2.1.Micro
        ('VM.Standard.E2.1.Micro', 'e2-1-micro.env', True)
        
        >>> detect_oracle_shape()  # On non-Oracle system
        ('Generic-4CPU-8.0GB', None, False)
    """
    # Check cache validity with TTL mechanism
    cached_result = _shape_cache.get_cached()
    if cached_result is not None:
        return cached_result
    
    try:
        # Step 1: Try to detect Oracle Cloud instance via DMI/cloud metadata
        is_oracle = _detect_oracle_environment()
        
        # Step 2: Get system specifications with error handling
        cpu_count, total_mem_gb = _get_system_specs()
        
        # Step 3: Determine shape based on characteristics
        if is_oracle:
            shape_name, template_file = _classify_oracle_shape(
                cpu_count, total_mem_gb)
        else:
            shape_name = f"Generic-{cpu_count}CPU-{total_mem_gb:.1f}GB"
            template_file = None
            
        result = (shape_name, template_file, is_oracle)
        _shape_cache.set_cache(result)
        return result
            
    except Exception as e:
        # On any unexpected error, return safe fallback
        logger.warning(f"Shape detection failed: {type(e).__name__}")
        # Log full error internally but return sanitized message to prevent information disclosure
        logger.debug(f"Shape detection error details: {e}")
        fallback = (f"Unknown-Error-{type(e).__name__}", None, False)
        _shape_cache.set_cache(fallback)
        return fallback


def _detect_oracle_environment():
    """
    Detect if running on Oracle Cloud using multiple indicators.
    
    Uses three detection methods with robust error handling:
    1. DMI system vendor information (most reliable)
    2. Oracle-specific file and directory indicators
    3. Oracle metadata service connectivity check
    
    All methods handle failures gracefully, ensuring detection
    works even in restricted environments or containers.
    
    Returns:
        bool: True if Oracle Cloud environment detected, False otherwise
    """
    # Method 1: Check DMI system vendor (most reliable, requires /sys access)
    try:
        with open("/sys/class/dmi/id/sys_vendor", "r") as f:
            vendor = f.read().strip().lower()
        if "oracle" in vendor:
            return True
    except (IOError, OSError, PermissionError) as e:
        # Expected in containers or when /sys is not mounted
        pass
    
    # Method 2: Check for Oracle-specific files and directories
    oracle_indicators = [
        "/opt/oci-hpc",                    # OCI HPC tools
        "/etc/oci-hostname.conf",          # OCI hostname configuration
        "/var/lib/cloud/data/instance-id", # Cloud-init instance metadata
        "/etc/oracle-cloud-agent",         # Oracle Cloud Agent
    ]
    
    for indicator in oracle_indicators:
        try:
            if os.path.exists(indicator):
                return True
        except (OSError, PermissionError):
            # Skip indicators that can't be accessed
            continue
    
    # Method 3: Oracle-specific metadata service check (disabled by default)
    # Note: 169.254.169.254 is used by AWS/GCP/Azure, so we need Oracle-specific validation
    if os.getenv('ORACLE_METADATA_PROBE', '0').lower() in ('1', 'true', 'yes'):
        try:
            import socket
            import urllib.request
            # Try to connect and check Oracle-specific endpoint
            try:
                with socket.socket(socket.AF_INET, socket.SOCK_STREAM) as sock:
                    sock.settimeout(0.1)  # Reduced timeout to avoid startup delays
                    result = sock.connect_ex(('169.254.169.254', 80))
                    if result == 0:  # Connection successful
                        # Verify it's actually Oracle by checking Oracle-specific endpoint
                        try:
                            req = urllib.request.Request('http://169.254.169.254/opc/v1/instance/',
                                                       headers={'User-Agent': 'loadshaper'})
                            with urllib.request.urlopen(req, timeout=0.1) as response:
                                if response.status == 200:
                                    return True
                        except (urllib.error.HTTPError, urllib.error.URLError, OSError):
                            # Not Oracle-specific metadata service
                            pass
            except (socket.error, socket.timeout, OSError):
                # Network connection failed - expected in many environments
                pass
        except (ImportError, AttributeError):
            # Required modules unavailable in restricted environments
            pass
    
    return False


def _get_system_specs():
    """
    Get system CPU count and memory size with error handling.
    
    Returns:
        tuple: (cpu_count, total_mem_gb)
               - cpu_count: Number of CPU cores (default: 1)
               - total_mem_gb: Total memory in GB (default: 0.0)
    """
    # Get CPU count with fallback
    try:
        cpu_count = os.cpu_count() or 1
    except (AttributeError, OSError):
        cpu_count = 1
    
    # Get total memory in GB with error handling
    total_mem_gb = 0.0
    try:
        with open("/proc/meminfo", "r") as f:
            for line in f:
                if line.startswith("MemTotal:"):
                    # Parse memory value and convert from kB to GB
                    parts = line.split()
                    if len(parts) >= 2:
                        mem_kb = int(parts[1])
                        total_mem_gb = mem_kb / (1024 * 1024)
                    break
    except (IOError, OSError, ValueError, IndexError) as e:
        # /proc/meminfo parsing failed - use fallback
        logger.debug(f"Failed to read memory info: {e}")
        total_mem_gb = 0.0
    
    return cpu_count, total_mem_gb


# Memory tolerance constants for Oracle shape detection
# These ranges account for kernel memory usage and system overhead
E2_1_MICRO_MEM_RANGE = (0.8, 1.2)   # ±20% tolerance for ~1GB (E2.1.Micro)
E2_2_MICRO_MEM_RANGE = (1.8, 2.2)   # ±10% tolerance for ~2GB (E2.2.Micro)
A1_FLEX_1_MEM_RANGE = (5.5, 6.5)    # ±0.5GB tolerance for ~6GB (A1.Flex 1 vCPU)
A1_FLEX_2_MEM_RANGE = (11.5, 12.5)  # ±0.5GB tolerance for ~12GB (A1.Flex 2 vCPU)
A1_FLEX_3_MEM_RANGE = (17.5, 18.5)  # ±0.5GB tolerance for ~18GB (A1.Flex 3 vCPU)
A1_FLEX_4_MEM_RANGE = (23, 25)      # ±1GB tolerance for ~24GB (A1.Flex 4 vCPU)


def _classify_oracle_shape(cpu_count, total_mem_gb):
    """
    Classify Oracle Cloud shape based on CPU and memory characteristics.
    
    Args:
        cpu_count (int): Number of CPU cores
        total_mem_gb (float): Total memory in GB
        
    Returns:
        tuple: (shape_name, template_file)
               - shape_name: Oracle shape identifier
               - template_file: Configuration template filename
    """
    # Oracle Cloud shape classification with documented tolerances
    # E2 shapes (shared tenancy)
    if cpu_count == 1 and E2_1_MICRO_MEM_RANGE[0] <= total_mem_gb <= E2_1_MICRO_MEM_RANGE[1]:
        return ("VM.Standard.E2.1.Micro", "e2-1-micro.env")
    elif cpu_count == 2 and E2_2_MICRO_MEM_RANGE[0] <= total_mem_gb <= E2_2_MICRO_MEM_RANGE[1]:
        return ("VM.Standard.E2.2.Micro", "e2-2-micro.env")
    
    # A1.Flex shapes (dedicated Ampere)
    elif cpu_count == 1 and A1_FLEX_1_MEM_RANGE[0] <= total_mem_gb <= A1_FLEX_1_MEM_RANGE[1]:
        return ("VM.Standard.A1.Flex", "a1-flex-1.env")
    elif cpu_count == 2 and A1_FLEX_2_MEM_RANGE[0] <= total_mem_gb <= A1_FLEX_2_MEM_RANGE[1]:
        return ("VM.Standard.A1.Flex", "a1-flex-2.env")
    elif cpu_count == 3 and A1_FLEX_3_MEM_RANGE[0] <= total_mem_gb <= A1_FLEX_3_MEM_RANGE[1]:
        return ("VM.Standard.A1.Flex", "a1-flex-3.env")
    elif cpu_count == 4 and A1_FLEX_4_MEM_RANGE[0] <= total_mem_gb <= A1_FLEX_4_MEM_RANGE[1]:
        return ("VM.Standard.A1.Flex", "a1-flex-4.env")
    
    # Unknown Oracle shape - use smart fallback based on memory size
    else:
        # If memory > 4GB, likely A1.Flex variant - use A1 template to enable memory targeting
        # This ensures compliance with Oracle's 20% memory rule for A1 shapes
        if total_mem_gb > 4.0:
            return (
                f"VM.Standard.A1.Flex-Unknown-{cpu_count}CPU-{total_mem_gb:.1f}GB",
                "a1-flex-1.env"  # Use safe A1.Flex template with memory targeting
            )
        else:
            # Small memory likely E2 variant - use E2 template
            return (
                f"Oracle-Unknown-E2-{cpu_count}CPU-{total_mem_gb:.1f}GB",
                "e2-1-micro.env"
            )

def is_e2_shape() -> bool:
    """
    Detect if running on Oracle E2 shape or E2-like environment.

    E2 shapes (x86-64) have different reclamation rules than A1 shapes (ARM64).
    Oracle's Always Free tier includes specific reclamation criteria:
    - CPU utilization for the 95th percentile is less than 20%
    - Network utilization is less than 20%
    - Memory utilization is less than 20% (applies to A1 shapes only)

    Shape-specific rules:
    - For E2: Only CPU and network thresholds apply
    - For A1: All three thresholds (CPU, network, and memory) must be met

    For non-Oracle environments, uses architecture heuristics:
    - x86_64/amd64: Treated as E2-like (only CPU and network matter)
    - ARM64/aarch64: Treated as A1-like (CPU, network, and memory matter)

    Oracle documentation: https://docs.oracle.com/en-us/iaas/Content/FreeTier/freetier_topic-Always_Free_Resources.htm

    Returns:
        bool: True if E2 shape or x86_64 architecture, False if A1 or ARM architecture
    """
    shape_name, _, is_oracle = detect_oracle_shape()

    if is_oracle:
        # Oracle environment - check shape name
        return shape_name and 'E2' in shape_name
    else:
        # Non-Oracle environment - use architecture heuristics
        arch = platform.machine().lower()
        return arch in ('x86_64', 'amd64')  # E2-like: x86/amd64 vs A1-like: arm/aarch64

def _validate_config_value(key, value):
    """
    Validate configuration values for security and correctness.
    
    Args:
        key (str): Configuration key name
        value (str): Configuration value to validate
        
    Raises:
        ValueError: If value is invalid for the given key
    """
    # Validate percentage values (0-100)
    if key.endswith('_PCT') or key.startswith('CPU_P95_'):
        try:
            pct = float(value)
            if not 0 <= pct <= 100:
                raise ValueError(f"{key}={value} must be between 0-100 (percentage)")
        except ValueError as e:
            if "must be between" in str(e):
                raise
            raise ValueError(f"{key}={value} must be a valid number (percentage)")
    
    # Validate positive numeric values with bounds checking
    elif key in ['CONTROL_PERIOD_SEC', 'AVG_WINDOW_SEC', 'MEM_MIN_FREE_MB', 
                 'MEM_STEP_MB', 'MEM_TOUCH_INTERVAL_SEC', 'NET_PORT', 'NET_BURST_SEC', 'NET_IDLE_SEC',
                 'NET_LINK_MBIT', 'NET_MIN_RATE_MBIT', 'NET_MAX_RATE_MBIT',
                 'JITTER_PERIOD_SEC']:
        try:
            num = float(value)
            if num <= 0:
                raise ValueError(f"{key}={value} must be positive")
            
            # Add bounds checking to prevent resource exhaustion
            bounds = {
                'CONTROL_PERIOD_SEC': (1.0, 3600.0),      # 1 second to 1 hour
                'AVG_WINDOW_SEC': (10.0, 7200.0),         # 10 seconds to 2 hours
                'MEM_MIN_FREE_MB': (50.0, 10000.0),       # 50MB to 10GB
                'MEM_STEP_MB': (1.0, 1000.0),             # 1MB to 1GB per step
                'MEM_TOUCH_INTERVAL_SEC': (0.5, 10.0),    # 0.5 to 10 seconds
                'NET_PORT': (1024.0, 65535.0),            # Valid user port range
                'NET_BURST_SEC': (1.0, 3600.0),           # 1 second to 1 hour
                'NET_IDLE_SEC': (1.0, 3600.0),            # 1 second to 1 hour
                'NET_LINK_MBIT': (1.0, 10000.0),          # 1 Mbps to 10 Gbps
                'NET_MIN_RATE_MBIT': (0.1, 10000.0),      # 0.1 Mbps to 10 Gbps
                'NET_MAX_RATE_MBIT': (1.0, 10000.0),      # 1 Mbps to 10 Gbps
                'JITTER_PERIOD_SEC': (1.0, 3600.0),       # 1 second to 1 hour
            }
            
            if key in bounds:
                min_val, max_val = bounds[key]
                if not min_val <= num <= max_val:
                    raise ValueError(f"{key}={value} must be between {min_val}-{max_val}")
            
        except ValueError as e:
            if "must be positive" in str(e) or "must be between" in str(e):
                raise
            raise ValueError(f"{key}={value} must be a valid positive number")
    
    # Validate integer-only values
    elif key in ['NET_PORT', 'MEM_STEP_MB', 'NET_BURST_SEC', 'NET_IDLE_SEC']:
        try:
            int_value = int(float(value))
            if int_value != float(value):  # Check if it was actually an integer
                raise ValueError(f"{key}={value} must be an integer")
            
            # Specific bounds for integer fields
            int_bounds = {
                'NET_PORT': (1024, 65535),
                'MEM_STEP_MB': (1, 1000),
                'NET_BURST_SEC': (1, 3600),
                'NET_IDLE_SEC': (1, 3600),
            }
            
            if key in int_bounds:
                min_val, max_val = int_bounds[key]
                if not min_val <= int_value <= max_val:
                    raise ValueError(f"{key}={value} must be integer between {min_val}-{max_val}")
                    
        except ValueError as e:
            if "must be" in str(e):
                raise
            raise ValueError(f"{key}={value} must be a valid integer")
    
    # Validate boolean values
    elif key.endswith('_ENABLED') or key in ['LOAD_CHECK_ENABLED']:
        if value.lower() not in ['true', 'false', '1', '0']:
            raise ValueError(f"{key}={value} must be true/false or 1/0")
    
    # Validate enum values for network configuration
    elif key == 'NET_MODE':
        if value.lower() not in ['off', 'client']:
            raise ValueError(f"{key}={value} must be one of: off, client")
    elif key == 'NET_PROTOCOL':
        if value.lower() not in ['udp', 'tcp']:
            raise ValueError(f"{key}={value} must be one of: udp, tcp")
    elif key == 'NET_SENSE_MODE':
        if value.lower() not in ['container', 'host']:
            raise ValueError(f"{key}={value} must be one of: container, host")
    
    # Validate NET_PEERS IP addresses
    elif key == 'NET_PEERS':
        if value.strip():  # Only validate if not empty
            import ipaddress
            try:
                peers = [peer.strip() for peer in value.split(',')]
                for peer in peers:
                    if peer:  # Skip empty peers
                        # Try to parse as IP address (IPv4 or IPv6)
                        ipaddress.ip_address(peer)
            except (ValueError, ipaddress.AddressValueError):
                raise ValueError(f"{key}={value} contains invalid IP address. Use comma-separated IPv4/IPv6 addresses")


def load_config_template(template_file):
    """
    Load configuration from an Oracle shape template file.
    
    Parses environment variable files in KEY=VALUE format, ignoring comments
    and empty lines. Used to load shape-specific configuration templates
    that optimize loadshaper for different Oracle Cloud shapes.
    
    Args:
        template_file (str or None): Template filename (e.g., 'e2-1-micro.env')
                                   or None for no template
                                   
    Returns:
        dict: Configuration dictionary with KEY=VALUE pairs from template,
              or empty dict if template_file is None or file not found
              
    Examples:
        >>> load_config_template('e2-1-micro.env')
        {'MEM_TARGET_PCT': '60', 'NET_TARGET_PCT': '10', ...}
        
        >>> load_config_template(None)
        {}
        
    Note:
        Template files should be located in the 'config-templates/' directory
        relative to the loadshaper.py script location, or in a custom directory
        specified by the LOADSHAPER_TEMPLATE_DIR environment variable.
    """
    if not template_file:
        return {}
    
    config = {}
    
    # Allow override of template directory via environment variable
    template_dir = os.getenv("LOADSHAPER_TEMPLATE_DIR")
    if template_dir:
        template_path = os.path.join(template_dir, template_file)
    else:
        # Default: config-templates/ directory relative to this script
        template_path = os.path.join(
            os.path.dirname(__file__), "config-templates", template_file
        )
    
    try:
        with open(template_path, "r", encoding='utf-8') as f:
            for line_num, line in enumerate(f, 1):
                line = line.strip()
                
                # Skip comments and empty lines
                if not line or line.startswith("#"):
                    continue
                    
                # Parse KEY=VALUE format
                if "=" in line:
                    try:
                        key, value = line.split("=", 1)
                        key = key.strip()
                        value = value.strip()
                        
                        # Remove inline comments from value
                        if "#" in value:
                            value = value.split("#", 1)[0].strip()
                            
                        if key and value:  # Only store non-empty keys/values
                            try:
                                # Validate the configuration value
                                _validate_config_value(key, value)
                                config[key] = value
                            except ValueError as validation_error:
                                # Log validation error but continue loading other values
                                logger.warning(f"Invalid config value at {template_file}:{line_num}: {validation_error}")
                                continue
                    except ValueError:
                        # Invalid line format - skip with warning
                        logger.warning(f"Invalid config format at {template_file}:{line_num}: {line.strip()}")
                        continue
                        
    except (IOError, OSError, UnicodeDecodeError) as e:
        # Template file not found, not readable, or encoding issues
        logger.warning(f"Could not load template {template_file}: {e}")
    
    return config

def getenv_with_template(name, default, config_template):
    """
    Get environment variable with three-tier priority fallback system.
    
    Implements the configuration priority system: 
    ENV VAR > TEMPLATE > DEFAULT
    
    This allows users to override shape-specific templates with environment
    variables while still benefiting from Oracle shape optimizations.
    
    Args:
        name (str): Environment variable name to look up
        default: Default value to use if not found in env or template
        config_template (dict): Template configuration dictionary
        
    Returns:
        str: Configuration value from highest priority source
        
    Priority Order:
        1. Environment variable (highest priority)
        2. Template configuration file
        3. Default value (lowest priority)
        
    Examples:
        >>> # ENV: MEM_TARGET_PCT=50, Template: MEM_TARGET_PCT=30
        >>> getenv_with_template('MEM_TARGET_PCT', '25', template)
        '50'  # Environment variable wins

        >>> # ENV: not set, Template: MEM_TARGET_PCT=30
        >>> getenv_with_template('MEM_TARGET_PCT', '25', template)
        '30'  # Template value used

        >>> # ENV: not set, Template: not set
        >>> getenv_with_template('MEM_TARGET_PCT', '25', {})
        '25'  # Default value used
    """
    # Priority 1: Environment variable (user override)
    env_val = os.getenv(name)
    if env_val is not None:
        return env_val
    
    # Priority 2: Template configuration (shape-specific)
    template_val = config_template.get(name)
    if template_val is not None:
        return template_val
    
    # Priority 3: Default value (fallback)
    return default

def getenv_float_with_template(name, default, config_template):
    """
    Get float environment variable with template fallback and error handling.
    
    Extends getenv_with_template() with type conversion to float and
    robust error handling for invalid numeric values.
    
    Args:
        name (str): Environment variable name
        default: Default numeric value
        config_template (dict): Template configuration dictionary
        
    Returns:
        float: Parsed float value or default if conversion fails
        
    Examples:
        >>> getenv_float_with_template('MEM_TARGET_PCT', 60.0, {'MEM_TARGET_PCT': '45.5'})
        45.5
        
        >>> getenv_float_with_template('INVALID_NUM', 30.0, {'INVALID_NUM': 'not_a_number'})
        30.0  # Falls back to default on parse error
    """
    try:
        value = getenv_with_template(name, default, config_template)
        return float(value)
    except (ValueError, TypeError) as e:
        logger.warning(f"Failed to parse {name}='{value}' as float, using default {default}: {e}")
        return float(default)

def getenv_int_with_template(name, default, config_template):
    """
    Get integer environment variable with template fallback and error handling.
    
    Extends getenv_with_template() with type conversion to int and
    robust error handling for invalid numeric values.
    
    Args:
        name (str): Environment variable name
        default: Default integer value
        config_template (dict): Template configuration dictionary
        
    Returns:
        int: Parsed integer value or default if conversion fails
        
    Examples:
        >>> getenv_int_with_template('NET_PORT', 15201, {'NET_PORT': '8080'})
        8080
        
        >>> getenv_int_with_template('INVALID_NUM', 15201, {'INVALID_NUM': 'not_a_number'})
        15201  # Falls back to default on parse error
    """
    try:
        value = getenv_with_template(name, default, config_template)
        return int(float(value))  # Allow parsing '30.0' -> 30
    except (ValueError, TypeError) as e:
        logger.warning(f"Failed to parse {name}='{value}' as int, using default {default}: {e}")
        return int(default)


def _parse_boolean(value):
    """
    Parse a boolean value from string with consistent truthy/falsy handling.
    
    Args:
        value (str): String value to parse
        
    Returns:
        bool: True for truthy values, False for falsy values
    """
    if isinstance(value, bool):
        return value
    
    value_str = str(value).strip().lower()
    return value_str in {"1", "true", "yes", "on", "enabled"}


def _validate_final_config():
    """
    Validate final configuration values including environment overrides.
    
    This ensures that even environment variable overrides are validated
    for security and correctness, logging warnings for invalid values
    and falling back to defaults where possible.
    """
    global MEM_TARGET_PCT, NET_TARGET_PCT
    global CPU_STOP_PCT, MEM_STOP_PCT, NET_STOP_PCT
    global NET_PORT, LOAD_CHECK_ENABLED

    # Validate percentage values
    for var_name, var_value in [
        ("MEM_TARGET_PCT", MEM_TARGET_PCT), 
        ("NET_TARGET_PCT", NET_TARGET_PCT),
        ("CPU_STOP_PCT", CPU_STOP_PCT),
        ("MEM_STOP_PCT", MEM_STOP_PCT),
        ("NET_STOP_PCT", NET_STOP_PCT)
    ]:
        if not (0 <= var_value <= 100):
            logger.warning(f"Invalid {var_name}={var_value} (must be 0-100%), using default")
            # CPU_TARGET_PCT no longer used - P95 system handles CPU control
            if "MEM_TARGET" in var_name:
                MEM_TARGET_PCT = 60.0
            elif "NET_TARGET" in var_name:
                NET_TARGET_PCT = 10.0
            elif "CPU_STOP" in var_name:
                CPU_STOP_PCT = 70.0
            elif "MEM_STOP" in var_name:
                MEM_STOP_PCT = 85.0
            elif "NET_STOP" in var_name:
                NET_STOP_PCT = 50.0
    
    # Validate NET_PORT as integer in valid range
    if not (1024 <= NET_PORT <= 65535):
        logger.warning(f"Invalid NET_PORT={NET_PORT} (must be 1024-65535), using default 15201")
        NET_PORT = 15201

    # Network fallback validation is performed after variable initialization

def _validate_network_fallback_config():
    """
    Validate network fallback configuration values.

    Called after network fallback variables are initialized to validate
    their values and reset to defaults if invalid.
    """
    # Use globals() to check and access global variables
    global_vars = globals()

    # Validate network fallback percentage values
    for var_name, default_value in [
        ("NET_FALLBACK_START_PCT", 19.0),
        ("NET_FALLBACK_STOP_PCT", 23.0),
        ("NET_FALLBACK_RISK_THRESHOLD_PCT", 22.0)
    ]:
        if var_name in global_vars:
            var_value = global_vars[var_name]
            if not (0 <= var_value <= 100):
                logger.warning(f"Invalid {var_name}={var_value} (must be 0-100%), using default")
                global_vars[var_name] = default_value

    # Validate fallback debounce and timing values (must be positive)
    for var_name, default_value in [
        ("NET_FALLBACK_DEBOUNCE_SEC", 30),
        ("NET_FALLBACK_MIN_ON_SEC", 60),
        ("NET_FALLBACK_MIN_OFF_SEC", 30),
        ("NET_FALLBACK_RAMP_SEC", 10)
    ]:
        if var_name in global_vars:
            var_value = global_vars[var_name]
            if var_value < 0:
                logger.warning(f"Invalid {var_name}={var_value} (must be >= 0), using default")
                global_vars[var_name] = default_value

    # Validate NET_ACTIVATION mode
    if "NET_ACTIVATION" in global_vars:
        valid_modes = ['adaptive', 'always', 'off']
        if global_vars["NET_ACTIVATION"] not in valid_modes:
            logger.warning(f"Invalid NET_ACTIVATION='{global_vars['NET_ACTIVATION']}' (must be one of {valid_modes}), using 'adaptive'")
            global_vars["NET_ACTIVATION"] = 'adaptive'


# ---------------------------
# Env / config
# ---------------------------
def getenv_float(name, default):
    """Get float environment variable with fallback to default.

    Args:
        name: Environment variable name
        default: Default value if variable not set or invalid

    Returns:
        float: Environment variable value or default
    """
    try:
        return float(os.getenv(name, default))
    except Exception:
        return float(default)

def getenv_int(name, default):
    """Get integer environment variable with fallback to default.

    Args:
        name: Environment variable name
        default: Default value if variable not set or invalid

    Returns:
        int: Environment variable value or default
    """
    try:
        return int(os.getenv(name, default))
    except Exception:
        return int(default)

# Configuration variables (initialized lazily to avoid issues during testing)
_config_initialized = False
DETECTED_SHAPE = None
TEMPLATE_FILE = None
IS_ORACLE = None
CONFIG_TEMPLATE = {}

MEM_TARGET_PCT = None
NET_TARGET_PCT = None
CPU_STOP_PCT = None
MEM_STOP_PCT = None
NET_STOP_PCT = None
CONTROL_PERIOD = None
AVG_WINDOW_SEC = None
HYSTERESIS_PCT = None
LOAD_THRESHOLD = None
LOAD_RESUME_THRESHOLD = None
LOAD_CHECK_ENABLED = None
JITTER_PCT = None
JITTER_PERIOD = None
MEM_MIN_FREE_MB = None

# P95-driven CPU control globals
CPU_P95_TARGET_MIN = None
CPU_P95_TARGET_MAX = None
CPU_P95_SETPOINT = None
CPU_P95_EXCEEDANCE_TARGET = None
CPU_P95_SLOT_DURATION = None
CPU_P95_HIGH_INTENSITY = None
CPU_P95_BASELINE_INTENSITY = None
MEM_STEP_MB = None
MEM_TOUCH_INTERVAL_SEC = None
NET_MODE = None
NET_PEERS = None
NET_PORT = None
NET_BURST_SEC = None
NET_IDLE_SEC = None
NET_PROTOCOL = None
NET_SENSE_MODE = None
NET_IFACE = None
NET_IFACE_INNER = None
NET_LINK_MBIT = None
NET_MIN_RATE = None
NET_MAX_RATE = None


def _initialize_config():
    """
    Initialize configuration variables lazily to avoid issues during testing.
    
    This function is called on first access to configuration variables to ensure
    Oracle shape detection and template loading happens only when needed, not
    during module import.
    """
    global _config_initialized, DETECTED_SHAPE, TEMPLATE_FILE, IS_ORACLE, CONFIG_TEMPLATE
    global MEM_TARGET_PCT, NET_TARGET_PCT
    global CPU_STOP_PCT, MEM_STOP_PCT, NET_STOP_PCT
    global CONTROL_PERIOD, AVG_WINDOW_SEC, HYSTERESIS_PCT
    global LOAD_THRESHOLD, LOAD_RESUME_THRESHOLD, LOAD_CHECK_ENABLED
    global JITTER_PCT, JITTER_PERIOD, MEM_MIN_FREE_MB, MEM_STEP_MB, MEM_TOUCH_INTERVAL_SEC
    global CPU_P95_TARGET_MIN, CPU_P95_TARGET_MAX, CPU_P95_SETPOINT, CPU_P95_EXCEEDANCE_TARGET
    global CPU_P95_SLOT_DURATION, CPU_P95_HIGH_INTENSITY, CPU_P95_BASELINE_INTENSITY
    global NET_MODE, NET_PEERS, NET_PORT, NET_BURST_SEC, NET_IDLE_SEC, NET_PROTOCOL
    global NET_SENSE_MODE, NET_IFACE, NET_IFACE_INNER, NET_LINK_MBIT
    global NET_MIN_RATE, NET_MAX_RATE
    
    if _config_initialized:
        return
    
    # Initialize Oracle shape detection and template loading
    DETECTED_SHAPE, TEMPLATE_FILE, IS_ORACLE = detect_oracle_shape()
    CONFIG_TEMPLATE = load_config_template(TEMPLATE_FILE)

    MEM_TARGET_PCT    = getenv_float_with_template("MEM_TARGET_PCT", 60.0, CONFIG_TEMPLATE)  # excludes cache/buffers
    NET_TARGET_PCT    = getenv_float_with_template("NET_TARGET_PCT", 10.0, CONFIG_TEMPLATE)  # NIC utilization %

    CPU_STOP_PCT      = getenv_float_with_template("CPU_STOP_PCT", 85.0, CONFIG_TEMPLATE)
    MEM_STOP_PCT      = getenv_float_with_template("MEM_STOP_PCT", 90.0, CONFIG_TEMPLATE)
    NET_STOP_PCT      = getenv_float_with_template("NET_STOP_PCT", 60.0, CONFIG_TEMPLATE)

    CONTROL_PERIOD    = getenv_float_with_template("CONTROL_PERIOD_SEC", 5.0, CONFIG_TEMPLATE)
    AVG_WINDOW_SEC    = getenv_float_with_template("AVG_WINDOW_SEC", 300.0, CONFIG_TEMPLATE)
    HYSTERESIS_PCT    = getenv_float_with_template("HYSTERESIS_PCT", 5.0, CONFIG_TEMPLATE)

    # LOAD AVERAGE THRESHOLDS: Conservative values for Oracle Free Tier protection
    # 0.6 per core = 60% sustained load triggers pause (protects legitimate workloads)
    # 0.4 per core = 40% resume threshold (hysteresis prevents oscillation)
    # Values are conservative because Free Tier VMs have limited resources and
    # any interference with legitimate workloads defeats the purpose of the service.
    LOAD_THRESHOLD    = getenv_float_with_template("LOAD_THRESHOLD", 0.6, CONFIG_TEMPLATE)      # CPU contention detection threshold
    LOAD_RESUME_THRESHOLD = getenv_float_with_template("LOAD_RESUME_THRESHOLD", 0.4, CONFIG_TEMPLATE)  # Hysteresis gap for stability
    LOAD_CHECK_ENABLED = _parse_boolean(getenv_with_template("LOAD_CHECK_ENABLED", "true", CONFIG_TEMPLATE))

    # P95-driven CPU control configuration
    # CRITICAL FOR ORACLE COMPLIANCE: Oracle Free Tier VMs are reclaimed when ALL metrics
    # stay below 20% for 7 consecutive days. Oracle measures CPU using 95th percentile.
    # Target range 22-28% provides safe buffer above 20% reclamation threshold while avoiding
    # excessive resource usage that could impact legitimate workloads.
    CPU_P95_TARGET_MIN = getenv_float_with_template("CPU_P95_TARGET_MIN", 22.0, CONFIG_TEMPLATE)  # Oracle compliance floor: must stay >20% P95
    CPU_P95_TARGET_MAX = getenv_float_with_template("CPU_P95_TARGET_MAX", 28.0, CONFIG_TEMPLATE)  # Efficiency ceiling: avoids excessive usage
    CPU_P95_SETPOINT   = getenv_float_with_template("CPU_P95_SETPOINT", 25.0, CONFIG_TEMPLATE)    # Optimal target: center of safe range
    CPU_P95_EXCEEDANCE_TARGET = getenv_float_with_template("CPU_P95_EXCEEDANCE_TARGET", 6.5, CONFIG_TEMPLATE)  # Target % of high slots (>5% ensures P95>baseline)
    CPU_P95_SLOT_DURATION = getenv_float_with_template("CPU_P95_SLOT_DURATION_SEC", 60.0, CONFIG_TEMPLATE)  # Duration of each slot in seconds
    CPU_P95_HIGH_INTENSITY = getenv_float_with_template("CPU_P95_HIGH_INTENSITY", 35.0, CONFIG_TEMPLATE)  # CPU % during high slots
    CPU_P95_BASELINE_INTENSITY = getenv_float_with_template("CPU_P95_BASELINE_INTENSITY", 20.0, CONFIG_TEMPLATE)  # CPU % during normal slots (minimum for P95>20%)

    JITTER_PCT        = getenv_float_with_template("JITTER_PCT", 10.0, CONFIG_TEMPLATE)
    JITTER_PERIOD     = getenv_float_with_template("JITTER_PERIOD_SEC", 5.0, CONFIG_TEMPLATE)

    MEM_MIN_FREE_MB   = getenv_int_with_template("MEM_MIN_FREE_MB", 512, CONFIG_TEMPLATE)
    MEM_STEP_MB       = getenv_int_with_template("MEM_STEP_MB", 64, CONFIG_TEMPLATE)
    MEM_TOUCH_INTERVAL_SEC = getenv_float_with_template("MEM_TOUCH_INTERVAL_SEC", 1.0, CONFIG_TEMPLATE)

    NET_MODE          = getenv_with_template("NET_MODE", "client", CONFIG_TEMPLATE).strip().lower()
    NET_PEERS         = [p.strip() for p in getenv_with_template("NET_PEERS", "", CONFIG_TEMPLATE).split(",") if p.strip()]
    NET_PORT          = getenv_int_with_template("NET_PORT", 15201, CONFIG_TEMPLATE)
    NET_BURST_SEC     = getenv_int_with_template("NET_BURST_SEC", 10, CONFIG_TEMPLATE)
    NET_IDLE_SEC      = getenv_int_with_template("NET_IDLE_SEC", 10, CONFIG_TEMPLATE)
    NET_PROTOCOL      = getenv_with_template("NET_PROTOCOL", "udp", CONFIG_TEMPLATE).strip().lower()

    # New: how we "sense" NIC bytes
    NET_SENSE_MODE    = getenv_with_template("NET_SENSE_MODE", "container", CONFIG_TEMPLATE).strip().lower()  # container|host
    NET_IFACE         = getenv_with_template("NET_IFACE", "ens3", CONFIG_TEMPLATE).strip()        # for host mode (requires /sys mount)
    NET_IFACE_INNER   = getenv_with_template("NET_IFACE_INNER", "eth0", CONFIG_TEMPLATE).strip()  # for container mode (/proc/net/dev)
    NET_LINK_MBIT     = getenv_float_with_template("NET_LINK_MBIT", 1000.0, CONFIG_TEMPLATE)         # used directly in container mode

    # Controller rate bounds (Mbps)
    NET_MIN_RATE      = getenv_float_with_template("NET_MIN_RATE_MBIT", 1.0, CONFIG_TEMPLATE)
    NET_MAX_RATE      = getenv_float_with_template("NET_MAX_RATE_MBIT", 800.0, CONFIG_TEMPLATE)

    # Network fallback configuration
    NET_ACTIVATION          = getenv_with_template("NET_ACTIVATION", "adaptive", CONFIG_TEMPLATE).strip().lower()
    NET_FALLBACK_START_PCT  = getenv_float_with_template("NET_FALLBACK_START_PCT", 19.0, CONFIG_TEMPLATE)
    NET_FALLBACK_STOP_PCT   = getenv_float_with_template("NET_FALLBACK_STOP_PCT", 23.0, CONFIG_TEMPLATE)
    NET_FALLBACK_RISK_THRESHOLD_PCT = getenv_float_with_template("NET_FALLBACK_RISK_THRESHOLD_PCT", 22.0, CONFIG_TEMPLATE)
    NET_FALLBACK_DEBOUNCE_SEC = getenv_int_with_template("NET_FALLBACK_DEBOUNCE_SEC", 30, CONFIG_TEMPLATE)
    NET_FALLBACK_MIN_ON_SEC = getenv_int_with_template("NET_FALLBACK_MIN_ON_SEC", 60, CONFIG_TEMPLATE)
    NET_FALLBACK_MIN_OFF_SEC = getenv_int_with_template("NET_FALLBACK_MIN_OFF_SEC", 30, CONFIG_TEMPLATE)
    NET_FALLBACK_RAMP_SEC   = getenv_int_with_template("NET_FALLBACK_RAMP_SEC", 10, CONFIG_TEMPLATE)

    # Validate final configuration values (including environment overrides)
    _validate_final_config()
    _validate_network_fallback_config()
    
    _config_initialized = True

# Health check server configuration
HEALTH_PORT       = getenv_int("HEALTH_PORT", 8080)
HEALTH_HOST       = os.getenv("HEALTH_HOST", "127.0.0.1").strip()
HEALTH_ENABLED    = _parse_boolean(os.getenv("HEALTH_ENABLED", "true"))

# Workers equal to CPU count for smoother shaping
N_WORKERS = os.cpu_count() or 1

# Controller gains (gentle)
KP_NET = 0.60       # proportional gain for iperf rate (Mbps)
MAX_DUTY = 0.95     # CPU duty cap

# Sleep slice for yielding scheduler - critical for system responsiveness
# 5ms chosen as balance between CPU utilization accuracy and responsiveness:
# - Long enough to avoid excessive context switching overhead
# - Short enough to ensure other processes get timely CPU access
SLEEP_SLICE = 0.005

class CPUP95Controller:
    """
    P95-driven CPU controller implementing Oracle's exact reclamation criteria.

    Uses exceedance budget control: maintains approximately 6.5% of time slots above threshold
    to achieve target P95. Implements state machine based on 7-day P95 trends.
    """

    # State machine timing constants
    STATE_CHANGE_COOLDOWN_SEC = 300  # 5 minutes cooldown after state change

    # Hysteresis values for adaptive deadbands
    HYSTERESIS_SMALL_PCT = 0.5       # Small hysteresis for stable periods
    HYSTERESIS_MEDIUM_PCT = 1.0      # Medium hysteresis (stable operation)
    HYSTERESIS_LARGE_PCT = 2.0       # Large hysteresis
    HYSTERESIS_XLARGE_PCT = 2.5      # Extra large hysteresis after state change

    # State maintain buffer zones (require being well within range to transition)
    MAINTAIN_BUFFER_SMALL = 0.5      # Buffer when using small hysteresis
    MAINTAIN_BUFFER_MEDIUM = 1.5     # Buffer when using medium hysteresis
    MAINTAIN_BUFFER_LARGE = 2.0      # Buffer when using large hysteresis

    # Distance thresholds for aggressive adjustments
    DISTANCE_THRESHOLD_LARGE = 5.0   # Far from target threshold for aggressive action
    DISTANCE_THRESHOLD_XLARGE = 10.0 # Very far from target threshold for maximum aggression

    # Intensity adjustments for BUILDING state
    BUILD_AGGRESSIVE_INTENSITY_BOOST = 8.0  # Very aggressive catch-up when far below
    BUILD_NORMAL_INTENSITY_BOOST = 5.0      # Normal catch-up intensity boost

    # Intensity adjustments for REDUCING state
    REDUCE_AGGRESSIVE_INTENSITY_CUT = 5.0   # Conservative high when way above target
    REDUCE_MODERATE_INTENSITY_CUT = 2.0     # Moderate reduction

    # Proportional control gain for MAINTAINING state
    MAINTAIN_PROPORTIONAL_GAIN = 0.2        # Proportional adjustment factor for setpoint control

    # Dithering for micro-variations in production
    DITHER_RANGE_PCT = 1.0                  # ±1% random variation for better P95 control

    # Exceedance target adjustments for BUILDING state
    BUILD_AGGRESSIVE_EXCEEDANCE_BOOST = 4.0 # When far below target
    BUILD_NORMAL_EXCEEDANCE_BOOST = 1.0     # Normal building boost

    # Exceedance targets for REDUCING state
    REDUCE_AGGRESSIVE_EXCEEDANCE_TARGET = 1.0   # Very low for fast reduction
    REDUCE_MODERATE_EXCEEDANCE_TARGET = 2.5     # Moderate reduction

    # Exceedance caps and adjustments
    EXCEEDANCE_SAFETY_CAP = 12.0            # Maximum exceedance percentage for safety
    MAINTAIN_EXCEEDANCE_ADJUSTMENT = 0.5    # Fine adjustment in maintaining state

    # Safety-driven proportional scaling constants
    SAFETY_PROPORTIONAL_ENABLED = True     # Enable proportional scaling based on load
    SAFETY_SCALE_START = 0.5               # Load level where scaling starts (below resume threshold)
    SAFETY_SCALE_FULL = 0.8                # Load level where full baseline is applied
    SAFETY_MIN_INTENSITY_SCALE = 0.7       # Minimum scaling factor (70% of normal intensity)

    # Setpoint bounds for safety
    SETPOINT_SAFETY_MARGIN = 1.0            # Stay 1% away from target boundaries

    def __init__(self, metrics_storage):
        """Initialize the P95-driven CPU controller.

        Args:
            metrics_storage: MetricsStorage instance for accessing historical P95 data

        Sets up state machine, slot tracking, and initializes 24-hour ring buffer
        for fast exceedance budget control based on Oracle compliance requirements.
        """
        self.metrics_storage = metrics_storage
        self.state = 'MAINTAINING'
        self.last_state_change = time.monotonic()
        self.current_slot_start = time.monotonic()
        self.current_slot_is_high = False
        self.current_target_intensity = CPU_P95_BASELINE_INTENSITY
        self.slots_skipped_safety = 0

        # Ring buffer for last 24h of slot data (fast control)
        # Calculate size dynamically based on slot duration: 86400 seconds / slot_duration
        self.slot_history_size = max(1, int(ceil(86400.0 / CPU_P95_SLOT_DURATION)))
        self.slot_history = [False] * self.slot_history_size  # True = high slot
        self.slot_history_index = 0
        self.slots_recorded = 0

        # P95 caching to reduce database queries (performance optimization)
        self._p95_cache = None
        self._p95_cache_time = 0
        self._p95_cache_ttl_sec = 180  # Cache for 3 minutes

        # Initialize first slot (no load average available yet)
        self._start_new_slot(current_load_avg=None)

    def get_cpu_p95(self):
        """Get 7-day CPU P95 from metrics storage with caching"""
        now = time.monotonic()

        # Return cached value if still valid
        if self._p95_cache is not None and (now - self._p95_cache_time) < self._p95_cache_ttl_sec:
            return self._p95_cache

        # Query database for fresh P95 value
        p95 = self.metrics_storage.get_percentile('cpu', percentile=95)

        # Only update cache if a valid value is returned
        if p95 is not None:
            self._p95_cache = p95
            self._p95_cache_time = now

        return p95

    def update_state(self, cpu_p95):
        """Update state machine with adaptive thresholds based on current CPU P95"""
        if cpu_p95 is None:
            return  # No P95 data yet

        old_state = self.state
        now = time.monotonic()

        # Adaptive hysteresis based on recent state changes (prevents oscillation)
        time_since_change = now - self.last_state_change
        if time_since_change < self.STATE_CHANGE_COOLDOWN_SEC:  # Recent change - larger deadband
            hysteresis = self.HYSTERESIS_XLARGE_PCT
            maintain_buffer = self.MAINTAIN_BUFFER_LARGE
        else:  # Stable - smaller deadband for faster response
            hysteresis = self.HYSTERESIS_MEDIUM_PCT
            maintain_buffer = self.MAINTAIN_BUFFER_SMALL

        # State transitions with adaptive hysteresis
        if cpu_p95 < (CPU_P95_TARGET_MIN - hysteresis):
            self.state = 'BUILDING'
        elif cpu_p95 > (CPU_P95_TARGET_MAX + hysteresis):
            self.state = 'REDUCING'
        elif CPU_P95_TARGET_MIN <= cpu_p95 <= CPU_P95_TARGET_MAX:
            # Only transition to MAINTAINING if we're in the target range
            if self.state in ['BUILDING', 'REDUCING']:
                # Add adaptive hysteresis - need to be well within range to transition
                if (CPU_P95_TARGET_MIN + maintain_buffer) <= cpu_p95 <= (CPU_P95_TARGET_MAX - maintain_buffer):
                    self.state = 'MAINTAINING'

        if old_state != self.state:
            self.last_state_change = now
            logger.info(f"CPU P95 controller state: {old_state} → {self.state} (P95={cpu_p95:.1f}%, hysteresis={hysteresis:.1f}%)")

    def get_target_intensity(self):
        """Get target CPU intensity based on current state and distance from target"""
        cpu_p95 = self.get_cpu_p95()

        if self.state == 'BUILDING':
            # More aggressive if further from target
            if cpu_p95 is not None and cpu_p95 < (CPU_P95_TARGET_MIN - self.DISTANCE_THRESHOLD_LARGE):
                computed = CPU_P95_HIGH_INTENSITY + self.BUILD_AGGRESSIVE_INTENSITY_BOOST  # Very aggressive catch-up
            else:
                computed = CPU_P95_HIGH_INTENSITY + self.BUILD_NORMAL_INTENSITY_BOOST  # Normal catch-up
        elif self.state == 'REDUCING':
            # More conservative if way above target, but keep high slots truly high
            # Reduction comes from lower exceedance frequency, not making high slots low
            if cpu_p95 is not None and cpu_p95 > (CPU_P95_TARGET_MAX + self.DISTANCE_THRESHOLD_XLARGE):
                computed = CPU_P95_HIGH_INTENSITY - self.REDUCE_AGGRESSIVE_INTENSITY_CUT  # Conservative high intensity
            else:
                computed = CPU_P95_HIGH_INTENSITY - self.REDUCE_MODERATE_INTENSITY_CUT  # Moderate reduction
        else:  # MAINTAINING
            # CRITICAL FIX: Tie high intensity to setpoint for accurate P95 targeting
            # When exceedance > 5%, P95 collapses to high intensity value, so we want
            # high intensity to equal our target setpoint to achieve precise control
            setpoint = CPU_P95_SETPOINT if CPU_P95_SETPOINT is not None else (CPU_P95_TARGET_MIN + CPU_P95_TARGET_MAX) / 2
            if cpu_p95 is not None:
                # Use setpoint as the base, with small adjustments based on current P95
                error = cpu_p95 - setpoint
                # Small proportional adjustment: if we're below setpoint, increase intensity slightly
                adjustment = -error * self.MAINTAIN_PROPORTIONAL_GAIN  # Negative because we want inverse relationship
                computed = setpoint + adjustment
                # Clamp to reasonable bounds around setpoint
                computed = max(CPU_P95_TARGET_MIN + self.SETPOINT_SAFETY_MARGIN,
                              min(CPU_P95_TARGET_MAX - self.SETPOINT_SAFETY_MARGIN, computed))
            else:
                computed = setpoint  # Default to setpoint when no P95 data

        # CRITICAL: Ensure high intensity is always >= baseline (never below baseline)
        base_intensity = max(CPU_P95_BASELINE_INTENSITY, computed)

        # Add small dithering to break up step behavior (±1% random variation)
        # This creates micro-variations in high slots that help achieve mid-range P95 targets
        # Skip dithering during tests (deterministic behavior for tests)
        import os
        if os.environ.get('PYTEST_CURRENT_TEST'):
            # In test mode - return exact values for predictable tests
            return base_intensity
        else:
            # In production mode - add dithering for better P95 control
            import random
            dither = random.uniform(-self.DITHER_RANGE_PCT, self.DITHER_RANGE_PCT)
            dithered_intensity = base_intensity + dither
            # Ensure we stay within reasonable bounds after dithering
            return max(CPU_P95_BASELINE_INTENSITY, min(100.0, dithered_intensity))

    def get_exceedance_target(self):
        """Get adaptive exceedance target based on state and P95 distance from target"""
        cpu_p95 = self.get_cpu_p95()
        base_target = CPU_P95_EXCEEDANCE_TARGET

        if self.state == 'BUILDING':
            # Higher exceedance if we're far below target
            if cpu_p95 is not None and cpu_p95 < (CPU_P95_TARGET_MIN - self.DISTANCE_THRESHOLD_LARGE):
                return min(self.EXCEEDANCE_SAFETY_CAP, base_target + self.BUILD_AGGRESSIVE_EXCEEDANCE_BOOST)  # Cap for safety
            else:
                return base_target + self.BUILD_NORMAL_EXCEEDANCE_BOOST  # Slightly higher for building
        elif self.state == 'REDUCING':
            # Lower exceedance, more aggressive if way above target
            if cpu_p95 is not None and cpu_p95 > (CPU_P95_TARGET_MAX + self.DISTANCE_THRESHOLD_XLARGE):
                return self.REDUCE_AGGRESSIVE_EXCEEDANCE_TARGET  # Very low for fast reduction
            else:
                return self.REDUCE_MODERATE_EXCEEDANCE_TARGET  # Moderate reduction
        else:  # MAINTAINING
            # Adaptive within target range
            if cpu_p95 is not None:
                mid_target = (CPU_P95_TARGET_MIN + CPU_P95_TARGET_MAX) / 2
                if cpu_p95 < mid_target:
                    return base_target + self.MAINTAIN_EXCEEDANCE_ADJUSTMENT  # Slightly higher
                elif cpu_p95 > mid_target:
                    return base_target - self.MAINTAIN_EXCEEDANCE_ADJUSTMENT  # Slightly lower
            return base_target

    def should_run_high_slot(self, current_load_avg):
        """Determine if this slot should be high intensity (slot-based control)"""
        now = time.monotonic()

        # Handle multiple slot rollovers if process stalled
        while now >= (self.current_slot_start + CPU_P95_SLOT_DURATION):
            self._end_current_slot()
            self._start_new_slot(current_load_avg)

        return self.current_slot_is_high, self.current_target_intensity

    def _end_current_slot(self):
        """End current slot and record its type in history"""
        # Record slot in ring buffer (24-hour sliding window for fast exceedance calculations)
        # Ring buffer avoids expensive database queries for recent slot history
        self.slot_history[self.slot_history_index] = self.current_slot_is_high
        self.slot_history_index = (self.slot_history_index + 1) % self.slot_history_size
        if self.slots_recorded < self.slot_history_size:
            self.slots_recorded += 1  # Don't exceed buffer size

    def _start_new_slot(self, current_load_avg):
        """Start new slot and determine its type"""
        self.current_slot_start = time.monotonic()

        # Safety check - scale intensity based on system load (only if load checking is enabled)
        if LOAD_CHECK_ENABLED and current_load_avg is not None and current_load_avg > LOAD_THRESHOLD:
            self.slots_skipped_safety += 1
            self.current_slot_is_high = False
            self.current_target_intensity = self._calculate_safety_scaled_intensity(current_load_avg)
            return

        # Calculate current exceedance from recent slot history
        # Exceedance = percentage of slots that were high intensity
        # This is the core metric for controlling P95: approximately 6.5% of slots
        # should be high intensity to achieve target P95 above the baseline
        if self.slots_recorded == 0:
            current_exceedance = 0.0
        else:
            high_slots = sum(self.slot_history[:self.slots_recorded])
            current_exceedance = high_slots / self.slots_recorded

        # Get target exceedance based on state (adaptive based on distance from P95 target)
        exceedance_target = self.get_exceedance_target() / 100.0

        # Decide slot type based on exceedance budget control
        # Key insight: We "spend" our exceedance budget (6.5%) by running high slots
        # If we're under budget, we can afford to run high; if over budget, run baseline
        if current_exceedance < exceedance_target:
            self.current_slot_is_high = True
            self.current_target_intensity = self.get_target_intensity()
        else:
            self.current_slot_is_high = False
            self.current_target_intensity = CPU_P95_BASELINE_INTENSITY

    def get_current_exceedance(self):
        """Get current exceedance percentage from slot history"""
        if self.slots_recorded == 0:
            return 0.0
        high_slots = sum(self.slot_history[:self.slots_recorded])
        return (high_slots * 100.0) / self.slots_recorded

    def get_status(self):
        """Get controller status for telemetry"""
        cpu_p95 = self.get_cpu_p95()
        current_exceedance = self.get_current_exceedance()

        # Current slot status
        time_in_slot = time.monotonic() - self.current_slot_start if self.current_slot_start else 0
        slot_remaining = max(0, CPU_P95_SLOT_DURATION - time_in_slot)

        return {
            'state': self.state,
            'cpu_p95': cpu_p95,
            'target_range': f"{CPU_P95_TARGET_MIN:.1f}-{CPU_P95_TARGET_MAX:.1f}%",
            'exceedance_pct': current_exceedance,
            'exceedance_target': self.get_exceedance_target(),
            'current_slot_is_high': self.current_slot_is_high,
            'slot_remaining_sec': slot_remaining,
            'slots_recorded': self.slots_recorded,
            'slots_skipped_safety': self.slots_skipped_safety,
            'target_intensity': self.current_target_intensity
        }

    def mark_current_slot_low(self):
        """
        Mark the current slot as low intensity for accurate exceedance tracking.

        This method should be called when the main loop overrides the controller's
        decision to run a high slot (e.g., due to global load safety constraints).
        It ensures that slot history accurately reflects what was actually executed.
        """
        if self.current_slot_is_high:
            self.current_slot_is_high = False
            self.current_target_intensity = CPU_P95_BASELINE_INTENSITY

    def _calculate_safety_scaled_intensity(self, current_load_avg):
        """
        Calculate proportionally scaled intensity based on system load level.

        Instead of binary baseline/high switching, this provides gradual scaling:
        - Below SAFETY_SCALE_START (0.5): No scaling, normal behavior
        - Between SAFETY_SCALE_START and SAFETY_SCALE_FULL: Proportional scaling
        - Above SAFETY_SCALE_FULL (0.8): Full baseline intensity

        This reduces system impact more gracefully while maintaining some CPU activity.
        """
        if not self.SAFETY_PROPORTIONAL_ENABLED:
            # Fall back to binary baseline behavior
            return CPU_P95_BASELINE_INTENSITY

        # Calculate what the normal intensity would be
        normal_intensity = self.get_target_intensity()

        if current_load_avg <= self.SAFETY_SCALE_START:
            # Low load - no safety scaling needed
            return normal_intensity
        elif current_load_avg >= self.SAFETY_SCALE_FULL:
            # Very high load - use full baseline
            return CPU_P95_BASELINE_INTENSITY
        else:
            # Proportional scaling between normal and baseline
            # Load range: SAFETY_SCALE_START to SAFETY_SCALE_FULL
            load_range = self.SAFETY_SCALE_FULL - self.SAFETY_SCALE_START
            load_excess = current_load_avg - self.SAFETY_SCALE_START
            scale_progress = load_excess / load_range  # 0.0 to 1.0

            # Scale from normal intensity down to minimum scaled intensity
            # At scale_progress=0: use normal intensity
            # At scale_progress=1: use minimum scaled intensity (e.g., 70% of normal)
            intensity_range = normal_intensity - (normal_intensity * self.SAFETY_MIN_INTENSITY_SCALE)
            scaled_intensity = normal_intensity - (intensity_range * scale_progress)

            # Ensure we never go below baseline
            return max(CPU_P95_BASELINE_INTENSITY, scaled_intensity)

# ---------------------------
# Helpers: CPU & memory read
# ---------------------------
def read_proc_stat():
    """Read CPU statistics from /proc/stat.

    Returns:
        tuple: (total_time, idle_time) in jiffies
    """
    with open("/proc/stat", "r") as f:
        line = f.readline()
    if not line.startswith("cpu "):
        raise RuntimeError("Unexpected /proc/stat format")
    parts = line.split()
    vals = [float(x) for x in parts[1:11]]
    idle = vals[3] + vals[4]  # idle + iowait
    nonidle = vals[0] + vals[1] + vals[2] + vals[5] + vals[6] + vals[7]
    total = idle + nonidle
    return total, idle

def cpu_percent_over(dt, prev=None):
    """Calculate CPU utilization percentage over a time period.

    Args:
        dt: Time delta in seconds
        prev: Previous CPU statistics tuple, or None to read current

    Returns:
        float: CPU utilization percentage (0.0-100.0)
    """
    if prev is None:
        prev = read_proc_stat()
        time.sleep(dt)
    else:
        time.sleep(dt)
    cur = read_proc_stat()
    totald = cur[0] - prev[0]
    idled = cur[1] - prev[1]
    if totald <= 0:
        return 0.0, cur
    usage = max(0.0, 100.0 * (totald - idled) / totald)
    return usage, cur

def read_meminfo() -> Tuple[int, float, int]:
    """
    Read memory usage from /proc/meminfo using industry standards.

    Requires Linux 3.14+ (MemAvailable field). Uses industry-standard calculation
    that excludes cache/buffers for accurate utilization measurement, aligning with
    AWS CloudWatch, Azure Monitor, and Oracle's VM reclamation criteria.

    Returns:
        tuple: (total_bytes, used_pct, used_bytes)
               - total_bytes: Total system memory in bytes
               - used_pct: Memory usage percentage excluding cache/buffers
               - used_bytes: Memory usage in bytes excluding cache/buffers

    Raises:
        RuntimeError: If /proc/meminfo is not readable, MemAvailable is missing,
                      or MemTotal is zero/missing (requires Linux 3.14+)
    """
    try:
        m = {}
        with open("/proc/meminfo") as f:
            for line in f:
                try:
                    k, v = line.split(":", 1)
                    parts = v.strip().split()
                    if parts:
                        m[k] = int(parts[0])  # in kB
                except (ValueError, IndexError):
                    # Skip malformed lines
                    continue
    except (FileNotFoundError, PermissionError, OSError) as e:
        raise RuntimeError(f"Could not read /proc/meminfo: {e}")

    total = m.get("MemTotal", 0)
<<<<<<< HEAD
    free = m.get("MemFree", 0)
    mem_available = m.get("MemAvailable", 0)
    
    # ORACLE COMPLIANCE CRITICAL: Memory calculation methodology
    # Oracle's reclamation algorithm likely follows industry standard (AWS CloudWatch, Azure Monitor)
    # which excludes cache/buffers from utilization calculations. This approach ensures our
    # memory measurements align with Oracle's internal monitoring for the 20% rule.
    if mem_available > 0 and total > 0:
        # PREFERRED METHOD: MemAvailable (Linux 3.14+) - most accurate
        # This field represents memory actually available to applications without swapping,
        # accounting for reclaimable cache/buffers. Matches Oracle's likely implementation.
        used_pct_excl_cache = (100.0 * (1.0 - mem_available / total))
        used_bytes_excl_cache = (total - mem_available) * 1024
    else:
        # FALLBACK METHOD: Manual calculation for older kernels
        buffers = m.get("Buffers", 0)
        cached = m.get("Cached", 0)
        srecl = m.get("SReclaimable", 0)
        shmem = m.get("Shmem", 0)
        buff_cache = buffers + max(0, cached + srecl - shmem)
        used_no_cache = max(0, total - free - buff_cache)
        used_pct_excl_cache = (100.0 * used_no_cache / total) if total > 0 else 0.0
        used_bytes_excl_cache = used_no_cache * 1024
    
    # Also calculate including cache/buffers for comparison/debugging
    used_incl_cache = max(0, total - free)
    used_pct_incl_cache = (100.0 * used_incl_cache / total) if total > 0 else 0.0
    
    return (total * 1024, free * 1024, used_pct_excl_cache, used_bytes_excl_cache, used_pct_incl_cache)
=======
    if total <= 0:
        raise RuntimeError("MemTotal not found or is zero in /proc/meminfo")

    mem_available = m.get("MemAvailable")
    if mem_available is None:
        raise RuntimeError("MemAvailable not found in /proc/meminfo (requires Linux 3.14+)")

    # Industry-standard memory calculation using MemAvailable
    # This is the most accurate metric used by modern monitoring tools
    if mem_available > total:
        # Handle corrupt data - clamp to valid range
        used_pct = 0.0
        used_bytes = 0
    else:
        used_pct = max(0.0, min(100.0, 100.0 * (1.0 - mem_available / total)))
        used_bytes = max(0, (total - mem_available) * 1024)

    return (total * 1024, used_pct, used_bytes)
>>>>>>> c7ef900a

def read_loadavg():
    """Read system load averages from /proc/loadavg.

    Returns:
        tuple: (load_1min, load_5min, load_15min, per_core_load)
               - load_1min: 1-minute load average
               - load_5min: 5-minute load average
               - load_15min: 15-minute load average
               - per_core_load: 1-minute load normalized per CPU core
    """
    # Read system load averages and return per-core load for 1-min average
    try:
        with open("/proc/loadavg", "r") as f:
            line = f.readline().strip()
        parts = line.split()
        if len(parts) >= 3:
            load_1min = float(parts[0])
            load_5min = float(parts[1]) 
            load_15min = float(parts[2])
            # Use actual system CPU count since load averages are system-wide metrics
            # that include all processes, not just loadshaper's worker threads
            cpu_count = os.cpu_count() or 1
            per_core_load = load_1min / cpu_count if cpu_count > 0 else load_1min
            return load_1min, load_5min, load_15min, per_core_load
    except Exception:
        pass
    return 0.0, 0.0, 0.0, 0.0

# ---------------------------
# Moving average (EMA)
# ---------------------------
class EMA:
    """Exponential Moving Average calculator."""

    def __init__(self, period_sec, step_sec, init=None):
        """Initialize EMA with given period and step size.

        Args:
            period_sec: Time period for smoothing in seconds
            step_sec: Update interval in seconds
            init: Initial value, or None to use first update
        """
        n = max(1.0, period_sec / max(0.1, step_sec))
        self.alpha = 2.0 / (n + 1.0)
        self.val = None if init is None else float(init)
    def update(self, x):
        """Update EMA with new value.

        Args:
            x: New value to incorporate

        Returns:
            float: Updated EMA value
        """
        x = float(x)
        if not isfinite(x):
            return self.val
        if self.val is None:
            self.val = x
        else:
            self.val = self.val + self.alpha * (x - self.val)
        return self.val

# ---------------------------
# 7-day metrics storage
# ---------------------------
class MetricsStorage:
    def __init__(self, db_path=None):
        """Initialize metrics storage with SQLite database.

        Args:
            db_path: Path to SQLite database file. If None, uses /var/lib/loadshaper/metrics.db
                    with fallback to /tmp/loadshaper_metrics.db if permission denied.

        Creates database schema for 7-day metrics storage with thread-safe access.
        """
        if db_path is None:
            # Try to use /var/lib/loadshaper, fallback to /tmp
            try:
                os.makedirs("/var/lib/loadshaper", exist_ok=True)
                db_path = "/var/lib/loadshaper/metrics.db"
            except (OSError, PermissionError):
                db_path = "/tmp/loadshaper_metrics.db"

        self.db_path = db_path
        self.lock = threading.Lock()
        self._init_db()
    
    def _init_db(self):
        """Initialize database schema and handle connection errors.

        Creates the metrics table if it doesn't exist and handles database
        connectivity issues gracefully.
        """
        with self.lock:
            try:
                conn = sqlite3.connect(self.db_path)
                conn.execute("""
                    CREATE TABLE IF NOT EXISTS metrics (
                        timestamp REAL PRIMARY KEY,
                        cpu_pct REAL,
                        mem_pct REAL,
                        net_pct REAL,
                        load_avg REAL
                    )
                """)
                conn.execute("CREATE INDEX IF NOT EXISTS idx_timestamp ON metrics(timestamp)")
                conn.commit()
                conn.close()
            except Exception as e:
                logger.error(f"Failed to initialize database: {e}")
                # If explicit path was given and failed, try fallback to /tmp
                if self.db_path != "/tmp/loadshaper_metrics.db":
                    logger.warning("Attempting fallback to /tmp")
                    self.db_path = "/tmp/loadshaper_metrics.db"
                    try:
                        conn = sqlite3.connect(self.db_path)
                        conn.execute("""
                            CREATE TABLE IF NOT EXISTS metrics (
                                timestamp REAL PRIMARY KEY,
                                cpu_pct REAL,
                                mem_pct REAL,
                                net_pct REAL,
                                load_avg REAL
                            )
                        """)
                        conn.execute("CREATE INDEX IF NOT EXISTS idx_timestamp ON metrics(timestamp)")
                        conn.commit()
                        conn.close()
                        logger.info(f"Successfully initialized fallback database at {self.db_path}")
                    except Exception as e2:
                        logger.error(f"Fallback to /tmp also failed: {e2}")
                        self.db_path = None
                else:
                    self.db_path = None
    
    def store_sample(self, cpu_pct, mem_pct, net_pct, load_avg):
        """Store a metrics sample in the database.

        Args:
            cpu_pct: CPU utilization percentage
            mem_pct: Memory utilization percentage
            net_pct: Network utilization percentage
            load_avg: System load average

        Returns:
            bool: True if stored successfully, False otherwise
        """
        if self.db_path is None:
            return False
        
        with self.lock:
            try:
                conn = sqlite3.connect(self.db_path)
                timestamp = time.time()
                conn.execute(
                    "INSERT OR REPLACE INTO metrics (timestamp, cpu_pct, mem_pct, net_pct, load_avg) VALUES (?, ?, ?, ?, ?)",
                    (timestamp, cpu_pct, mem_pct, net_pct, load_avg)
                )
                conn.commit()
                conn.close()
                return True
            except Exception as e:
                logger.error(f"Failed to store sample: {e}")
                return False
    
    def get_percentile(self, metric_name, percentile=95.0, days_back=7):
        """Calculate percentile for a metric over the specified time period.

        Args:
            metric_name: Metric name ('cpu', 'mem', 'net', 'load')
            percentile: Percentile to calculate (0-100)
            days_back: Number of days of data to analyze

        Returns:
            float: Calculated percentile value, or None if insufficient data
        """
        if self.db_path is None:
            return None
        
        column_map = {
            'cpu': 'cpu_pct',
            'mem': 'mem_pct', 
            'net': 'net_pct',
            'load': 'load_avg'
        }
        
        if metric_name not in column_map:
            return None
        
        column = column_map[metric_name]
        cutoff_time = time.time() - (days_back * 24 * 3600)
        
        with self.lock:
            try:
                conn = sqlite3.connect(self.db_path)
                cursor = conn.execute(
                    f"SELECT {column} FROM metrics WHERE timestamp >= ? AND {column} IS NOT NULL ORDER BY {column}",
                    (cutoff_time,)
                )
                values = [row[0] for row in cursor.fetchall()]
                conn.close()
                
                if not values:
                    return None
                
                # Calculate percentile manually (no numpy dependency)
                index = (percentile / 100.0) * (len(values) - 1)
                if index == int(index):
                    return values[int(index)]
                else:
                    lower = values[int(index)]
                    upper = values[int(index) + 1]
                    return lower + (upper - lower) * (index - int(index))
                    
            except Exception as e:
                logger.error(f"Failed to get percentile: {e}")
                return None
    
    def cleanup_old(self, days_to_keep=7):
        """Remove old metrics data from database.

        Args:
            days_to_keep: Number of days of data to retain (default: 7)

        Returns:
            int: Number of records deleted, or 0 if database unavailable
        """
        if self.db_path is None:
            return 0

        cutoff_time = time.time() - (days_to_keep * 24 * 3600)
        
        with self.lock:
            try:
                conn = sqlite3.connect(self.db_path)
                cursor = conn.execute("DELETE FROM metrics WHERE timestamp < ?", (cutoff_time,))
                deleted = cursor.rowcount
                conn.commit()
                conn.close()
                return deleted
            except Exception as e:
                logger.error(f"Failed to cleanup old data: {e}")
                return 0
    
    def get_sample_count(self, days_back=7):
        """Get count of metrics samples within specified time period.

        Args:
            days_back: Number of days to look back (default: 7)

        Returns:
            int: Number of samples found, or 0 if database unavailable/error
        """
        if self.db_path is None:
            return 0

        cutoff_time = time.time() - (days_back * 24 * 3600)
        
        with self.lock:
            try:
                conn = sqlite3.connect(self.db_path)
                cursor = conn.execute("SELECT COUNT(*) FROM metrics WHERE timestamp >= ?", (cutoff_time,))
                count = cursor.fetchone()[0]
                conn.close()
                return count
            except Exception as e:
                logger.error(f"Failed to get sample count: {e}")
                return 0

# ---------------------------
# CPU workers (busy/sleep)
# ---------------------------
def cpu_worker(shared_duty: Value, stop_flag: Value):
    """
    Lightweight CPU load generator designed for minimal system impact.
    
    Key design principles for minimal responsiveness impact:
    - Runs at lowest OS priority (nice 19) to immediately yield to real workloads
    - Uses simple arithmetic operations to minimize cache pollution and context switching overhead
    - Short work periods (100ms max) with frequent yield opportunities
    - Always includes sleep slice (5ms minimum) to ensure scheduler can run other processes
    - Immediately responds to stop_flag when system load indicates contention
    """
    os.nice(19)  # lowest priority; always yield to real workloads
    TICK = 0.1   # 100ms work periods - short enough to be responsive
    junk = 1.0   # Simple arithmetic to minimize cache/memory pressure
    
    while True:
        if stop_flag.value == 1.0:
            time.sleep(SLEEP_SLICE)  # Still yield CPU when paused
            continue
            
        d = float(shared_duty.value)
        d = 0.0 if d < 0 else (MAX_DUTY if d > MAX_DUTY else d)
        busy = d * TICK  # Calculate active work time within this tick
        
        # CPU-intensive work period (simple arithmetic chosen for minimal system impact)
        start = time.perf_counter()
        while (time.perf_counter() - start) < busy:
            junk = junk * 1.0000001 + 1.0  # Lightweight arithmetic, avoids memory allocation
            
        # Always yield remaining time in tick, minimum 5ms for scheduler responsiveness
        rest = TICK - busy
        if rest > 0:
            time.sleep(rest)
        else:
            time.sleep(SLEEP_SLICE)  # Minimum yield to ensure other processes can run

# ---------------------------
# RAM allocator & toucher
# ---------------------------
mem_lock = threading.Lock()
mem_block = bytearray(0)

def set_mem_target_bytes(target_bytes):
    """
    Set target memory occupation in bytes.
    
    Gradually increases or decreases the allocated memory block to reach
    the target size, with step limits to prevent rapid allocation/deallocation.
    Calls garbage collection after shrinking to help return memory to OS.
    
    Args:
        target_bytes (int): Desired memory allocation size in bytes
    """
    import gc
    global mem_block
    
    with mem_lock:
        cur = len(mem_block)
        step = MEM_STEP_MB * 1024 * 1024
        if target_bytes < 0:
            target_bytes = 0
        if target_bytes > cur:
            # Grow memory allocation
            inc = min(step, target_bytes - cur)
            mem_block.extend(b"\x00" * inc)
        elif target_bytes < cur:
            # Shrink memory allocation
            dec = min(step, cur - target_bytes)
            del mem_block[cur - dec:cur]
            # Help return memory to OS (especially effective with musl libc)
            gc.collect()

def mem_nurse_thread(stop_evt: threading.Event):
    """
    Memory occupation maintenance thread.
    
    Periodically touches allocated memory pages to keep them resident in RAM,
    ensuring they count toward memory utilization metrics. Uses system page
    size for efficient touching and respects load thresholds.
    """
    global paused
    
    # Use system page size for portable and efficient memory touching
    try:
        PAGE = os.getpagesize()
    except AttributeError:
        # Fallback for systems where getpagesize() is not available (e.g., macOS)
        PAGE = 4096
    
    while not stop_evt.is_set():
        # Pause memory touching when load threshold exceeded (like other workers)
        if LOAD_CHECK_ENABLED and paused.value:
            time.sleep(MEM_TOUCH_INTERVAL_SEC)
            continue
            
        with mem_lock:
            size = len(mem_block)
            if size > 0:
                # Touch one byte per page to keep pages resident
                for pos in range(0, size, PAGE):
                    mem_block[pos] = (mem_block[pos] + 1) & 0xFF
        
        time.sleep(MEM_TOUCH_INTERVAL_SEC)

# ---------------------------
# NIC sensing helpers
# ---------------------------
def read_host_nic_bytes(iface: str):
    """Read network interface byte counters from host filesystem.

    Args:
        iface: Network interface name (e.g. 'eth0')

    Returns:
        tuple: (tx_bytes, rx_bytes) or None if not available
    """
    # Requires a bind-mount of /sys/class/net -> /host_sys_class_net
    base = f"/host_sys_class_net/{iface}/statistics"
    try:
        with open(f"{base}/tx_bytes", "r") as f:
            tx = int(f.read().strip())
        with open(f"{base}/rx_bytes", "r") as f:
            rx = int(f.read().strip())
        return tx, rx
    except Exception:
        return None

def read_container_nic_bytes(iface: str):
    """Read network interface byte counters from /proc/net/dev.

    Args:
        iface: Network interface name (e.g. 'eth0')

    Returns:
        tuple: (tx_bytes, rx_bytes) or None if not found
    """
    # Parse /proc/net/dev (available in all containers)
    try:
        with open("/proc/net/dev", "r") as f:
            for line in f:
                if ":" not in line:
                    continue
                name, rest = [x.strip() for x in line.split(":", 1)]
                if name == iface:
                    parts = rest.split()
                    rx = int(parts[0])   # bytes
                    tx = int(parts[8])   # bytes
                    return (tx, rx)
    except Exception:
        pass
    return None

def read_host_nic_speed_mbit(iface: str):
    """Read network interface speed from host system.

    Args:
        iface: Network interface name (e.g., 'eth0')

    Returns:
        float: Interface speed in Mbit/s, or NET_LINK_MBIT if unable to read
    """
    try:
        with open(f"/host_sys_class_net/{iface}/speed", "r") as f:
            sp = float(f.read().strip())
        if sp > 0:
            return sp
    except Exception:
        pass
    return NET_LINK_MBIT

def nic_utilization_pct(prev, cur, dt_sec, link_mbit):
    """Calculate network interface utilization percentage.

    Args:
        prev: Previous (tx_bytes, rx_bytes) reading
        cur: Current (tx_bytes, rx_bytes) reading
        dt_sec: Time delta in seconds
        link_mbit: Link capacity in megabits per second

    Returns:
        float: Network utilization percentage (0.0-100.0)
    """
    if prev is None or cur is None or dt_sec <= 0 or link_mbit <= 0:
        return None
    dtx = max(0, cur[0] - prev[0])
    drx = max(0, cur[1] - prev[1])
    bits = (dtx + drx) * 8.0
    bps = bits / dt_sec
    cap_bps = link_mbit * 1_000_000.0
    util = 100.0 * (bps / cap_bps) if cap_bps > 0 else 0.0
    if util < 0:
        util = 0.0
    return util

# ---------------------------
# Network client (iperf3) with rate control
# ---------------------------
def net_client_thread(stop_evt: threading.Event, paused_fn, rate_mbit_val: Value):
    """Background thread for iperf3 network client traffic generation.

    Args:
        stop_evt: Threading event to signal thread shutdown
        paused_fn: Function returning True if operations should pause
        rate_mbit_val: Shared Value containing target network rate in Mbit/s
    """
    if NET_MODE != "client" or not NET_PEERS:
        return
    proto_args = ["-u"] if NET_PROTOCOL == "udp" else []
    while not stop_evt.is_set():
        if paused_fn():
            time.sleep(2.0)
            continue
        peer = random.choice(NET_PEERS)
        rate = float(rate_mbit_val.value)
        rate = max(NET_MIN_RATE, min(NET_MAX_RATE, rate))
        burst = max(1, NET_BURST_SEC)

        cmd = ["iperf3"] + proto_args + [
            "-b", f"{rate}M", "-t", str(burst), "-p", str(NET_PORT), "-c", peer
        ]
        try:
            subprocess.run(
                cmd,
                stdout=subprocess.DEVNULL,
                stderr=subprocess.DEVNULL,
                timeout=burst + 5,
            )
        except subprocess.TimeoutExpired:
            pass
        except Exception:
            pass

        # idle window (low CPU)
        end = time.time() + NET_IDLE_SEC
        while time.time() < end and not stop_evt.is_set():
            time.sleep(0.5)

# ---------------------------
# Health check server
# ---------------------------
class HealthHandler(BaseHTTPRequestHandler):
    """HTTP request handler for health check endpoints"""
    
    def __init__(self, *args, controller_state=None, controller_state_lock=None, metrics_storage=None, **kwargs):
        self.controller_state = controller_state
        self.controller_state_lock = controller_state_lock
        self.metrics_storage = metrics_storage
        super().__init__(*args, **kwargs)
    
    def _sanitize_error(self, error_msg: str) -> str:
        """Sanitize error messages to prevent information disclosure"""
        # Remove potentially sensitive information like file paths, internal details
        if "Permission denied" in error_msg or "permission" in error_msg.lower():
            return "Access denied"
        elif "No such file" in error_msg or "not found" in error_msg.lower():
            return "Resource not found"
        elif "Connection refused" in error_msg or "connection" in error_msg.lower():
            return "Service unavailable"
        elif "database" in error_msg.lower() or "sqlite" in error_msg.lower():
            return "Storage service temporarily unavailable"
        else:
            return "Internal service error"
    
    def log_message(self, format, *args):
        """Override to suppress HTTP access logs for reduced noise."""
        # Suppress HTTP server logs to keep output clean
        pass
    
    def do_GET(self):
        """Handle HTTP GET requests for health check endpoints."""
        parsed_url = urlparse(self.path)
        path = parsed_url.path
        
        if path == "/health":
            self._handle_health()
        elif path == "/metrics":
            self._handle_metrics()
        else:
            self._send_error(404, "Not Found")
    
    def do_POST(self):
        """Handle HTTP POST - not allowed for health endpoints."""
        self._send_method_not_allowed()
    
    def do_PUT(self):
        """Handle HTTP PUT - not allowed for health endpoints."""
        self._send_method_not_allowed()
    
    def do_DELETE(self):
        """Handle HTTP DELETE - not allowed for health endpoints."""
        self._send_method_not_allowed()
    
    def do_PATCH(self):
        """Handle HTTP PATCH - not allowed for health endpoints."""
        self._send_method_not_allowed()
    
    def do_HEAD(self):
        """Handle HTTP HEAD - not allowed for health endpoints."""
        self._send_method_not_allowed()
    
    def do_OPTIONS(self):
        """Handle HTTP OPTIONS - not allowed for health endpoints."""
        self._send_method_not_allowed()
    
    def _send_method_not_allowed(self):
        """Send 405 Method Not Allowed response"""
        error_data = {
            "error": "Method not allowed",
            "message": "Only GET requests are supported",
            "allowed_methods": ["GET"],
            "status_code": 405,
            "timestamp": time.time()
        }
        response_body = json.dumps(error_data, indent=2)
        
        self.send_response(405)
        self.send_header('Content-Type', 'application/json')
        self.send_header('Content-Length', str(len(response_body)))
        self.send_header('Allow', 'GET')
        self.send_header('Cache-Control', 'no-cache, no-store, must-revalidate')
        self.end_headers()
        
        self.wfile.write(response_body.encode('utf-8'))
    
    def _handle_health(self):
        """Handle /health endpoint requests"""
        try:
            # Get basic system info
            with self.controller_state_lock:
                uptime = time.time() - self.controller_state.get('start_time', time.time())
            
            # Check if metrics storage is working
            storage_ok = self.metrics_storage is not None and self.metrics_storage.db_path is not None
            
            # Determine overall health status - direct access to avoid copy
            is_healthy = True
            status_checks = []
            
            # Check if system is in safety stop due to excessive load
            with self.controller_state_lock:
                paused_state = self.controller_state.get('paused', 0.0)
            if paused_state == 1.0:
                is_healthy = False
                status_checks.append("system_paused_safety_stop")
            
            # Check if metrics storage is functional
            if not storage_ok:
                status_checks.append("metrics_storage_degraded")
                # Note: Don't mark unhealthy for storage issues, as core functionality still works
            
            # Check for extreme resource usage that might indicate issues
            with self.controller_state_lock:
                cpu_avg = self.controller_state.get('cpu_avg')
                mem_avg = self.controller_state.get('mem_avg')
            if cpu_avg and cpu_avg > CPU_STOP_PCT:
                status_checks.append("cpu_critical")
            if mem_avg and mem_avg > MEM_STOP_PCT:
                status_checks.append("memory_critical")
            
            health_data = {
                "status": "healthy" if is_healthy else "unhealthy",
                "uptime_seconds": round(uptime, 1),
                "timestamp": time.time(),
                "checks": status_checks if status_checks else ["all_systems_operational"],
                "metrics_storage": "available" if storage_ok else "degraded",
                "load_generation": "paused" if paused_state == 1.0 else "active"
            }
            
            status_code = 200 if is_healthy else 503
            self._send_json_response(status_code, health_data)
            
        except Exception as e:
            sanitized_error = self._sanitize_error(str(e))
            self._send_error(500, f"Health check failed: {sanitized_error}")
    
    def _handle_metrics(self):
        """Handle /metrics endpoint requests"""
        try:
            # Direct access to controller state to avoid copy overhead
            cs = self.controller_state
            
            # Get current metrics
            metrics_data = {
                "timestamp": time.time(),
                "current": {
                    "cpu_percent": cs.get('cpu_pct'),
                    "cpu_avg": cs.get('cpu_avg'),
                    "memory_percent": cs.get('mem_pct'),
                    "memory_avg": cs.get('mem_avg'),
                    "network_percent": cs.get('net_pct'),
                    "network_avg": cs.get('net_avg'),
                    "load_average": cs.get('load_avg'),
                    "duty_cycle": cs.get('duty', 0.0),
                    "network_rate_mbit": cs.get('net_rate', 0.0),
                    "paused": cs.get('paused', 0.0) == 1.0
                },
                "targets": {
                    "cpu_p95_setpoint": CPU_P95_SETPOINT,
                    "memory_target": cs.get('mem_target', MEM_TARGET_PCT),
                    "network_target": cs.get('net_target', NET_TARGET_PCT)
                },
                "configuration": {
                    "cpu_stop_threshold": CPU_STOP_PCT,
                    "memory_stop_threshold": MEM_STOP_PCT,
                    "network_stop_threshold": NET_STOP_PCT,
                    "load_threshold": LOAD_THRESHOLD if LOAD_CHECK_ENABLED else None,
                    "worker_count": N_WORKERS,
                    "control_period": CONTROL_PERIOD,
                    "averaging_window": AVG_WINDOW_SEC
                }
            }
            
            # Add 7-day percentiles if metrics storage is available
            if self.metrics_storage and self.metrics_storage.db_path:
                try:
                    percentiles = {
                        "cpu_p95": self.metrics_storage.get_percentile('cpu'),
                        "memory_p95": self.metrics_storage.get_percentile('mem'),
                        "network_p95": self.metrics_storage.get_percentile('net'),
                        "load_p95": self.metrics_storage.get_percentile('load'),
                        "sample_count_7d": self.metrics_storage.get_sample_count()
                    }
                    metrics_data["percentiles_7d"] = percentiles
                except Exception as e:
                    metrics_data["percentiles_7d"] = {"error": self._sanitize_error(str(e))}
            
            self._send_json_response(200, metrics_data)
            
        except Exception as e:
            sanitized_error = self._sanitize_error(str(e))
            self._send_error(500, f"Metrics retrieval failed: {sanitized_error}")
    
    def _send_json_response(self, status_code, data):
        """Send a JSON response with appropriate headers"""
        response_body = json.dumps(data, indent=2)
        
        self.send_response(status_code)
        self.send_header('Content-Type', 'application/json')
        self.send_header('Content-Length', str(len(response_body)))
        self.send_header('Cache-Control', 'no-cache, no-store, must-revalidate')
        self.end_headers()
        
        self.wfile.write(response_body.encode('utf-8'))
    
    def _send_error(self, status_code, message):
        """Send an error response"""
        error_data = {
            "error": message,
            "status_code": status_code,
            "timestamp": time.time()
        }
        self._send_json_response(status_code, error_data)

def health_server_thread(stop_evt: threading.Event, controller_state: dict, controller_state_lock: threading.Lock, metrics_storage):
    """Run HTTP health check server in a separate thread"""
    if not HEALTH_ENABLED:
        return
    
    def handler_factory(*args, **kwargs):
        """Factory function to create HealthHandler with pre-bound context.

        Returns:
            HealthHandler: Configured handler instance with controller state and metrics
        """
        return HealthHandler(*args, controller_state=controller_state,
                           controller_state_lock=controller_state_lock,
                           metrics_storage=metrics_storage, **kwargs)
    
    try:
        server = HTTPServer((HEALTH_HOST, HEALTH_PORT), handler_factory)
        server.timeout = 1.0  # Short timeout for responsive shutdown
        
        logger.info(f"HTTP server starting on {HEALTH_HOST}:{HEALTH_PORT}")
        
        while not stop_evt.is_set():
            server.handle_request()
            
    except OSError as e:
        logger.error(f"Failed to start HTTP server on port {HEALTH_PORT}: {e}")
    except Exception as e:
        logger.error(f"HTTP server error: {e}")
    finally:
        if 'server' in locals():
            server.server_close()
        logger.info("HTTP server stopped")

# ---------------------------
# Main control loop
# ---------------------------
class EMA4:
    """Container for 4-channel EMA (CPU, memory, network, load)."""

    def __init__(self, period, step):
        """Initialize 4-channel EMA container.

        Args:
            period: Time period for smoothing
            step: Update interval
        """
        self.cpu = EMA(period, step)
        self.mem = EMA(period, step)
        self.net = EMA(period, step)
        self.load = EMA(period, step)

def validate_oracle_configuration():
    """Validate configuration against Oracle Free Tier reclamation rules."""
    if not IS_ORACLE:
        return  # Skip validation for non-Oracle environments
    
    warnings = []
    
    # Check if all targets are below Oracle's 20% threshold
    targets_below_20 = []
    if CPU_P95_TARGET_MIN < 20.0:
        targets_below_20.append(f"CPU_P95_TARGET_MIN={CPU_P95_TARGET_MIN}%")
    if MEM_TARGET_PCT < 20.0 and "A1.Flex" in DETECTED_SHAPE:
        targets_below_20.append(f"MEM_TARGET_PCT={MEM_TARGET_PCT}%")
    if NET_TARGET_PCT < 20.0:
        targets_below_20.append(f"NET_TARGET_PCT={NET_TARGET_PCT}%")
    
    # For A1.Flex, all three metrics matter
    if "A1.Flex" in DETECTED_SHAPE:
        if len(targets_below_20) == 3:
            warnings.append(f"⚠️  CRITICAL: ALL targets are below 20% on A1.Flex shape! Oracle will reclaim this VM.")
            warnings.append(f"   Problematic targets: {', '.join(targets_below_20)}")
            warnings.append(f"   Fix: Set at least one target above 20% to prevent reclamation.")
        elif len(targets_below_20) == 2:
            warnings.append(f"⚠️  WARNING: Two targets below 20% on A1.Flex - risky configuration!")
            warnings.append(f"   Targets below 20%: {', '.join(targets_below_20)}")
    else:
        # For E2 shapes, only CPU and NET matter (memory rule doesn't apply)
        cpu_below = CPU_P95_TARGET_MIN < 20.0
        net_below = NET_TARGET_PCT < 20.0
        if cpu_below and net_below:
            warnings.append(f"⚠️  CRITICAL: Both CPU and NET targets below 20% on E2 shape! Oracle will reclaim this VM.")
            warnings.append(f"   Fix: Set either CPU_P95_TARGET_MIN or NET_TARGET_PCT above 20%.")
    
    # Print all warnings
    for warning in warnings:
        logger.warning(warning)
    
    if warnings and any("CRITICAL" in w for w in warnings):
        logger.warning("⚠️  Configuration may result in VM reclamation! Review targets before proceeding.")

class NetworkFallbackState:
    """
    Manages network fallback state and timing for Oracle VM protection.

    Implements smart fallback logic:
    - E2 shapes: Activate when CPU (p95) AND network both at risk
    - A1 shapes: Activate when CPU (p95), network, AND memory all at risk
    """
    def __init__(self):
        self.active = False
        self.last_change = 0.0
        self.activation_count = 0
        self.last_activation = 0.0
        self.last_deactivation = 0.0

    def should_activate(self, is_e2: bool, cpu_p95: Optional[float], net_avg: Optional[float], mem_avg: Optional[float]) -> bool:
        """
        Determine if network fallback should activate based on Oracle reclamation rules.

        Args:
            is_e2 (bool): True if E2 shape, False if A1
            cpu_p95 (float|None): CPU 95th percentile over 7 days
            net_avg (float|None): Current network utilization average
            mem_avg (float|None): Current memory utilization average

        Returns:
            bool: True if fallback should be active
        """
        if NET_ACTIVATION == 'off':
            return False
        elif NET_ACTIVATION == 'always':
            return True
        elif NET_ACTIVATION != 'adaptive':
            return False  # Invalid mode

        now = time.time()

        # Check minimum on/off time requirements
        if self.active and (now - self.last_activation) < NET_FALLBACK_MIN_ON_SEC:
            return True  # Must stay on for minimum time
        if not self.active and (now - self.last_deactivation) < NET_FALLBACK_MIN_OFF_SEC:
            return False  # Must stay off for minimum time

        # Check debounce period
        if (now - self.last_change) < NET_FALLBACK_DEBOUNCE_SEC:
            return self.active  # No state change during debounce

        # Determine if metrics are at risk based on Oracle rules
        if is_e2:
            # E2 shapes: Only CPU (95th percentile) and network matter for Oracle reclamation
            cpu_at_risk = cpu_p95 is not None and cpu_p95 < NET_FALLBACK_RISK_THRESHOLD_PCT
            net_at_risk = net_avg is not None and net_avg < NET_FALLBACK_START_PCT
            should_activate = cpu_at_risk and net_at_risk
        else:
            # A1 shapes: CPU (95th percentile), network, AND memory all matter for Oracle reclamation
            cpu_at_risk = cpu_p95 is not None and cpu_p95 < NET_FALLBACK_RISK_THRESHOLD_PCT
            net_at_risk = net_avg is not None and net_avg < NET_FALLBACK_START_PCT
            mem_at_risk = mem_avg is not None and mem_avg < NET_FALLBACK_RISK_THRESHOLD_PCT
            should_activate = cpu_at_risk and net_at_risk and mem_at_risk

        # Check stop condition (hysteresis)
        if self.active and net_avg is not None and net_avg > NET_FALLBACK_STOP_PCT:
            should_activate = False

        # Update state if changed
        if should_activate != self.active:
            self.active = should_activate
            self.last_change = now
            if should_activate:
                self.activation_count += 1
                self.last_activation = now
            else:
                self.last_deactivation = now

        return self.active

    def get_debug_info(self) -> Dict[str, Any]:
        """Get debug information about fallback state."""
        now = time.time()
        return {
            'active': self.active,
            'activation_count': self.activation_count,
            'seconds_since_change': now - self.last_change,
            'in_debounce': (now - self.last_change) < NET_FALLBACK_DEBOUNCE_SEC,
            'last_activation_ago': now - self.last_activation if self.last_activation > 0 else None,
            'last_deactivation_ago': now - self.last_deactivation if self.last_deactivation > 0 else None
        }

def main():
    """
    Main entry point for LoadShaper - Oracle Cloud VM protection service.

    Prevents Oracle Free Tier VM reclamation by maintaining CPU P95 above 20%
    while respecting system load and resource constraints. Uses adaptive P95-driven
    control with slot-based exceedance budget management.
    """
    # Initialize configuration on first use
    _initialize_config()
    
    load_monitor_status = f"LOAD_THRESHOLD={LOAD_THRESHOLD:.1f}" if LOAD_CHECK_ENABLED else "LOAD_CHECK=disabled"
    health_status = f"HEALTH={HEALTH_HOST}:{HEALTH_PORT}" if HEALTH_ENABLED else "HEALTH=disabled"
    shape_status = f"Oracle={DETECTED_SHAPE}" if IS_ORACLE else f"Generic={DETECTED_SHAPE}"
    template_status = f"template={TEMPLATE_FILE}" if TEMPLATE_FILE else "template=none"
    
    # Validate configuration for Oracle environments
    validate_oracle_configuration()
    
    logger.info(f"[loadshaper v2.2] starting with"
          f" CPU_P95_TARGET={CPU_P95_TARGET_MIN:.1f}-{CPU_P95_TARGET_MAX:.1f}%, MEM_TARGET(excl-cache)={MEM_TARGET_PCT}%, NET_TARGET={NET_TARGET_PCT}% |"
          f" NET_SENSE_MODE={NET_SENSE_MODE}, {load_monitor_status}, {health_status} |"
          f" {shape_status}, {template_status}")

    # CRITICAL FOR ORACLE COMPLIANCE: Run at lowest priority (nice 19)
    # Ensures loadshaper immediately yields CPU to any legitimate workload.
    # This prevents loadshaper from impacting real applications while still
    # maintaining the background activity needed for Oracle compliance.
    try:
        os.nice(19)  # Lowest priority - yield to all legitimate processes
    except Exception:
        pass

    # Shared state for health endpoints with thread safety
    import threading
    controller_state_lock = threading.Lock()
    controller_state = {
        'start_time': time.time(),
        'cpu_pct': 0.0,
        'cpu_avg': None,
        'mem_pct': 0.0,
        'mem_avg': None,
        'net_pct': 0.0,
        'net_avg': None,
        'load_avg': None,
        'duty': 0.0,
        'net_rate': 0.0,
        'paused': 0.0,
        'mem_target': MEM_TARGET_PCT,
        'net_target': NET_TARGET_PCT
    }

    duty = Value('d', 0.0)
    paused = Value('d', 0.0)  # 1.0 => paused
    net_rate_mbit = Value('d', max(NET_MIN_RATE, min(NET_MAX_RATE, (NET_MAX_RATE + NET_MIN_RATE)/2.0)))

    workers = [Process(target=cpu_worker, args=(duty, paused), daemon=True) for _ in range(N_WORKERS)]
    for p in workers:
        p.start()

    stop_evt = threading.Event()

    # Setup signal handlers for graceful shutdown
    def handle_shutdown(signum, frame):
        logger.info(f"Received signal {signum}, initiating graceful shutdown")
        stop_evt.set()
        paused.value = 1.0  # Pause all workers immediately
        duty.value = 0.0    # Set CPU duty to 0

    signal.signal(signal.SIGTERM, handle_shutdown)
    signal.signal(signal.SIGINT, handle_shutdown)

    t_mem = threading.Thread(target=mem_nurse_thread, args=(stop_evt,), daemon=True)
    t_mem.start()

    t_net = threading.Thread(
        target=net_client_thread,
        args=(stop_evt, lambda: paused.value == 1.0, net_rate_mbit),
        daemon=True
    )
    t_net.start()

    # Initialize 7-day metrics storage (needed before health server)
    metrics_storage = MetricsStorage()
    cleanup_counter = 0  # Cleanup old data periodically

<<<<<<< HEAD
    # Initialize P95-driven CPU controller
    cpu_p95_controller = CPUP95Controller(metrics_storage)
=======
    # Initialize network fallback state management
    network_fallback_state = NetworkFallbackState()
>>>>>>> c7ef900a

    # Start health check server
    t_health = threading.Thread(
        target=health_server_thread,
        args=(stop_evt, controller_state, controller_state_lock, metrics_storage),
        daemon=True
    )
    t_health.start()

    # Jitter
    last_jitter = 0.0
    jitter_next = time.time() + JITTER_PERIOD
    mem_target_now = MEM_TARGET_PCT
    net_target_now = NET_TARGET_PCT

    def apply_jitter(base):
        """Apply random jitter to a base value.

        Args:
            base: Base value to apply jitter to

        Returns:
            float: Base value with jitter applied, never below 0.0
        """
        return max(0.0, base * (1.0 + last_jitter))

    def update_jitter():
        """Update jitter values and recalculate memory/network targets.

        Updates the global last_jitter value and applies it to memory and
        network targets to introduce controlled randomness.
        """
        nonlocal last_jitter, mem_target_now, net_target_now
        if JITTER_PCT <= 0:
            last_jitter = 0.0
        else:
            last_jitter = random.uniform(-JITTER_PCT/100.0, JITTER_PCT/100.0)
        mem_target_now = apply_jitter(MEM_TARGET_PCT)
        net_target_now = apply_jitter(NET_TARGET_PCT)

    update_jitter()

    prev_cpu = read_proc_stat()
    ema = EMA4(AVG_WINDOW_SEC, CONTROL_PERIOD)

    # NIC state
    if NET_SENSE_MODE == "host":
        link_mbit = read_host_nic_speed_mbit(NET_IFACE)
        prev_nic = read_host_nic_bytes(NET_IFACE)
    else:  # container
        link_mbit = NET_LINK_MBIT
        prev_nic = read_container_nic_bytes(NET_IFACE_INNER)
    prev_nic_t = time.time()

    try:
        while not stop_evt.is_set():
            # CPU%
            cpu_pct, prev_cpu = cpu_percent_over(CONTROL_PERIOD, prev_cpu)
            cpu_avg = ema.cpu.update(cpu_pct)

            # MEM% (EXCLUDING cache/buffers for Oracle compliance)
            total_b, mem_used_pct, used_b = read_meminfo()
            mem_avg = ema.mem.update(mem_used_pct)

            # NIC utilization
            if NET_SENSE_MODE == "host":
                cur_nic = read_host_nic_bytes(NET_IFACE)
            else:
                cur_nic = read_container_nic_bytes(NET_IFACE_INNER)
            now = time.time()
            dt = now - prev_nic_t if prev_nic_t else CONTROL_PERIOD
            nic_util = nic_utilization_pct(prev_nic, cur_nic, dt, link_mbit)
            prev_nic, prev_nic_t = cur_nic, now

            # Only update EMA when NIC metrics are available
            if nic_util is not None:
                net_avg = ema.net.update(nic_util)
            else:
                # Keep previous average when NIC metrics unavailable
                net_avg = ema.net.val if ema.net.val is not None else None

            # Load average (per-core)
            load_1min, load_5min, load_15min, per_core_load = read_loadavg()
            load_avg = ema.load.update(per_core_load)

<<<<<<< HEAD
            # Update controller state for health endpoints (thread-safe)
            with controller_state_lock:
                controller_state.update({
                    'cpu_pct': cpu_pct,
                    'cpu_avg': cpu_avg,
                    'mem_pct': mem_used_no_cache_pct,
                    'mem_avg': mem_avg,
                    'net_pct': nic_util,
                    'net_avg': net_avg,
                    'load_avg': load_avg,
                    'duty': duty.value,
                    'net_rate': net_rate_mbit.value,
                    'paused': paused.value,
                    'cpu_p95_controller': cpu_p95_controller.get_status(),
                    'mem_target': mem_target_now,
                    'net_target': net_target_now
                })
=======
            # Calculate network fallback status for health endpoints
            is_e2 = is_e2_shape()
            cpu_p95 = metrics_storage.get_percentile('cpu') if metrics_storage else None
            fallback_debug = network_fallback_state.get_debug_info()

            # Update controller state for health endpoints
            controller_state.update({
                'cpu_pct': cpu_pct,
                'cpu_avg': cpu_avg,
                'mem_pct': mem_used_pct,
                'mem_avg': mem_avg,
                'net_pct': nic_util,
                'net_avg': net_avg,
                'load_avg': load_avg,
                'duty': duty.value,
                'net_rate': net_rate_mbit.value,
                'paused': paused.value,
                'cpu_target': cpu_target_now,
                'mem_target': mem_target_now,
                'net_target': net_target_now,
                'network_fallback_active': fallback_debug['active'],
                'network_fallback_count': fallback_debug['activation_count'],
                'is_e2_shape': is_e2,
                'cpu_p95_7d': cpu_p95
            })
>>>>>>> c7ef900a

            # Store metrics sample for 7-day analysis
            metrics_storage.store_sample(cpu_pct, mem_used_pct, nic_util, per_core_load)
            
            # Cleanup old data every ~1000 iterations (roughly every 1.4 hours at 5sec intervals)
            cleanup_counter += 1
            if cleanup_counter >= 1000:
                deleted = metrics_storage.cleanup_old()
                if deleted > 0:
                    logger.info(f"Cleaned up {deleted} old samples")
                cleanup_counter = 0

            # Update jitter
            if time.time() >= jitter_next:
                update_jitter()
                jitter_next = time.time() + JITTER_PERIOD

            # Safety stops (including load contention check)
            load_contention = (LOAD_CHECK_ENABLED and 
                               load_avg is not None and 
                               load_avg > LOAD_THRESHOLD)
            if ((cpu_avg is not None and cpu_avg > CPU_STOP_PCT) or
                (mem_avg is not None and mem_avg > MEM_STOP_PCT) or
                (net_avg is not None and net_avg > NET_STOP_PCT) or
                load_contention):
                if paused.value != 1.0:
                    reason = []
                    if cpu_avg is not None and cpu_avg > CPU_STOP_PCT:
                        reason.append(f"cpu_avg={cpu_avg:.1f}%")
                    if mem_avg is not None and mem_avg > MEM_STOP_PCT:
                        reason.append(f"mem_avg={mem_avg:.1f}%")
                    if net_avg is not None and net_avg > NET_STOP_PCT:
                        reason.append(f"net_avg={net_avg:.1f}%")
                    if load_contention:
                        reason.append(f"load_avg={load_avg:.2f}")
                    logger.warning(f"SAFETY STOP: {' '.join(reason)}")
                paused.value = 1.0
                duty.value = 0.0
                set_mem_target_bytes(0)
                net_rate_mbit.value = NET_MIN_RATE
            else:
                # Individual subsystem control - each operates independently unless load contention
                global_load_ok = (not LOAD_CHECK_ENABLED) or (load_avg is None) or (load_avg < LOAD_RESUME_THRESHOLD)

                # Memory control - independent of CPU/P95
                mem_can_run = global_load_ok and (MEM_TARGET_PCT <= 0 or (mem_avg is None) or (mem_avg < max(0.0, MEM_TARGET_PCT - HYSTERESIS_PCT)))

                # Network control - independent of CPU/P95
                net_can_run = global_load_ok and (NET_TARGET_PCT <= 0 or (net_avg is None) or (net_avg < max(0.0, NET_TARGET_PCT - HYSTERESIS_PCT)))

                # Resume if any subsystem was paused and now can run (CPU always delegates to controller)
                if (global_load_ok or mem_can_run or net_can_run) and paused.value != 0.0:
                    logger.info("RESUME (decoupled subsystem control)")
                    paused.value = 0.0

            # Individual subsystem control - CPU always delegates to P95 controller
            if paused.value == 0.0:
<<<<<<< HEAD
                # CPU P95-driven control - always runs (controller handles all decisions)
                # Always advance slot engine to maintain accurate history
                cpu_p95 = cpu_p95_controller.get_cpu_p95()
                cpu_p95_controller.update_state(cpu_p95)
                is_high_slot, target_intensity = cpu_p95_controller.should_run_high_slot(load_avg)

                # Apply global load safety override if needed
                if not global_load_ok:
                    target_intensity = CPU_P95_BASELINE_INTENSITY
                    # Mark the current slot as low for accurate exceedance tracking
                    cpu_p95_controller.mark_current_slot_low()

                # Convert target intensity to duty cycle
                target_duty = target_intensity / 100.0
                duty.value = min(MAX_DUTY, max(0.0, target_duty))

                # Memory control (only if memory can run)
                if mem_can_run and MEM_TARGET_PCT > 0:
                    desired_used_b = int(total_b * (mem_target_now / 100.0))
                    need_delta_b = desired_used_b - used_no_cache_b
                    # Keep some real free memory
                    min_free_b = MEM_MIN_FREE_MB * 1024 * 1024
                    if need_delta_b > 0 and (free_b - need_delta_b) < min_free_b:
                        need_delta_b = max(0, int(free_b - min_free_b))
                    with mem_lock:
                        our_current = len(mem_block)
                    target_alloc = max(0, our_current + need_delta_b)
                    set_mem_target_bytes(target_alloc)
                else:
                    # Memory cannot run - release all
                    set_mem_target_bytes(0)

                # Network control (only if network can run)
                if net_can_run and NET_TARGET_PCT > 0 and net_avg is not None and NET_MODE == "client" and NET_PEERS:
                    err_net = net_target_now - net_avg
=======
                # CPU duty
                if cpu_avg is not None:
                    err = cpu_target_now - cpu_avg
                    new_duty = duty.value + KP_CPU * (err / 100.0)
                    duty.value = min(MAX_DUTY, max(0.0, new_duty))

                # RAM target (excluding cache/buffers)
                desired_used_b = int(total_b * (mem_target_now / 100.0))
                need_delta_b = desired_used_b - used_b
                # Keep some minimum free memory available
                min_free_b = MEM_MIN_FREE_MB * 1024 * 1024
                available_b = total_b - used_b  # Available memory from MemAvailable calculation
                if need_delta_b > 0 and (available_b - need_delta_b) < min_free_b:
                    need_delta_b = max(0, int(available_b - min_free_b))
                with mem_lock:
                    our_current = len(mem_block)
                target_alloc = max(0, our_current + need_delta_b)
                set_mem_target_bytes(target_alloc)

                # Network fallback decision (Oracle VM protection)
                # (reuse is_e2 and cpu_p95 calculated earlier for controller state)
                fallback_active = network_fallback_state.should_activate(is_e2, cpu_p95, net_avg, mem_avg)

                # Apply fallback to network target (override jittered target if needed)
                effective_net_target = net_target_now
                if fallback_active and net_target_now < NET_FALLBACK_START_PCT:
                    effective_net_target = NET_FALLBACK_START_PCT
                    logger.info(f"Network fallback ACTIVE (E2={is_e2}, CPU_p95={cpu_p95:.1f}%, "
                              f"Net={net_avg:.1f}%, Mem={mem_avg:.1f}%) -> target={effective_net_target:.1f}%")
                elif network_fallback_state.active and not fallback_active:
                    logger.info(f"Network fallback DEACTIVATED")

                # NET rate control (Mbps)
                if net_avg is not None and NET_MODE == "client" and NET_PEERS:
                    err_net = effective_net_target - net_avg
>>>>>>> c7ef900a
                    new_rate = float(net_rate_mbit.value) + KP_NET * (err_net)
                    net_rate_mbit.value = max(NET_MIN_RATE, min(NET_MAX_RATE, new_rate))
                else:
                    # Network cannot run - set to minimum
                    net_rate_mbit.value = NET_MIN_RATE

            # Logging
            if cpu_avg is not None and mem_avg is not None and net_avg is not None and load_avg is not None:
                # Get CPU P95 and controller status (only CPU uses P95 per Oracle rules)
                p95_status = cpu_p95_controller.get_status()
                cpu_p95 = p95_status['cpu_p95']

                # Format CPU P95 and controller status for display
                cpu_p95_str = f"p95={cpu_p95:5.1f}%" if cpu_p95 is not None else "p95=n/a"
                controller_status = f"state={p95_status['state']} exceedance={p95_status['exceedance_pct']:.1f}%"
                
                load_status = f"load now={per_core_load:.2f} avg={load_avg:.2f}" if LOAD_CHECK_ENABLED else "load=disabled"
                sample_count = metrics_storage.get_sample_count()
                
<<<<<<< HEAD
                # Memory metric display (simple average per Oracle rules)
                mem_display = f"mem(excl-cache) now={mem_used_no_cache_pct:5.1f}% avg={mem_avg:5.1f}%"
                # Optionally show both metrics for validation (add DEBUG_MEM_METRICS=true to enable)
                if os.getenv("DEBUG_MEM_METRICS", "false").lower() == "true":
                    mem_display += f" [incl-cache={mem_used_incl_cache_pct:5.1f}%]"
=======
                # Memory metric display (industry standards - excludes cache/buffers)
                mem_display = f"mem now={mem_used_pct:5.1f}% avg={mem_avg:5.1f}% {mem_p95_str}"
>>>>>>> c7ef900a
                
                logger.info(f"cpu now={cpu_pct:5.1f}% avg={cpu_avg:5.1f}% {cpu_p95_str} {controller_status} | "
                           f"{mem_display} | "
                           f"nic({NET_SENSE_MODE}:{NET_IFACE if NET_SENSE_MODE=='host' else NET_IFACE_INNER}, link≈{link_mbit:.0f} Mbit) "
<<<<<<< HEAD
                           f"now={nic_util:5.2f}% avg={net_avg:5.2f}% | "
=======
                           f"now={'N/A' if nic_util is None else f'{nic_util:5.2f}%'} avg={'N/A' if net_avg is None else f'{net_avg:5.2f}%'} {net_p95_str} | "
>>>>>>> c7ef900a
                           f"{load_status} | "
                           f"duty={duty.value:4.2f} paused={int(paused.value)} "
                           f"net_rate≈{net_rate_mbit.value:.1f} Mbit | "
                           f"samples_7d={sample_count}")

    except KeyboardInterrupt:
        pass
    except Exception as e:
        # Log control loop error with sanitized details to prevent information disclosure
        logger.error(f"Control loop fatal error: {type(e).__name__}")
        logger.debug(f"Control loop fatal error details: {e}")
        # Fatal errors in the main loop should cause shutdown
        raise
    finally:
        stop_evt.set()
        duty.value = 0.0
        paused.value = 1.0
        set_mem_target_bytes(0)

        # Gracefully terminate threads and processes
        logger.info("Shutting down threads and processes...")

        # Wait for threads to finish (they check stop_evt)
        if 't_mem' in locals() and t_mem.is_alive():
            t_mem.join(timeout=2.0)
        if 't_net' in locals() and t_net.is_alive():
            t_net.join(timeout=2.0)
        if 't_health' in locals() and t_health.is_alive():
            t_health.join(timeout=2.0)

        # Terminate CPU worker processes
        for p in workers:
            if p.is_alive():
                p.join(timeout=1.0)
                if p.is_alive():
                    p.terminate()
                    p.join(timeout=1.0)

        logger.info("Graceful shutdown complete")

if __name__ == "__main__":
    main()<|MERGE_RESOLUTION|>--- conflicted
+++ resolved
@@ -1369,10 +1369,16 @@
         raise RuntimeError(f"Could not read /proc/meminfo: {e}")
 
     total = m.get("MemTotal", 0)
-<<<<<<< HEAD
+
+    if total <= 0:
+        raise RuntimeError("MemTotal not found or is zero in /proc/meminfo")
+
     free = m.get("MemFree", 0)
-    mem_available = m.get("MemAvailable", 0)
-    
+    mem_available = m.get("MemAvailable")
+
+    if mem_available is None:
+        raise RuntimeError("MemAvailable not found in /proc/meminfo (requires Linux 3.14+)")
+
     # ORACLE COMPLIANCE CRITICAL: Memory calculation methodology
     # Oracle's reclamation algorithm likely follows industry standard (AWS CloudWatch, Azure Monitor)
     # which excludes cache/buffers from utilization calculations. This approach ensures our
@@ -1393,32 +1399,20 @@
         used_no_cache = max(0, total - free - buff_cache)
         used_pct_excl_cache = (100.0 * used_no_cache / total) if total > 0 else 0.0
         used_bytes_excl_cache = used_no_cache * 1024
-    
+
     # Also calculate including cache/buffers for comparison/debugging
     used_incl_cache = max(0, total - free)
     used_pct_incl_cache = (100.0 * used_incl_cache / total) if total > 0 else 0.0
-    
+
+    # Handle corrupt data - clamp to valid range (master compatibility)
+    if mem_available > total:
+        used_pct_excl_cache = 0.0
+        used_bytes_excl_cache = 0
+    else:
+        used_pct_excl_cache = max(0.0, min(100.0, used_pct_excl_cache))
+        used_bytes_excl_cache = max(0, used_bytes_excl_cache)
+
     return (total * 1024, free * 1024, used_pct_excl_cache, used_bytes_excl_cache, used_pct_incl_cache)
-=======
-    if total <= 0:
-        raise RuntimeError("MemTotal not found or is zero in /proc/meminfo")
-
-    mem_available = m.get("MemAvailable")
-    if mem_available is None:
-        raise RuntimeError("MemAvailable not found in /proc/meminfo (requires Linux 3.14+)")
-
-    # Industry-standard memory calculation using MemAvailable
-    # This is the most accurate metric used by modern monitoring tools
-    if mem_available > total:
-        # Handle corrupt data - clamp to valid range
-        used_pct = 0.0
-        used_bytes = 0
-    else:
-        used_pct = max(0.0, min(100.0, 100.0 * (1.0 - mem_available / total)))
-        used_bytes = max(0, (total - mem_available) * 1024)
-
-    return (total * 1024, used_pct, used_bytes)
->>>>>>> c7ef900a
 
 def read_loadavg():
     """Read system load averages from /proc/loadavg.
@@ -2411,13 +2405,11 @@
     metrics_storage = MetricsStorage()
     cleanup_counter = 0  # Cleanup old data periodically
 
-<<<<<<< HEAD
     # Initialize P95-driven CPU controller
     cpu_p95_controller = CPUP95Controller(metrics_storage)
-=======
+
     # Initialize network fallback state management
     network_fallback_state = NetworkFallbackState()
->>>>>>> c7ef900a
 
     # Start health check server
     t_health = threading.Thread(
@@ -2503,7 +2495,11 @@
             load_1min, load_5min, load_15min, per_core_load = read_loadavg()
             load_avg = ema.load.update(per_core_load)
 
-<<<<<<< HEAD
+            # Calculate network fallback status for health endpoints
+            is_e2 = is_e2_shape()
+            cpu_p95 = metrics_storage.get_percentile('cpu') if metrics_storage else None
+            fallback_debug = network_fallback_state.get_debug_info()
+
             # Update controller state for health endpoints (thread-safe)
             with controller_state_lock:
                 controller_state.update({
@@ -2519,38 +2515,15 @@
                     'paused': paused.value,
                     'cpu_p95_controller': cpu_p95_controller.get_status(),
                     'mem_target': mem_target_now,
-                    'net_target': net_target_now
+                    'net_target': net_target_now,
+                    'network_fallback_active': fallback_debug['active'],
+                    'network_fallback_count': fallback_debug['activation_count'],
+                    'is_e2_shape': is_e2,
+                    'cpu_p95_7d': cpu_p95
                 })
-=======
-            # Calculate network fallback status for health endpoints
-            is_e2 = is_e2_shape()
-            cpu_p95 = metrics_storage.get_percentile('cpu') if metrics_storage else None
-            fallback_debug = network_fallback_state.get_debug_info()
-
-            # Update controller state for health endpoints
-            controller_state.update({
-                'cpu_pct': cpu_pct,
-                'cpu_avg': cpu_avg,
-                'mem_pct': mem_used_pct,
-                'mem_avg': mem_avg,
-                'net_pct': nic_util,
-                'net_avg': net_avg,
-                'load_avg': load_avg,
-                'duty': duty.value,
-                'net_rate': net_rate_mbit.value,
-                'paused': paused.value,
-                'cpu_target': cpu_target_now,
-                'mem_target': mem_target_now,
-                'net_target': net_target_now,
-                'network_fallback_active': fallback_debug['active'],
-                'network_fallback_count': fallback_debug['activation_count'],
-                'is_e2_shape': is_e2,
-                'cpu_p95_7d': cpu_p95
-            })
->>>>>>> c7ef900a
 
             # Store metrics sample for 7-day analysis
-            metrics_storage.store_sample(cpu_pct, mem_used_pct, nic_util, per_core_load)
+            metrics_storage.store_sample(cpu_pct, mem_used_no_cache_pct, nic_util, per_core_load)
             
             # Cleanup old data every ~1000 iterations (roughly every 1.4 hours at 5sec intervals)
             cleanup_counter += 1
@@ -2605,7 +2578,6 @@
 
             # Individual subsystem control - CPU always delegates to P95 controller
             if paused.value == 0.0:
-<<<<<<< HEAD
                 # CPU P95-driven control - always runs (controller handles all decisions)
                 # Always advance slot engine to maintain accurate history
                 cpu_p95 = cpu_p95_controller.get_cpu_p95()
@@ -2638,31 +2610,8 @@
                     # Memory cannot run - release all
                     set_mem_target_bytes(0)
 
-                # Network control (only if network can run)
-                if net_can_run and NET_TARGET_PCT > 0 and net_avg is not None and NET_MODE == "client" and NET_PEERS:
-                    err_net = net_target_now - net_avg
-=======
-                # CPU duty
-                if cpu_avg is not None:
-                    err = cpu_target_now - cpu_avg
-                    new_duty = duty.value + KP_CPU * (err / 100.0)
-                    duty.value = min(MAX_DUTY, max(0.0, new_duty))
-
-                # RAM target (excluding cache/buffers)
-                desired_used_b = int(total_b * (mem_target_now / 100.0))
-                need_delta_b = desired_used_b - used_b
-                # Keep some minimum free memory available
-                min_free_b = MEM_MIN_FREE_MB * 1024 * 1024
-                available_b = total_b - used_b  # Available memory from MemAvailable calculation
-                if need_delta_b > 0 and (available_b - need_delta_b) < min_free_b:
-                    need_delta_b = max(0, int(available_b - min_free_b))
-                with mem_lock:
-                    our_current = len(mem_block)
-                target_alloc = max(0, our_current + need_delta_b)
-                set_mem_target_bytes(target_alloc)
-
                 # Network fallback decision (Oracle VM protection)
-                # (reuse is_e2 and cpu_p95 calculated earlier for controller state)
+                # Integrate fallback with P95-driven control
                 fallback_active = network_fallback_state.should_activate(is_e2, cpu_p95, net_avg, mem_avg)
 
                 # Apply fallback to network target (override jittered target if needed)
@@ -2674,10 +2623,9 @@
                 elif network_fallback_state.active and not fallback_active:
                     logger.info(f"Network fallback DEACTIVATED")
 
-                # NET rate control (Mbps)
-                if net_avg is not None and NET_MODE == "client" and NET_PEERS:
+                # Network control (only if network can run)
+                if net_can_run and NET_TARGET_PCT > 0 and net_avg is not None and NET_MODE == "client" and NET_PEERS:
                     err_net = effective_net_target - net_avg
->>>>>>> c7ef900a
                     new_rate = float(net_rate_mbit.value) + KP_NET * (err_net)
                     net_rate_mbit.value = max(NET_MIN_RATE, min(NET_MAX_RATE, new_rate))
                 else:
@@ -2697,25 +2645,16 @@
                 load_status = f"load now={per_core_load:.2f} avg={load_avg:.2f}" if LOAD_CHECK_ENABLED else "load=disabled"
                 sample_count = metrics_storage.get_sample_count()
                 
-<<<<<<< HEAD
-                # Memory metric display (simple average per Oracle rules)
+                # Memory metric display (Oracle compliance - excludes cache/buffers)
                 mem_display = f"mem(excl-cache) now={mem_used_no_cache_pct:5.1f}% avg={mem_avg:5.1f}%"
                 # Optionally show both metrics for validation (add DEBUG_MEM_METRICS=true to enable)
                 if os.getenv("DEBUG_MEM_METRICS", "false").lower() == "true":
                     mem_display += f" [incl-cache={mem_used_incl_cache_pct:5.1f}%]"
-=======
-                # Memory metric display (industry standards - excludes cache/buffers)
-                mem_display = f"mem now={mem_used_pct:5.1f}% avg={mem_avg:5.1f}% {mem_p95_str}"
->>>>>>> c7ef900a
                 
                 logger.info(f"cpu now={cpu_pct:5.1f}% avg={cpu_avg:5.1f}% {cpu_p95_str} {controller_status} | "
                            f"{mem_display} | "
                            f"nic({NET_SENSE_MODE}:{NET_IFACE if NET_SENSE_MODE=='host' else NET_IFACE_INNER}, link≈{link_mbit:.0f} Mbit) "
-<<<<<<< HEAD
-                           f"now={nic_util:5.2f}% avg={net_avg:5.2f}% | "
-=======
-                           f"now={'N/A' if nic_util is None else f'{nic_util:5.2f}%'} avg={'N/A' if net_avg is None else f'{net_avg:5.2f}%'} {net_p95_str} | "
->>>>>>> c7ef900a
+                           f"now={'N/A' if nic_util is None else f'{nic_util:5.2f}%'} avg={'N/A' if net_avg is None else f'{net_avg:5.2f}%'} | "
                            f"{load_status} | "
                            f"duty={duty.value:4.2f} paused={int(paused.value)} "
                            f"net_rate≈{net_rate_mbit.value:.1f} Mbit | "
