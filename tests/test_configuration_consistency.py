#!/usr/bin/env python3
"""
Tests for configuration consistency validation feature.

This module tests the _validate_configuration_consistency(raise_on_error=False) function that
performs cross-parameter validation to prevent invalid configurations.
"""

import unittest
import unittest.mock
import sys
import os
import tempfile
import shutil
from io import StringIO
from unittest.mock import patch

sys.path.insert(0, os.path.dirname(os.path.dirname(os.path.abspath(__file__))))
import loadshaper


class TestConfigurationConsistency(unittest.TestCase):
    """Test configuration validation and consistency checks."""

    def setUp(self):
        """Set up test environment."""
        # Store original values
        self.original_config = {}
        config_vars = [
            'CPU_P95_TARGET_MIN', 'CPU_P95_TARGET_MAX', 'CPU_P95_SETPOINT',
            'CPU_P95_HIGH_INTENSITY', 'CPU_P95_BASELINE_INTENSITY',
            'CPU_P95_EXCEEDANCE_TARGET', 'CPU_P95_SLOT_DURATION',
            'MEM_TARGET_PCT', 'NET_TARGET_PCT',
            'CPU_STOP_PCT', 'MEM_STOP_PCT', 'NET_STOP_PCT',
            'LOAD_THRESHOLD', 'LOAD_RESUME_THRESHOLD',
            'CPU_P95_RING_BUFFER_BATCH_SIZE', 'CONTROL_PERIOD', 'AVG_WINDOW_SEC',
            'NET_FALLBACK_START_PCT', 'NET_FALLBACK_STOP_PCT', 'MEM_MIN_FREE_MB'
        ]

        for var in config_vars:
            if hasattr(loadshaper, var):
                self.original_config[var] = getattr(loadshaper, var)

        # Initialize test defaults for required variables
        loadshaper.CPU_P95_TARGET_MIN = 20.0
        loadshaper.CPU_P95_TARGET_MAX = 30.0
        loadshaper.CPU_P95_SETPOINT = 25.0
        loadshaper.CPU_P95_HIGH_INTENSITY = 35.0
        loadshaper.CPU_P95_BASELINE_INTENSITY = 20.0
        loadshaper.CPU_P95_EXCEEDANCE_TARGET = 6.5
        loadshaper.CPU_P95_SLOT_DURATION = 60.0
        loadshaper.MEM_TARGET_PCT = 25.0
        loadshaper.NET_TARGET_PCT = 25.0
        loadshaper.CPU_STOP_PCT = 85.0
        loadshaper.MEM_STOP_PCT = 85.0
        loadshaper.NET_STOP_PCT = 85.0
        loadshaper.LOAD_THRESHOLD = 0.6
        loadshaper.LOAD_RESUME_THRESHOLD = 0.4
        loadshaper.CPU_P95_RING_BUFFER_BATCH_SIZE = 10
        loadshaper.CONTROL_PERIOD = 5.0
        loadshaper.AVG_WINDOW_SEC = 300.0
        loadshaper.NET_FALLBACK_START_PCT = 19.0
        loadshaper.NET_FALLBACK_STOP_PCT = 23.0
        loadshaper.MEM_MIN_FREE_MB = 512

    def tearDown(self):
        """Clean up test environment."""
        # Restore original values
        for var, value in self.original_config.items():
            if hasattr(loadshaper, var):
                setattr(loadshaper, var, value)

    def test_p95_target_range_validation(self):
        """Test P95 target range validation (MIN <= SETPOINT <= MAX)."""
        # Valid configuration - should not raise exception
        loadshaper.CPU_P95_TARGET_MIN = 20.0
        loadshaper.CPU_P95_TARGET_MAX = 30.0
        loadshaper.CPU_P95_SETPOINT = 25.0
        loadshaper._validate_configuration_consistency()  # Should not raise

<<<<<<< HEAD
        # Invalid: MIN > MAX - should raise RuntimeError
        loadshaper.CPU_P95_TARGET_MIN = 30.0
        loadshaper.CPU_P95_TARGET_MAX = 20.0
        loadshaper.CPU_P95_SETPOINT = 25.0
        with self.assertRaises(RuntimeError):
            loadshaper._validate_configuration_consistency()
=======
        with patch('loadshaper.logger') as mock_logger:
            loadshaper._validate_configuration_consistency(raise_on_error=False)
            # Check if error/warning was logged
            error_calls = [str(call) for call in mock_logger.error.call_args_list]
            warning_calls = [str(call) for call in mock_logger.warning.call_args_list]
            output = " ".join(error_calls + warning_calls)
            self.assertNotIn("WARNING", output, "Valid configuration should not produce warnings")

        # Invalid: MIN > MAX
        loadshaper.CPU_P95_TARGET_MIN = 30.0
        loadshaper.CPU_P95_TARGET_MAX = 20.0
        loadshaper.CPU_P95_SETPOINT = 25.0

        with patch('loadshaper.logger') as mock_logger:
            loadshaper._validate_configuration_consistency(raise_on_error=False)
            # Check if error/warning was logged
            error_calls = [str(call) for call in mock_logger.error.call_args_list]
            warning_calls = [str(call) for call in mock_logger.warning.call_args_list]
            output = " ".join(error_calls + warning_calls)
            self.assertIn("CPU_P95_TARGET_MIN", output, "Should warn about MIN > MAX")
            self.assertIn("CPU_P95_TARGET_MAX", output, "Should warn about MIN > MAX")
>>>>>>> 2a253263

        # Invalid: SETPOINT < MIN - should raise RuntimeError
        loadshaper.CPU_P95_TARGET_MIN = 20.0
        loadshaper.CPU_P95_TARGET_MAX = 30.0
        loadshaper.CPU_P95_SETPOINT = 15.0
<<<<<<< HEAD
        with self.assertRaises(RuntimeError):
            loadshaper._validate_configuration_consistency()
=======

        with patch('loadshaper.logger') as mock_logger:
            loadshaper._validate_configuration_consistency(raise_on_error=False)
            # Check if error/warning was logged
            error_calls = [str(call) for call in mock_logger.error.call_args_list]
            warning_calls = [str(call) for call in mock_logger.warning.call_args_list]
            output = " ".join(error_calls + warning_calls)
            self.assertIn("CPU_P95_SETPOINT", output, "Should warn about SETPOINT < MIN")
>>>>>>> 2a253263

        # Invalid: SETPOINT > MAX - should raise RuntimeError
        loadshaper.CPU_P95_TARGET_MIN = 20.0
        loadshaper.CPU_P95_TARGET_MAX = 30.0
        loadshaper.CPU_P95_SETPOINT = 35.0
<<<<<<< HEAD
        with self.assertRaises(RuntimeError):
            loadshaper._validate_configuration_consistency()
=======

        with patch('loadshaper.logger') as mock_logger:
            loadshaper._validate_configuration_consistency(raise_on_error=False)
            # Check if error/warning was logged
            error_calls = [str(call) for call in mock_logger.error.call_args_list]
            warning_calls = [str(call) for call in mock_logger.warning.call_args_list]
            output = " ".join(error_calls + warning_calls)
            self.assertIn("CPU_P95_SETPOINT", output, "Should warn about SETPOINT > MAX")
>>>>>>> 2a253263

    def test_intensity_level_validation(self):
        """Test CPU intensity level validation (BASELINE < HIGH)."""
        # Valid configuration - should not raise exception
        loadshaper.CPU_P95_BASELINE_INTENSITY = 20.0
        loadshaper.CPU_P95_HIGH_INTENSITY = 35.0
        loadshaper._validate_configuration_consistency()  # Should not raise

<<<<<<< HEAD
        # Invalid: BASELINE >= HIGH - should raise RuntimeError
        loadshaper.CPU_P95_BASELINE_INTENSITY = 35.0
        loadshaper.CPU_P95_HIGH_INTENSITY = 30.0
        with self.assertRaises(RuntimeError):
            loadshaper._validate_configuration_consistency()
=======
        with patch('loadshaper.logger') as mock_logger:
            loadshaper._validate_configuration_consistency(raise_on_error=False)
            # Check if error/warning was logged
            error_calls = [str(call) for call in mock_logger.error.call_args_list]
            warning_calls = [str(call) for call in mock_logger.warning.call_args_list]
            output = " ".join(error_calls + warning_calls)
            # Should not warn about intensity levels if other configs are valid
            if "WARNING" in output:
                self.assertNotIn("CPU_P95_BASELINE_INTENSITY", output)
                self.assertNotIn("CPU_P95_HIGH_INTENSITY", output)

        # Invalid: BASELINE >= HIGH
        loadshaper.CPU_P95_BASELINE_INTENSITY = 35.0
        loadshaper.CPU_P95_HIGH_INTENSITY = 30.0

        with patch('loadshaper.logger') as mock_logger:
            loadshaper._validate_configuration_consistency(raise_on_error=False)
            # Check if error was logged with the expected content
            error_calls = [call for call in mock_logger.error.call_args_list]
            error_messages = [str(call) for call in error_calls]
            error_text = " ".join(error_messages)
            self.assertIn("CPU_P95_BASELINE_INTENSITY", error_text, "Should log error about BASELINE >= HIGH")
>>>>>>> 2a253263

        # Edge case: BASELINE = HIGH - should raise RuntimeError
        loadshaper.CPU_P95_BASELINE_INTENSITY = 30.0
        loadshaper.CPU_P95_HIGH_INTENSITY = 30.0
<<<<<<< HEAD
        with self.assertRaises(RuntimeError):
            loadshaper._validate_configuration_consistency()
=======

        with patch('loadshaper.logger') as mock_logger:
            loadshaper._validate_configuration_consistency(raise_on_error=False)
            # Check if error/warning was logged
            error_calls = [str(call) for call in mock_logger.error.call_args_list]
            warning_calls = [str(call) for call in mock_logger.warning.call_args_list]
            output = " ".join(error_calls + warning_calls)
            self.assertIn("CPU_P95_BASELINE_INTENSITY", output, "Should warn about BASELINE = HIGH")
>>>>>>> 2a253263

    def test_load_threshold_validation(self):
        """Test load threshold validation (RESUME < THRESHOLD)."""
        # Valid configuration - should not raise exception
        loadshaper.LOAD_RESUME_THRESHOLD = 0.4
        loadshaper.LOAD_THRESHOLD = 0.6
        loadshaper._validate_configuration_consistency()  # Should not raise

<<<<<<< HEAD
        # Invalid: RESUME >= THRESHOLD - should raise RuntimeError
        loadshaper.LOAD_RESUME_THRESHOLD = 0.7
        loadshaper.LOAD_THRESHOLD = 0.6
        with self.assertRaises(RuntimeError):
            loadshaper._validate_configuration_consistency()
=======
        with patch('loadshaper.logger') as mock_logger:
            loadshaper._validate_configuration_consistency(raise_on_error=False)
            # Check if error/warning was logged
            error_calls = [str(call) for call in mock_logger.error.call_args_list]
            warning_calls = [str(call) for call in mock_logger.warning.call_args_list]
            output = " ".join(error_calls + warning_calls)
            # Should not warn about load thresholds if other configs are valid

        # Invalid: RESUME >= THRESHOLD
        loadshaper.LOAD_RESUME_THRESHOLD = 0.7
        loadshaper.LOAD_THRESHOLD = 0.6

        with patch('loadshaper.logger') as mock_logger:
            loadshaper._validate_configuration_consistency(raise_on_error=False)
            # Check if error/warning was logged
            error_calls = [str(call) for call in mock_logger.error.call_args_list]
            warning_calls = [str(call) for call in mock_logger.warning.call_args_list]
            output = " ".join(error_calls + warning_calls)
            self.assertIn("LOAD_RESUME_THRESHOLD", output, "Should warn about RESUME >= THRESHOLD")
>>>>>>> 2a253263

    def test_stop_percentage_validation(self):
        """Test stop percentage validation (TARGET < STOP)."""
        # Valid configuration - should not raise exception
        loadshaper.MEM_TARGET_PCT = 25.0
        loadshaper.MEM_STOP_PCT = 85.0
        loadshaper.NET_TARGET_PCT = 25.0
        loadshaper.NET_STOP_PCT = 85.0
        loadshaper.CPU_STOP_PCT = 85.0
        loadshaper._validate_configuration_consistency()  # Should not raise

<<<<<<< HEAD
        # Invalid: MEM_TARGET >= MEM_STOP - should raise RuntimeError
        loadshaper.MEM_TARGET_PCT = 90.0
        loadshaper.MEM_STOP_PCT = 85.0
        with self.assertRaises(RuntimeError):
            loadshaper._validate_configuration_consistency()
=======
        with patch('loadshaper.logger') as mock_logger:
            loadshaper._validate_configuration_consistency(raise_on_error=False)
            # Check if error/warning was logged
            error_calls = [str(call) for call in mock_logger.error.call_args_list]
            warning_calls = [str(call) for call in mock_logger.warning.call_args_list]
            output = " ".join(error_calls + warning_calls)

        # Invalid: MEM_TARGET >= MEM_STOP
        loadshaper.MEM_TARGET_PCT = 90.0
        loadshaper.MEM_STOP_PCT = 85.0

        with patch('loadshaper.logger') as mock_logger:
            loadshaper._validate_configuration_consistency(raise_on_error=False)
            # Check if error/warning was logged
            error_calls = [str(call) for call in mock_logger.error.call_args_list]
            warning_calls = [str(call) for call in mock_logger.warning.call_args_list]
            output = " ".join(error_calls + warning_calls)
            self.assertIn("MEM_TARGET_PCT", output, "Should warn about MEM_TARGET >= MEM_STOP")
>>>>>>> 2a253263

        # Reset MEM to valid, test NET invalid
        loadshaper.MEM_TARGET_PCT = 25.0
        loadshaper.MEM_STOP_PCT = 85.0
        loadshaper.NET_TARGET_PCT = 90.0
        loadshaper.NET_STOP_PCT = 85.0
<<<<<<< HEAD
        with self.assertRaises(RuntimeError):
            loadshaper._validate_configuration_consistency()

    def test_oracle_compliance_validation(self):
        """Test Oracle compliance validation (targets above 20% reclamation threshold)."""
        # Test CPU P95 target min at danger zone with individual warning
        loadshaper.CPU_P95_TARGET_MIN = 19.0  # Below Oracle 20% threshold
        with unittest.mock.patch('loadshaper.logger.warning') as mock_warning:
            loadshaper._validate_configuration_consistency()
            # Should have been called with warning about Oracle threshold
            warning_calls = [call for call in mock_warning.call_args_list
                           if 'Oracle 20% reclamation threshold' in str(call)]
            self.assertTrue(len(warning_calls) > 0, "Should warn about Oracle threshold")
=======

        with patch('loadshaper.logger') as mock_logger:
            loadshaper._validate_configuration_consistency(raise_on_error=False)
            # Check if error/warning was logged
            error_calls = [str(call) for call in mock_logger.error.call_args_list]
            warning_calls = [str(call) for call in mock_logger.warning.call_args_list]
            output = " ".join(error_calls + warning_calls)
            self.assertIn("NET_TARGET_PCT", output, "Should warn about NET_TARGET >= NET_STOP")

    def test_oracle_compliance_validation(self):
        """Test Oracle compliance validation (targets above 20% reclamation threshold)."""
        # Test CPU P95 setpoint at danger zone
        loadshaper.CPU_P95_SETPOINT = 19.0  # Below Oracle 20% threshold

        with patch('loadshaper.logger') as mock_logger:
            loadshaper._validate_configuration_consistency(raise_on_error=False)
            # Check if error/warning was logged
            error_calls = [str(call) for call in mock_logger.error.call_args_list]
            warning_calls = [str(call) for call in mock_logger.warning.call_args_list]
            output = " ".join(error_calls + warning_calls)
            self.assertIn("Oracle reclamation", output, "Should warn about Oracle reclamation risk")
            self.assertIn("CPU_P95_SETPOINT", output, "Should mention CPU P95 setpoint")
>>>>>>> 2a253263

        # Test two metrics below 20% - should generate cross-check warning
        loadshaper.CPU_P95_TARGET_MIN = 19.0  # Below Oracle 20% threshold
        loadshaper.MEM_TARGET_PCT = 18.0  # Below Oracle 20% threshold
<<<<<<< HEAD
        loadshaper.NET_TARGET_PCT = 25.0  # Above threshold
        with unittest.mock.patch('loadshaper.logger.warning') as mock_warning:
            loadshaper._validate_configuration_consistency()
            # Should have been called with warning about both being below threshold
            warning_calls = [call for call in mock_warning.call_args_list
                           if 'below 20% threshold' in str(call)]
            self.assertTrue(len(warning_calls) > 0, "Should warn about two metrics below 20% threshold")
=======

        with patch('loadshaper.logger') as mock_logger:
            loadshaper._validate_configuration_consistency(raise_on_error=False)
            # Check if error/warning was logged
            error_calls = [str(call) for call in mock_logger.error.call_args_list]
            warning_calls = [str(call) for call in mock_logger.warning.call_args_list]
            output = " ".join(error_calls + warning_calls)
            self.assertIn("Oracle reclamation", output, "Should warn about Oracle reclamation risk")
            self.assertIn("MEM_TARGET_PCT", output, "Should mention memory target")
>>>>>>> 2a253263

        # Test all three below 20% - should generate error (not warning)
        loadshaper.CPU_P95_TARGET_MIN = 19.0  # Below Oracle 20% threshold
        loadshaper.MEM_TARGET_PCT = 18.0  # Below Oracle 20% threshold
        loadshaper.NET_TARGET_PCT = 15.0  # Below Oracle 20% threshold
<<<<<<< HEAD
        with self.assertRaises(RuntimeError):
            loadshaper._validate_configuration_consistency()

    def test_timing_relationships_validation(self):
        """Test validation of timing relationships."""
        # Valid configuration - should not raise exception
        loadshaper.CONTROL_PERIOD = 5.0
        loadshaper.AVG_WINDOW_SEC = 300.0
        loadshaper.CPU_P95_SLOT_DURATION = 60.0
        loadshaper._validate_configuration_consistency()

        # Test AVG_WINDOW_SEC too short - should generate warning
        loadshaper.AVG_WINDOW_SEC = 40.0
        with unittest.mock.patch('loadshaper.logger.warning') as mock_warning:
            loadshaper._validate_configuration_consistency()
            warning_calls = [call for call in mock_warning.call_args_list
                           if 'AVG_WINDOW_SEC' in str(call)]
            self.assertTrue(len(warning_calls) > 0, "Should warn about short AVG_WINDOW_SEC")

        # Test CPU_P95_SLOT_DURATION too short - should generate warning
        loadshaper.AVG_WINDOW_SEC = 300.0  # Reset to valid
        loadshaper.CPU_P95_SLOT_DURATION = 20.0
        with unittest.mock.patch('loadshaper.logger.warning') as mock_warning:
            loadshaper._validate_configuration_consistency()
            warning_calls = [call for call in mock_warning.call_args_list
                           if 'CPU_P95_SLOT_DURATION' in str(call)]
            self.assertTrue(len(warning_calls) > 0, "Should warn about short slot duration")
=======

        with patch('loadshaper.logger') as mock_logger:
            loadshaper._validate_configuration_consistency(raise_on_error=False)
            # Check if error/warning was logged
            error_calls = [str(call) for call in mock_logger.error.call_args_list]
            warning_calls = [str(call) for call in mock_logger.warning.call_args_list]
            output = " ".join(error_calls + warning_calls)
            self.assertIn("Oracle reclamation", output, "Should warn about Oracle reclamation risk")
            self.assertIn("NET_TARGET_PCT", output, "Should mention network target")

    def test_exceedance_target_validation(self):
        """Test exceedance target validation (reasonable percentage range)."""
        # Valid exceedance target
        loadshaper.CPU_P95_EXCEEDANCE_TARGET = 6.5

        with patch('loadshaper.logger') as mock_logger:
            loadshaper._validate_configuration_consistency(raise_on_error=False)
            # Check if error/warning was logged
            error_calls = [str(call) for call in mock_logger.error.call_args_list]
            warning_calls = [str(call) for call in mock_logger.warning.call_args_list]
            output = " ".join(error_calls + warning_calls)

        # Too high exceedance target
        loadshaper.CPU_P95_EXCEEDANCE_TARGET = 25.0

        with patch('loadshaper.logger') as mock_logger:
            loadshaper._validate_configuration_consistency(raise_on_error=False)
            # Check if error/warning was logged
            error_calls = [str(call) for call in mock_logger.error.call_args_list]
            warning_calls = [str(call) for call in mock_logger.warning.call_args_list]
            output = " ".join(error_calls + warning_calls)
            self.assertIn("CPU_P95_EXCEEDANCE_TARGET", output, "Should warn about high exceedance target")

        # Too low exceedance target
        loadshaper.CPU_P95_EXCEEDANCE_TARGET = 1.0

        with patch('loadshaper.logger') as mock_logger:
            loadshaper._validate_configuration_consistency(raise_on_error=False)
            # Check if error/warning was logged
            error_calls = [str(call) for call in mock_logger.error.call_args_list]
            warning_calls = [str(call) for call in mock_logger.warning.call_args_list]
            output = " ".join(error_calls + warning_calls)
            self.assertIn("CPU_P95_EXCEEDANCE_TARGET", output, "Should warn about low exceedance target")

    def test_slot_duration_validation(self):
        """Test slot duration validation (reasonable timing)."""
        # Valid slot duration
        loadshaper.CPU_P95_SLOT_DURATION = 60.0

        with patch('loadshaper.logger') as mock_logger:
            loadshaper._validate_configuration_consistency(raise_on_error=False)
            # Check if error/warning was logged
            error_calls = [str(call) for call in mock_logger.error.call_args_list]
            warning_calls = [str(call) for call in mock_logger.warning.call_args_list]
            output = " ".join(error_calls + warning_calls)

        # Too short slot duration
        loadshaper.CPU_P95_SLOT_DURATION = 10.0

        with patch('loadshaper.logger') as mock_logger:
            loadshaper._validate_configuration_consistency(raise_on_error=False)
            # Check if error/warning was logged
            error_calls = [str(call) for call in mock_logger.error.call_args_list]
            warning_calls = [str(call) for call in mock_logger.warning.call_args_list]
            output = " ".join(error_calls + warning_calls)
            self.assertIn("CPU_P95_SLOT_DURATION", output, "Should warn about short slot duration")

        # Too long slot duration
        loadshaper.CPU_P95_SLOT_DURATION = 900.0

        with patch('loadshaper.logger') as mock_logger:
            loadshaper._validate_configuration_consistency(raise_on_error=False)
            # Check if error/warning was logged
            error_calls = [str(call) for call in mock_logger.error.call_args_list]
            warning_calls = [str(call) for call in mock_logger.warning.call_args_list]
            output = " ".join(error_calls + warning_calls)
            self.assertIn("CPU_P95_SLOT_DURATION", output, "Should warn about long slot duration")

    def test_ring_buffer_batch_size_validation(self):
        """Test ring buffer batch size validation."""
        # Valid batch size
        loadshaper.CPU_P95_RING_BUFFER_BATCH_SIZE = 10

        with patch('loadshaper.logger') as mock_logger:
            loadshaper._validate_configuration_consistency(raise_on_error=False)
            # Check if error/warning was logged
            error_calls = [str(call) for call in mock_logger.error.call_args_list]
            warning_calls = [str(call) for call in mock_logger.warning.call_args_list]
            output = " ".join(error_calls + warning_calls)

        # Invalid: zero or negative batch size
        loadshaper.CPU_P95_RING_BUFFER_BATCH_SIZE = 0

        with patch('loadshaper.logger') as mock_logger:
            loadshaper._validate_configuration_consistency(raise_on_error=False)
            # Check if error/warning was logged
            error_calls = [str(call) for call in mock_logger.error.call_args_list]
            warning_calls = [str(call) for call in mock_logger.warning.call_args_list]
            output = " ".join(error_calls + warning_calls)
            self.assertIn("CPU_P95_RING_BUFFER_BATCH_SIZE", output, "Should warn about zero batch size")

        loadshaper.CPU_P95_RING_BUFFER_BATCH_SIZE = -5

        with patch('loadshaper.logger') as mock_logger:
            loadshaper._validate_configuration_consistency(raise_on_error=False)
            # Check if error/warning was logged
            error_calls = [str(call) for call in mock_logger.error.call_args_list]
            warning_calls = [str(call) for call in mock_logger.warning.call_args_list]
            output = " ".join(error_calls + warning_calls)
            self.assertIn("CPU_P95_RING_BUFFER_BATCH_SIZE", output, "Should warn about negative batch size")

        # Very large batch size (performance warning)
        loadshaper.CPU_P95_RING_BUFFER_BATCH_SIZE = 1000

        with patch('loadshaper.logger') as mock_logger:
            loadshaper._validate_configuration_consistency(raise_on_error=False)
            # Check if error/warning was logged
            error_calls = [str(call) for call in mock_logger.error.call_args_list]
            warning_calls = [str(call) for call in mock_logger.warning.call_args_list]
            output = " ".join(error_calls + warning_calls)
            self.assertIn("CPU_P95_RING_BUFFER_BATCH_SIZE", output, "Should warn about very large batch size")
>>>>>>> 2a253263

    def test_multiple_validation_errors(self):
        """Test handling of multiple validation errors."""
        # Set up multiple invalid configurations
        loadshaper.CPU_P95_TARGET_MIN = 30.0
        loadshaper.CPU_P95_TARGET_MAX = 20.0  # Invalid: MIN > MAX
        loadshaper.CPU_P95_SETPOINT = 35.0    # Invalid: SETPOINT > MAX
        loadshaper.CPU_P95_BASELINE_INTENSITY = 40.0
        loadshaper.CPU_P95_HIGH_INTENSITY = 30.0  # Invalid: BASELINE > HIGH
        loadshaper.LOAD_RESUME_THRESHOLD = 0.8
        loadshaper.LOAD_THRESHOLD = 0.6  # Invalid: RESUME > THRESHOLD

<<<<<<< HEAD
        with self.assertRaises(RuntimeError) as cm:
            loadshaper._validate_configuration_consistency()

        # Should mention multiple errors
        self.assertIn("4 error(s)", str(cm.exception))

    def test_exceedance_target_validation(self):
        """Test exceedance target validation - this should only generate warnings."""
        # Test exceedance target outside normal range - should generate warning
        loadshaper.CPU_P95_EXCEEDANCE_TARGET = 15.0  # Very high value
        with unittest.mock.patch('loadshaper.logger.warning') as mock_warning:
            loadshaper._validate_configuration_consistency()
            # This might not be explicitly validated in current implementation
            # Just ensure no RuntimeError is raised
            pass  # No assertion needed if not implemented
=======
        with patch('loadshaper.logger') as mock_logger:
            loadshaper._validate_configuration_consistency(raise_on_error=False)
            # Check if error/warning was logged
            error_calls = [str(call) for call in mock_logger.error.call_args_list]
            warning_calls = [str(call) for call in mock_logger.warning.call_args_list]
            output = " ".join(error_calls + warning_calls)
>>>>>>> 2a253263

    def test_ring_buffer_batch_size_validation(self):
        """Test ring buffer batch size validation - should generate warnings for edge cases."""
        # Test zero batch size - should generate warning
        loadshaper.CPU_P95_RING_BUFFER_BATCH_SIZE = 0
        with unittest.mock.patch('loadshaper.logger.warning') as mock_warning:
            loadshaper._validate_configuration_consistency()
            # This might not be explicitly validated in current implementation
            # Just ensure no RuntimeError is raised
            pass  # No assertion needed if not implemented

<<<<<<< HEAD
    def test_slot_duration_validation(self):
        """Test slot duration validation against control period."""
        # This is already covered in test_timing_relationships_validation
        # Included for completeness
        loadshaper.CPU_P95_SLOT_DURATION = 15.0  # Very short
        loadshaper.CONTROL_PERIOD = 5.0
        with unittest.mock.patch('loadshaper.logger.warning') as mock_warning:
            loadshaper._validate_configuration_consistency()
            warning_calls = [call for call in mock_warning.call_args_list
                           if 'CPU_P95_SLOT_DURATION' in str(call)]
            self.assertTrue(len(warning_calls) > 0, "Should warn about short slot duration")

    def test_validation_startup_integration(self):
        """Test that validation integrates properly with startup."""
        # Valid configuration should complete without issues
        loadshaper._validate_configuration_consistency()
        # If we get here, validation passed
        self.assertTrue(True)

    def test_warning_message_quality(self):
        """Test that warning messages contain useful information."""
        loadshaper.CPU_P95_TARGET_MIN = 19.0  # Below Oracle threshold
        with unittest.mock.patch('loadshaper.logger.warning') as mock_warning:
            loadshaper._validate_configuration_consistency()
            # Check that warnings are informative
            if mock_warning.call_args_list:
                warning_text = str(mock_warning.call_args_list[0])
                self.assertIn("19.0", warning_text, "Warning should mention the actual value")
=======
            # Check that multiple errors were reported
            self.assertGreater(len(error_calls) + len(warning_calls), 3, "Should report multiple errors/warnings")
>>>>>>> 2a253263

    def test_validation_with_none_values(self):
        """Test validation handles None values gracefully."""
        # Set some values to None (uninitialized)
        loadshaper.CPU_P95_TARGET_MIN = None
        loadshaper.CPU_P95_TARGET_MAX = 30.0
        loadshaper.CPU_P95_SETPOINT = 25.0

        # Should not crash with None values
        try:
<<<<<<< HEAD
            loadshaper._validate_configuration_consistency()
=======
            with unittest.mock.patch('sys.stdout', new_callable=StringIO):
                loadshaper._validate_configuration_consistency(raise_on_error=False)
>>>>>>> 2a253263
            success = True
        except (TypeError, AttributeError):
            success = False

        self.assertTrue(success, "Validation should handle None values gracefully")

<<<<<<< HEAD
=======
    def test_validation_startup_integration(self):
        """Test that validation is called during initialization."""
        # This test verifies that configuration validation is integrated
        # into the main initialization flow

        # Set up an invalid configuration that should trigger warnings
        loadshaper.CPU_P95_TARGET_MIN = 30.0
        loadshaper.CPU_P95_TARGET_MAX = 20.0  # Invalid: MIN > MAX

        with patch('loadshaper.logger') as mock_logger:
            # Call the validation function directly (simulating startup)
            loadshaper._validate_configuration_consistency(raise_on_error=False)
            # Check if error/warning was logged
            error_calls = [str(call) for call in mock_logger.error.call_args_list]
            warning_calls = [str(call) for call in mock_logger.warning.call_args_list]
            output = " ".join(error_calls + warning_calls)

            # Check that validation produced error/warning messages
            self.assertTrue(len(error_calls) > 0 or len(warning_calls) > 0, "Should produce error or warning messages during validation")
            self.assertIn("configuration", output.lower(), "Should mention configuration")

    def test_warning_message_quality(self):
        """Test that warning messages are clear and actionable."""
        # Test specific warning message content
        loadshaper.CPU_P95_TARGET_MIN = 30.0
        loadshaper.CPU_P95_TARGET_MAX = 20.0

        with patch('loadshaper.logger') as mock_logger:
            loadshaper._validate_configuration_consistency(raise_on_error=False)
            # Check if error/warning was logged
            error_calls = [str(call) for call in mock_logger.error.call_args_list]
            warning_calls = [str(call) for call in mock_logger.warning.call_args_list]
            output = " ".join(error_calls + warning_calls)

            # Error/warning messages should be clear and actionable
            self.assertTrue(len(error_calls) > 0 or len(warning_calls) > 0, "Should produce error or warning messages")
            # Should mention the specific values
            self.assertIn("30", output)
            self.assertIn("20", output)
            # Should give guidance in the messages
            self.assertTrue("must be" in output.lower() or "should be" in output.lower(),
                           "Messages should include actionable guidance")

>>>>>>> 2a253263

if __name__ == '__main__':
    unittest.main()<|MERGE_RESOLUTION|>--- conflicted
+++ resolved
@@ -10,8 +10,6 @@
 import unittest.mock
 import sys
 import os
-import tempfile
-import shutil
 from io import StringIO
 from unittest.mock import patch
 
@@ -71,101 +69,50 @@
                 setattr(loadshaper, var, value)
 
     def test_p95_target_range_validation(self):
-        """Test P95 target range validation (MIN <= SETPOINT <= MAX)."""
-        # Valid configuration - should not raise exception
+        """P95 target range: MIN <= SETPOINT <= MAX."""
+        # Valid configuration
         loadshaper.CPU_P95_TARGET_MIN = 20.0
         loadshaper.CPU_P95_TARGET_MAX = 30.0
         loadshaper.CPU_P95_SETPOINT = 25.0
-        loadshaper._validate_configuration_consistency()  # Should not raise
-
-<<<<<<< HEAD
-        # Invalid: MIN > MAX - should raise RuntimeError
-        loadshaper.CPU_P95_TARGET_MIN = 30.0
-        loadshaper.CPU_P95_TARGET_MAX = 20.0
-        loadshaper.CPU_P95_SETPOINT = 25.0
-        with self.assertRaises(RuntimeError):
-            loadshaper._validate_configuration_consistency()
-=======
-        with patch('loadshaper.logger') as mock_logger:
-            loadshaper._validate_configuration_consistency(raise_on_error=False)
-            # Check if error/warning was logged
-            error_calls = [str(call) for call in mock_logger.error.call_args_list]
-            warning_calls = [str(call) for call in mock_logger.warning.call_args_list]
-            output = " ".join(error_calls + warning_calls)
-            self.assertNotIn("WARNING", output, "Valid configuration should not produce warnings")
+        with patch('loadshaper.logger') as mock_logger:
+            loadshaper._validate_configuration_consistency(raise_on_error=False)
+            output = " ".join([str(c) for c in (mock_logger.error.call_args_list + mock_logger.warning.call_args_list)])
+            self.assertNotIn("WARNING", output)
 
         # Invalid: MIN > MAX
         loadshaper.CPU_P95_TARGET_MIN = 30.0
         loadshaper.CPU_P95_TARGET_MAX = 20.0
         loadshaper.CPU_P95_SETPOINT = 25.0
-
-        with patch('loadshaper.logger') as mock_logger:
-            loadshaper._validate_configuration_consistency(raise_on_error=False)
-            # Check if error/warning was logged
-            error_calls = [str(call) for call in mock_logger.error.call_args_list]
-            warning_calls = [str(call) for call in mock_logger.warning.call_args_list]
-            output = " ".join(error_calls + warning_calls)
-            self.assertIn("CPU_P95_TARGET_MIN", output, "Should warn about MIN > MAX")
-            self.assertIn("CPU_P95_TARGET_MAX", output, "Should warn about MIN > MAX")
->>>>>>> 2a253263
-
-        # Invalid: SETPOINT < MIN - should raise RuntimeError
+        with patch('loadshaper.logger') as mock_logger:
+            loadshaper._validate_configuration_consistency(raise_on_error=False)
+            output = " ".join([str(c) for c in (mock_logger.error.call_args_list + mock_logger.warning.call_args_list)])
+            self.assertIn("CPU_P95_TARGET_MIN", output)
+            self.assertIn("CPU_P95_TARGET_MAX", output)
+
+        # Invalid: SETPOINT < MIN
         loadshaper.CPU_P95_TARGET_MIN = 20.0
         loadshaper.CPU_P95_TARGET_MAX = 30.0
         loadshaper.CPU_P95_SETPOINT = 15.0
-<<<<<<< HEAD
-        with self.assertRaises(RuntimeError):
-            loadshaper._validate_configuration_consistency()
-=======
-
-        with patch('loadshaper.logger') as mock_logger:
-            loadshaper._validate_configuration_consistency(raise_on_error=False)
-            # Check if error/warning was logged
-            error_calls = [str(call) for call in mock_logger.error.call_args_list]
-            warning_calls = [str(call) for call in mock_logger.warning.call_args_list]
-            output = " ".join(error_calls + warning_calls)
-            self.assertIn("CPU_P95_SETPOINT", output, "Should warn about SETPOINT < MIN")
->>>>>>> 2a253263
-
-        # Invalid: SETPOINT > MAX - should raise RuntimeError
-        loadshaper.CPU_P95_TARGET_MIN = 20.0
-        loadshaper.CPU_P95_TARGET_MAX = 30.0
+        with patch('loadshaper.logger') as mock_logger:
+            loadshaper._validate_configuration_consistency(raise_on_error=False)
+            output = " ".join([str(c) for c in (mock_logger.error.call_args_list + mock_logger.warning.call_args_list)])
+            self.assertIn("CPU_P95_SETPOINT", output)
+
+        # Invalid: SETPOINT > MAX
         loadshaper.CPU_P95_SETPOINT = 35.0
-<<<<<<< HEAD
-        with self.assertRaises(RuntimeError):
-            loadshaper._validate_configuration_consistency()
-=======
-
-        with patch('loadshaper.logger') as mock_logger:
-            loadshaper._validate_configuration_consistency(raise_on_error=False)
-            # Check if error/warning was logged
-            error_calls = [str(call) for call in mock_logger.error.call_args_list]
-            warning_calls = [str(call) for call in mock_logger.warning.call_args_list]
-            output = " ".join(error_calls + warning_calls)
-            self.assertIn("CPU_P95_SETPOINT", output, "Should warn about SETPOINT > MAX")
->>>>>>> 2a253263
+        with patch('loadshaper.logger') as mock_logger:
+            loadshaper._validate_configuration_consistency(raise_on_error=False)
+            output = " ".join([str(c) for c in (mock_logger.error.call_args_list + mock_logger.warning.call_args_list)])
+            self.assertIn("CPU_P95_SETPOINT", output)
 
     def test_intensity_level_validation(self):
-        """Test CPU intensity level validation (BASELINE < HIGH)."""
-        # Valid configuration - should not raise exception
+        """CPU intensity: BASELINE < HIGH."""
+        # Valid configuration
         loadshaper.CPU_P95_BASELINE_INTENSITY = 20.0
         loadshaper.CPU_P95_HIGH_INTENSITY = 35.0
-        loadshaper._validate_configuration_consistency()  # Should not raise
-
-<<<<<<< HEAD
-        # Invalid: BASELINE >= HIGH - should raise RuntimeError
-        loadshaper.CPU_P95_BASELINE_INTENSITY = 35.0
-        loadshaper.CPU_P95_HIGH_INTENSITY = 30.0
-        with self.assertRaises(RuntimeError):
-            loadshaper._validate_configuration_consistency()
-=======
-        with patch('loadshaper.logger') as mock_logger:
-            loadshaper._validate_configuration_consistency(raise_on_error=False)
-            # Check if error/warning was logged
-            error_calls = [str(call) for call in mock_logger.error.call_args_list]
-            warning_calls = [str(call) for call in mock_logger.warning.call_args_list]
-            output = " ".join(error_calls + warning_calls)
-            # Should not warn about intensity levels if other configs are valid
+        with patch('loadshaper.logger') as mock_logger:
+            loadshaper._validate_configuration_consistency(raise_on_error=False)
+            output = " ".join([str(c) for c in (mock_logger.error.call_args_list + mock_logger.warning.call_args_list)])
             if "WARNING" in output:
                 self.assertNotIn("CPU_P95_BASELINE_INTENSITY", output)
                 self.assertNotIn("CPU_P95_HIGH_INTENSITY", output)
@@ -173,330 +120,206 @@
         # Invalid: BASELINE >= HIGH
         loadshaper.CPU_P95_BASELINE_INTENSITY = 35.0
         loadshaper.CPU_P95_HIGH_INTENSITY = 30.0
-
-        with patch('loadshaper.logger') as mock_logger:
-            loadshaper._validate_configuration_consistency(raise_on_error=False)
-            # Check if error was logged with the expected content
-            error_calls = [call for call in mock_logger.error.call_args_list]
-            error_messages = [str(call) for call in error_calls]
-            error_text = " ".join(error_messages)
-            self.assertIn("CPU_P95_BASELINE_INTENSITY", error_text, "Should log error about BASELINE >= HIGH")
->>>>>>> 2a253263
-
-        # Edge case: BASELINE = HIGH - should raise RuntimeError
+        with patch('loadshaper.logger') as mock_logger:
+            loadshaper._validate_configuration_consistency(raise_on_error=False)
+            error_text = " ".join([str(c) for c in mock_logger.error.call_args_list])
+            self.assertIn("CPU_P95_BASELINE_INTENSITY", error_text)
+
+        # Edge case: BASELINE = HIGH
         loadshaper.CPU_P95_BASELINE_INTENSITY = 30.0
         loadshaper.CPU_P95_HIGH_INTENSITY = 30.0
-<<<<<<< HEAD
-        with self.assertRaises(RuntimeError):
-            loadshaper._validate_configuration_consistency()
-=======
-
-        with patch('loadshaper.logger') as mock_logger:
-            loadshaper._validate_configuration_consistency(raise_on_error=False)
-            # Check if error/warning was logged
-            error_calls = [str(call) for call in mock_logger.error.call_args_list]
-            warning_calls = [str(call) for call in mock_logger.warning.call_args_list]
-            output = " ".join(error_calls + warning_calls)
-            self.assertIn("CPU_P95_BASELINE_INTENSITY", output, "Should warn about BASELINE = HIGH")
->>>>>>> 2a253263
+        with patch('loadshaper.logger') as mock_logger:
+            loadshaper._validate_configuration_consistency(raise_on_error=False)
+            output = " ".join([str(c) for c in (mock_logger.error.call_args_list + mock_logger.warning.call_args_list)])
+            self.assertIn("CPU_P95_BASELINE_INTENSITY", output)
 
     def test_load_threshold_validation(self):
-        """Test load threshold validation (RESUME < THRESHOLD)."""
-        # Valid configuration - should not raise exception
+        """Load thresholds: RESUME < THRESHOLD."""
+        # Valid configuration
         loadshaper.LOAD_RESUME_THRESHOLD = 0.4
         loadshaper.LOAD_THRESHOLD = 0.6
-        loadshaper._validate_configuration_consistency()  # Should not raise
-
-<<<<<<< HEAD
-        # Invalid: RESUME >= THRESHOLD - should raise RuntimeError
-        loadshaper.LOAD_RESUME_THRESHOLD = 0.7
-        loadshaper.LOAD_THRESHOLD = 0.6
-        with self.assertRaises(RuntimeError):
-            loadshaper._validate_configuration_consistency()
-=======
-        with patch('loadshaper.logger') as mock_logger:
-            loadshaper._validate_configuration_consistency(raise_on_error=False)
-            # Check if error/warning was logged
-            error_calls = [str(call) for call in mock_logger.error.call_args_list]
-            warning_calls = [str(call) for call in mock_logger.warning.call_args_list]
-            output = " ".join(error_calls + warning_calls)
-            # Should not warn about load thresholds if other configs are valid
+        with patch('loadshaper.logger') as mock_logger:
+            loadshaper._validate_configuration_consistency(raise_on_error=False)
 
         # Invalid: RESUME >= THRESHOLD
         loadshaper.LOAD_RESUME_THRESHOLD = 0.7
         loadshaper.LOAD_THRESHOLD = 0.6
-
-        with patch('loadshaper.logger') as mock_logger:
-            loadshaper._validate_configuration_consistency(raise_on_error=False)
-            # Check if error/warning was logged
-            error_calls = [str(call) for call in mock_logger.error.call_args_list]
-            warning_calls = [str(call) for call in mock_logger.warning.call_args_list]
-            output = " ".join(error_calls + warning_calls)
-            self.assertIn("LOAD_RESUME_THRESHOLD", output, "Should warn about RESUME >= THRESHOLD")
->>>>>>> 2a253263
+        with patch('loadshaper.logger') as mock_logger:
+            loadshaper._validate_configuration_consistency(raise_on_error=False)
+            output = " ".join([str(c) for c in (mock_logger.error.call_args_list + mock_logger.warning.call_args_list)])
+            self.assertIn("LOAD_RESUME_THRESHOLD", output)
 
     def test_stop_percentage_validation(self):
-        """Test stop percentage validation (TARGET < STOP)."""
-        # Valid configuration - should not raise exception
+        """Stop percentages: TARGET < STOP."""
+        # Valid configuration
         loadshaper.MEM_TARGET_PCT = 25.0
         loadshaper.MEM_STOP_PCT = 85.0
         loadshaper.NET_TARGET_PCT = 25.0
         loadshaper.NET_STOP_PCT = 85.0
         loadshaper.CPU_STOP_PCT = 85.0
-        loadshaper._validate_configuration_consistency()  # Should not raise
-
-<<<<<<< HEAD
-        # Invalid: MEM_TARGET >= MEM_STOP - should raise RuntimeError
-        loadshaper.MEM_TARGET_PCT = 90.0
-        loadshaper.MEM_STOP_PCT = 85.0
-        with self.assertRaises(RuntimeError):
-            loadshaper._validate_configuration_consistency()
-=======
-        with patch('loadshaper.logger') as mock_logger:
-            loadshaper._validate_configuration_consistency(raise_on_error=False)
-            # Check if error/warning was logged
-            error_calls = [str(call) for call in mock_logger.error.call_args_list]
-            warning_calls = [str(call) for call in mock_logger.warning.call_args_list]
-            output = " ".join(error_calls + warning_calls)
+        with patch('loadshaper.logger') as mock_logger:
+            loadshaper._validate_configuration_consistency(raise_on_error=False)
 
         # Invalid: MEM_TARGET >= MEM_STOP
         loadshaper.MEM_TARGET_PCT = 90.0
         loadshaper.MEM_STOP_PCT = 85.0
-
-        with patch('loadshaper.logger') as mock_logger:
-            loadshaper._validate_configuration_consistency(raise_on_error=False)
-            # Check if error/warning was logged
-            error_calls = [str(call) for call in mock_logger.error.call_args_list]
-            warning_calls = [str(call) for call in mock_logger.warning.call_args_list]
-            output = " ".join(error_calls + warning_calls)
-            self.assertIn("MEM_TARGET_PCT", output, "Should warn about MEM_TARGET >= MEM_STOP")
->>>>>>> 2a253263
+        with patch('loadshaper.logger') as mock_logger:
+            loadshaper._validate_configuration_consistency(raise_on_error=False)
+            output = " ".join([str(c) for c in (mock_logger.error.call_args_list + mock_logger.warning.call_args_list)])
+            self.assertIn("MEM_TARGET_PCT", output)
 
         # Reset MEM to valid, test NET invalid
         loadshaper.MEM_TARGET_PCT = 25.0
         loadshaper.MEM_STOP_PCT = 85.0
         loadshaper.NET_TARGET_PCT = 90.0
         loadshaper.NET_STOP_PCT = 85.0
-<<<<<<< HEAD
-        with self.assertRaises(RuntimeError):
-            loadshaper._validate_configuration_consistency()
+        with patch('loadshaper.logger') as mock_logger:
+            loadshaper._validate_configuration_consistency(raise_on_error=False)
+            output = " ".join([str(c) for c in (mock_logger.error.call_args_list + mock_logger.warning.call_args_list)])
+            self.assertIn("NET_TARGET_PCT", output)
 
     def test_oracle_compliance_validation(self):
-        """Test Oracle compliance validation (targets above 20% reclamation threshold)."""
-        # Test CPU P95 target min at danger zone with individual warning
+        """Oracle 20% reclamation threshold warns/errors appropriately."""
+        # CPU P95 target min warning content
         loadshaper.CPU_P95_TARGET_MIN = 19.0  # Below Oracle 20% threshold
-        with unittest.mock.patch('loadshaper.logger.warning') as mock_warning:
-            loadshaper._validate_configuration_consistency()
-            # Should have been called with warning about Oracle threshold
-            warning_calls = [call for call in mock_warning.call_args_list
-                           if 'Oracle 20% reclamation threshold' in str(call)]
-            self.assertTrue(len(warning_calls) > 0, "Should warn about Oracle threshold")
-=======
-
-        with patch('loadshaper.logger') as mock_logger:
-            loadshaper._validate_configuration_consistency(raise_on_error=False)
-            # Check if error/warning was logged
-            error_calls = [str(call) for call in mock_logger.error.call_args_list]
-            warning_calls = [str(call) for call in mock_logger.warning.call_args_list]
-            output = " ".join(error_calls + warning_calls)
-            self.assertIn("NET_TARGET_PCT", output, "Should warn about NET_TARGET >= NET_STOP")
-
-    def test_oracle_compliance_validation(self):
-        """Test Oracle compliance validation (targets above 20% reclamation threshold)."""
-        # Test CPU P95 setpoint at danger zone
-        loadshaper.CPU_P95_SETPOINT = 19.0  # Below Oracle 20% threshold
-
-        with patch('loadshaper.logger') as mock_logger:
-            loadshaper._validate_configuration_consistency(raise_on_error=False)
-            # Check if error/warning was logged
-            error_calls = [str(call) for call in mock_logger.error.call_args_list]
-            warning_calls = [str(call) for call in mock_logger.warning.call_args_list]
-            output = " ".join(error_calls + warning_calls)
-            self.assertIn("Oracle reclamation", output, "Should warn about Oracle reclamation risk")
-            self.assertIn("CPU_P95_SETPOINT", output, "Should mention CPU P95 setpoint")
->>>>>>> 2a253263
-
-        # Test two metrics below 20% - should generate cross-check warning
-        loadshaper.CPU_P95_TARGET_MIN = 19.0  # Below Oracle 20% threshold
-        loadshaper.MEM_TARGET_PCT = 18.0  # Below Oracle 20% threshold
-<<<<<<< HEAD
-        loadshaper.NET_TARGET_PCT = 25.0  # Above threshold
-        with unittest.mock.patch('loadshaper.logger.warning') as mock_warning:
-            loadshaper._validate_configuration_consistency()
-            # Should have been called with warning about both being below threshold
-            warning_calls = [call for call in mock_warning.call_args_list
-                           if 'below 20% threshold' in str(call)]
-            self.assertTrue(len(warning_calls) > 0, "Should warn about two metrics below 20% threshold")
-=======
-
-        with patch('loadshaper.logger') as mock_logger:
-            loadshaper._validate_configuration_consistency(raise_on_error=False)
-            # Check if error/warning was logged
-            error_calls = [str(call) for call in mock_logger.error.call_args_list]
-            warning_calls = [str(call) for call in mock_logger.warning.call_args_list]
-            output = " ".join(error_calls + warning_calls)
-            self.assertIn("Oracle reclamation", output, "Should warn about Oracle reclamation risk")
-            self.assertIn("MEM_TARGET_PCT", output, "Should mention memory target")
->>>>>>> 2a253263
-
-        # Test all three below 20% - should generate error (not warning)
-        loadshaper.CPU_P95_TARGET_MIN = 19.0  # Below Oracle 20% threshold
-        loadshaper.MEM_TARGET_PCT = 18.0  # Below Oracle 20% threshold
-        loadshaper.NET_TARGET_PCT = 15.0  # Below Oracle 20% threshold
-<<<<<<< HEAD
-        with self.assertRaises(RuntimeError):
-            loadshaper._validate_configuration_consistency()
+        with patch('loadshaper.logger') as mock_logger:
+            loadshaper._validate_configuration_consistency(raise_on_error=False)
+            warnings = " ".join([str(c) for c in mock_logger.warning.call_args_list])
+            self.assertIn("Oracle 20% reclamation threshold", warnings)
+
+        # CPU P95 setpoint below threshold -> warning
+        loadshaper.CPU_P95_TARGET_MIN = 20.0
+        loadshaper.CPU_P95_SETPOINT = 19.0
+        with patch('loadshaper.logger') as mock_logger:
+            loadshaper._validate_configuration_consistency(raise_on_error=False)
+            warnings = " ".join([str(c) for c in mock_logger.warning.call_args_list])
+            self.assertIn("Oracle reclamation", warnings)
+
+        # Memory below threshold -> warning
+        loadshaper.CPU_P95_SETPOINT = 25.0
+        loadshaper.MEM_TARGET_PCT = 19.0
+        with patch('loadshaper.logger') as mock_logger:
+            loadshaper._validate_configuration_consistency(raise_on_error=False)
+            warnings = " ".join([str(c) for c in mock_logger.warning.call_args_list])
+            self.assertIn("MEM_TARGET_PCT", warnings)
+            self.assertIn("Oracle reclamation", warnings)
+
+        # Network below threshold -> warning
+        loadshaper.MEM_TARGET_PCT = 25.0
+        loadshaper.NET_TARGET_PCT = 19.0
+        with patch('loadshaper.logger') as mock_logger:
+            loadshaper._validate_configuration_consistency(raise_on_error=False)
+            warnings = " ".join([str(c) for c in mock_logger.warning.call_args_list])
+            self.assertIn("NET_TARGET_PCT", warnings)
+            self.assertIn("Oracle reclamation", warnings)
+
+        # Two below 20% -> combined warning
+        loadshaper.NET_TARGET_PCT = 18.0
+        loadshaper.MEM_TARGET_PCT = 19.0
+        with patch('loadshaper.logger') as mock_logger:
+            loadshaper._validate_configuration_consistency(raise_on_error=False)
+            combined = [c for c in mock_logger.warning.call_args_list if 'below 20% threshold' in str(c)]
+            self.assertTrue(len(combined) > 0)
+
+        # All three below 20% -> error
+        loadshaper.CPU_P95_TARGET_MIN = 19.0
+        loadshaper.MEM_TARGET_PCT = 18.0
+        loadshaper.NET_TARGET_PCT = 15.0
+        with patch('loadshaper.logger') as mock_logger:
+            loadshaper._validate_configuration_consistency(raise_on_error=False)
+            errors = " ".join([str(c) for c in mock_logger.error.call_args_list])
+            self.assertIn("Oracle", errors)
+            self.assertIn("reclamation", errors)
 
     def test_timing_relationships_validation(self):
-        """Test validation of timing relationships."""
-        # Valid configuration - should not raise exception
+        """Timing relationships and exceedance target bounds."""
+        # Valid configuration
         loadshaper.CONTROL_PERIOD = 5.0
         loadshaper.AVG_WINDOW_SEC = 300.0
         loadshaper.CPU_P95_SLOT_DURATION = 60.0
-        loadshaper._validate_configuration_consistency()
-
-        # Test AVG_WINDOW_SEC too short - should generate warning
+        with patch('loadshaper.logger') as mock_logger:
+            loadshaper._validate_configuration_consistency(raise_on_error=False)
+
+        # AVG window too short -> warning
         loadshaper.AVG_WINDOW_SEC = 40.0
-        with unittest.mock.patch('loadshaper.logger.warning') as mock_warning:
-            loadshaper._validate_configuration_consistency()
-            warning_calls = [call for call in mock_warning.call_args_list
-                           if 'AVG_WINDOW_SEC' in str(call)]
-            self.assertTrue(len(warning_calls) > 0, "Should warn about short AVG_WINDOW_SEC")
-
-        # Test CPU_P95_SLOT_DURATION too short - should generate warning
-        loadshaper.AVG_WINDOW_SEC = 300.0  # Reset to valid
+        with patch('loadshaper.logger') as mock_logger:
+            loadshaper._validate_configuration_consistency(raise_on_error=False)
+            warnings = " ".join([str(c) for c in mock_logger.warning.call_args_list])
+            self.assertIn("AVG_WINDOW_SEC", warnings)
+
+        # Slot duration too short -> warning
+        loadshaper.AVG_WINDOW_SEC = 300.0
         loadshaper.CPU_P95_SLOT_DURATION = 20.0
-        with unittest.mock.patch('loadshaper.logger.warning') as mock_warning:
-            loadshaper._validate_configuration_consistency()
-            warning_calls = [call for call in mock_warning.call_args_list
-                           if 'CPU_P95_SLOT_DURATION' in str(call)]
-            self.assertTrue(len(warning_calls) > 0, "Should warn about short slot duration")
-=======
-
-        with patch('loadshaper.logger') as mock_logger:
-            loadshaper._validate_configuration_consistency(raise_on_error=False)
-            # Check if error/warning was logged
-            error_calls = [str(call) for call in mock_logger.error.call_args_list]
-            warning_calls = [str(call) for call in mock_logger.warning.call_args_list]
-            output = " ".join(error_calls + warning_calls)
-            self.assertIn("Oracle reclamation", output, "Should warn about Oracle reclamation risk")
-            self.assertIn("NET_TARGET_PCT", output, "Should mention network target")
-
-    def test_exceedance_target_validation(self):
-        """Test exceedance target validation (reasonable percentage range)."""
-        # Valid exceedance target
-        loadshaper.CPU_P95_EXCEEDANCE_TARGET = 6.5
-
-        with patch('loadshaper.logger') as mock_logger:
-            loadshaper._validate_configuration_consistency(raise_on_error=False)
-            # Check if error/warning was logged
-            error_calls = [str(call) for call in mock_logger.error.call_args_list]
-            warning_calls = [str(call) for call in mock_logger.warning.call_args_list]
-            output = " ".join(error_calls + warning_calls)
-
-        # Too high exceedance target
+        with patch('loadshaper.logger') as mock_logger:
+            loadshaper._validate_configuration_consistency(raise_on_error=False)
+            warnings = " ".join([str(c) for c in mock_logger.warning.call_args_list])
+            self.assertIn("CPU_P95_SLOT_DURATION", warnings)
+
+        # Exceedance target too high -> warning
         loadshaper.CPU_P95_EXCEEDANCE_TARGET = 25.0
-
-        with patch('loadshaper.logger') as mock_logger:
-            loadshaper._validate_configuration_consistency(raise_on_error=False)
-            # Check if error/warning was logged
-            error_calls = [str(call) for call in mock_logger.error.call_args_list]
-            warning_calls = [str(call) for call in mock_logger.warning.call_args_list]
-            output = " ".join(error_calls + warning_calls)
-            self.assertIn("CPU_P95_EXCEEDANCE_TARGET", output, "Should warn about high exceedance target")
-
-        # Too low exceedance target
+        with patch('loadshaper.logger') as mock_logger:
+            loadshaper._validate_configuration_consistency(raise_on_error=False)
+            warnings = " ".join([str(c) for c in mock_logger.warning.call_args_list])
+            self.assertIn("CPU_P95_EXCEEDANCE_TARGET", warnings)
+
+        # Exceedance target too low -> warning
         loadshaper.CPU_P95_EXCEEDANCE_TARGET = 1.0
-
-        with patch('loadshaper.logger') as mock_logger:
-            loadshaper._validate_configuration_consistency(raise_on_error=False)
-            # Check if error/warning was logged
-            error_calls = [str(call) for call in mock_logger.error.call_args_list]
-            warning_calls = [str(call) for call in mock_logger.warning.call_args_list]
-            output = " ".join(error_calls + warning_calls)
-            self.assertIn("CPU_P95_EXCEEDANCE_TARGET", output, "Should warn about low exceedance target")
+        with patch('loadshaper.logger') as mock_logger:
+            loadshaper._validate_configuration_consistency(raise_on_error=False)
+            warnings = " ".join([str(c) for c in mock_logger.warning.call_args_list])
+            self.assertIn("CPU_P95_EXCEEDANCE_TARGET", warnings)
 
     def test_slot_duration_validation(self):
-        """Test slot duration validation (reasonable timing)."""
+        """Slot duration extreme bounds warnings."""
         # Valid slot duration
         loadshaper.CPU_P95_SLOT_DURATION = 60.0
-
-        with patch('loadshaper.logger') as mock_logger:
-            loadshaper._validate_configuration_consistency(raise_on_error=False)
-            # Check if error/warning was logged
-            error_calls = [str(call) for call in mock_logger.error.call_args_list]
-            warning_calls = [str(call) for call in mock_logger.warning.call_args_list]
-            output = " ".join(error_calls + warning_calls)
+        with patch('loadshaper.logger') as mock_logger:
+            loadshaper._validate_configuration_consistency(raise_on_error=False)
 
         # Too short slot duration
         loadshaper.CPU_P95_SLOT_DURATION = 10.0
-
-        with patch('loadshaper.logger') as mock_logger:
-            loadshaper._validate_configuration_consistency(raise_on_error=False)
-            # Check if error/warning was logged
-            error_calls = [str(call) for call in mock_logger.error.call_args_list]
-            warning_calls = [str(call) for call in mock_logger.warning.call_args_list]
-            output = " ".join(error_calls + warning_calls)
-            self.assertIn("CPU_P95_SLOT_DURATION", output, "Should warn about short slot duration")
+        with patch('loadshaper.logger') as mock_logger:
+            loadshaper._validate_configuration_consistency(raise_on_error=False)
+            warnings = " ".join([str(c) for c in mock_logger.warning.call_args_list])
+            self.assertIn("CPU_P95_SLOT_DURATION_SEC", warnings)
 
         # Too long slot duration
         loadshaper.CPU_P95_SLOT_DURATION = 900.0
-
-        with patch('loadshaper.logger') as mock_logger:
-            loadshaper._validate_configuration_consistency(raise_on_error=False)
-            # Check if error/warning was logged
-            error_calls = [str(call) for call in mock_logger.error.call_args_list]
-            warning_calls = [str(call) for call in mock_logger.warning.call_args_list]
-            output = " ".join(error_calls + warning_calls)
-            self.assertIn("CPU_P95_SLOT_DURATION", output, "Should warn about long slot duration")
+        with patch('loadshaper.logger') as mock_logger:
+            loadshaper._validate_configuration_consistency(raise_on_error=False)
+            warnings = " ".join([str(c) for c in mock_logger.warning.call_args_list])
+            self.assertIn("CPU_P95_SLOT_DURATION_SEC", warnings)
 
     def test_ring_buffer_batch_size_validation(self):
-        """Test ring buffer batch size validation."""
+        """Ring buffer batch size validation and warnings."""
         # Valid batch size
         loadshaper.CPU_P95_RING_BUFFER_BATCH_SIZE = 10
-
-        with patch('loadshaper.logger') as mock_logger:
-            loadshaper._validate_configuration_consistency(raise_on_error=False)
-            # Check if error/warning was logged
-            error_calls = [str(call) for call in mock_logger.error.call_args_list]
-            warning_calls = [str(call) for call in mock_logger.warning.call_args_list]
-            output = " ".join(error_calls + warning_calls)
-
-        # Invalid: zero or negative batch size
+        with patch('loadshaper.logger') as mock_logger:
+            loadshaper._validate_configuration_consistency(raise_on_error=False)
+
+        # Zero batch size -> warning
         loadshaper.CPU_P95_RING_BUFFER_BATCH_SIZE = 0
-
-        with patch('loadshaper.logger') as mock_logger:
-            loadshaper._validate_configuration_consistency(raise_on_error=False)
-            # Check if error/warning was logged
-            error_calls = [str(call) for call in mock_logger.error.call_args_list]
-            warning_calls = [str(call) for call in mock_logger.warning.call_args_list]
-            output = " ".join(error_calls + warning_calls)
-            self.assertIn("CPU_P95_RING_BUFFER_BATCH_SIZE", output, "Should warn about zero batch size")
-
+        with patch('loadshaper.logger') as mock_logger:
+            loadshaper._validate_configuration_consistency(raise_on_error=False)
+            warnings = " ".join([str(c) for c in mock_logger.warning.call_args_list])
+            self.assertIn("CPU_P95_RING_BUFFER_BATCH_SIZE", warnings)
+
+        # Negative batch size -> warning
         loadshaper.CPU_P95_RING_BUFFER_BATCH_SIZE = -5
-
-        with patch('loadshaper.logger') as mock_logger:
-            loadshaper._validate_configuration_consistency(raise_on_error=False)
-            # Check if error/warning was logged
-            error_calls = [str(call) for call in mock_logger.error.call_args_list]
-            warning_calls = [str(call) for call in mock_logger.warning.call_args_list]
-            output = " ".join(error_calls + warning_calls)
-            self.assertIn("CPU_P95_RING_BUFFER_BATCH_SIZE", output, "Should warn about negative batch size")
-
-        # Very large batch size (performance warning)
+        with patch('loadshaper.logger') as mock_logger:
+            loadshaper._validate_configuration_consistency(raise_on_error=False)
+            warnings = " ".join([str(c) for c in mock_logger.warning.call_args_list])
+            self.assertIn("CPU_P95_RING_BUFFER_BATCH_SIZE", warnings)
+
+        # Very large batch size -> warning
         loadshaper.CPU_P95_RING_BUFFER_BATCH_SIZE = 1000
-
-        with patch('loadshaper.logger') as mock_logger:
-            loadshaper._validate_configuration_consistency(raise_on_error=False)
-            # Check if error/warning was logged
-            error_calls = [str(call) for call in mock_logger.error.call_args_list]
-            warning_calls = [str(call) for call in mock_logger.warning.call_args_list]
-            output = " ".join(error_calls + warning_calls)
-            self.assertIn("CPU_P95_RING_BUFFER_BATCH_SIZE", output, "Should warn about very large batch size")
->>>>>>> 2a253263
+        with patch('loadshaper.logger') as mock_logger:
+            loadshaper._validate_configuration_consistency(raise_on_error=False)
+            warnings = " ".join([str(c) for c in mock_logger.warning.call_args_list])
+            self.assertIn("CPU_P95_RING_BUFFER_BATCH_SIZE", warnings)
 
     def test_multiple_validation_errors(self):
-        """Test handling of multiple validation errors."""
+        """Multiple invalid settings produce multiple errors."""
         # Set up multiple invalid configurations
         loadshaper.CPU_P95_TARGET_MIN = 30.0
         loadshaper.CPU_P95_TARGET_MAX = 20.0  # Invalid: MIN > MAX
@@ -504,144 +327,76 @@
         loadshaper.CPU_P95_BASELINE_INTENSITY = 40.0
         loadshaper.CPU_P95_HIGH_INTENSITY = 30.0  # Invalid: BASELINE > HIGH
         loadshaper.LOAD_RESUME_THRESHOLD = 0.8
-        loadshaper.LOAD_THRESHOLD = 0.6  # Invalid: RESUME > THRESHOLD
-
-<<<<<<< HEAD
-        with self.assertRaises(RuntimeError) as cm:
-            loadshaper._validate_configuration_consistency()
-
-        # Should mention multiple errors
-        self.assertIn("4 error(s)", str(cm.exception))
+        loadshaper.LOAD_THRESHOLD = 0.6       # Invalid: RESUME > THRESHOLD
+
+        with patch('loadshaper.logger') as mock_logger:
+            loadshaper._validate_configuration_consistency(raise_on_error=False)
+            error_count = len(mock_logger.error.call_args_list)
+            warning_count = len(mock_logger.warning.call_args_list)
+            # Keep HEAD's assertion semantics (expect 4 errors)
+            self.assertEqual(error_count, 4)
+            self.assertGreaterEqual(error_count + warning_count, 4)
 
     def test_exceedance_target_validation(self):
-        """Test exceedance target validation - this should only generate warnings."""
-        # Test exceedance target outside normal range - should generate warning
-        loadshaper.CPU_P95_EXCEEDANCE_TARGET = 15.0  # Very high value
-        with unittest.mock.patch('loadshaper.logger.warning') as mock_warning:
-            loadshaper._validate_configuration_consistency()
-            # This might not be explicitly validated in current implementation
-            # Just ensure no RuntimeError is raised
-            pass  # No assertion needed if not implemented
-=======
-        with patch('loadshaper.logger') as mock_logger:
-            loadshaper._validate_configuration_consistency(raise_on_error=False)
-            # Check if error/warning was logged
-            error_calls = [str(call) for call in mock_logger.error.call_args_list]
-            warning_calls = [str(call) for call in mock_logger.warning.call_args_list]
-            output = " ".join(error_calls + warning_calls)
->>>>>>> 2a253263
-
-    def test_ring_buffer_batch_size_validation(self):
-        """Test ring buffer batch size validation - should generate warnings for edge cases."""
-        # Test zero batch size - should generate warning
-        loadshaper.CPU_P95_RING_BUFFER_BATCH_SIZE = 0
-        with unittest.mock.patch('loadshaper.logger.warning') as mock_warning:
-            loadshaper._validate_configuration_consistency()
-            # This might not be explicitly validated in current implementation
-            # Just ensure no RuntimeError is raised
-            pass  # No assertion needed if not implemented
-
-<<<<<<< HEAD
-    def test_slot_duration_validation(self):
-        """Test slot duration validation against control period."""
-        # This is already covered in test_timing_relationships_validation
-        # Included for completeness
-        loadshaper.CPU_P95_SLOT_DURATION = 15.0  # Very short
-        loadshaper.CONTROL_PERIOD = 5.0
-        with unittest.mock.patch('loadshaper.logger.warning') as mock_warning:
-            loadshaper._validate_configuration_consistency()
-            warning_calls = [call for call in mock_warning.call_args_list
-                           if 'CPU_P95_SLOT_DURATION' in str(call)]
-            self.assertTrue(len(warning_calls) > 0, "Should warn about short slot duration")
-
-    def test_validation_startup_integration(self):
-        """Test that validation integrates properly with startup."""
-        # Valid configuration should complete without issues
-        loadshaper._validate_configuration_consistency()
-        # If we get here, validation passed
-        self.assertTrue(True)
-
-    def test_warning_message_quality(self):
-        """Test that warning messages contain useful information."""
-        loadshaper.CPU_P95_TARGET_MIN = 19.0  # Below Oracle threshold
-        with unittest.mock.patch('loadshaper.logger.warning') as mock_warning:
-            loadshaper._validate_configuration_consistency()
-            # Check that warnings are informative
-            if mock_warning.call_args_list:
-                warning_text = str(mock_warning.call_args_list[0])
-                self.assertIn("19.0", warning_text, "Warning should mention the actual value")
-=======
-            # Check that multiple errors were reported
-            self.assertGreater(len(error_calls) + len(warning_calls), 3, "Should report multiple errors/warnings")
->>>>>>> 2a253263
+        """Exceedance target out-of-range should only warn."""
+        # High exceedance target
+        loadshaper.CPU_P95_EXCEEDANCE_TARGET = 25.0
+        with patch('loadshaper.logger') as mock_logger:
+            loadshaper._validate_configuration_consistency(raise_on_error=False)
+            warnings = " ".join([str(c) for c in mock_logger.warning.call_args_list])
+            self.assertIn("CPU_P95_EXCEEDANCE_TARGET", warnings)
+
+        # Low exceedance target
+        loadshaper.CPU_P95_EXCEEDANCE_TARGET = 1.0
+        with patch('loadshaper.logger') as mock_logger:
+            loadshaper._validate_configuration_consistency(raise_on_error=False)
+            warnings = " ".join([str(c) for c in mock_logger.warning.call_args_list])
+            self.assertIn("CPU_P95_EXCEEDANCE_TARGET", warnings)
 
     def test_validation_with_none_values(self):
-        """Test validation handles None values gracefully."""
-        # Set some values to None (uninitialized)
+        """Validation handles None values gracefully."""
         loadshaper.CPU_P95_TARGET_MIN = None
         loadshaper.CPU_P95_TARGET_MAX = 30.0
         loadshaper.CPU_P95_SETPOINT = 25.0
-
-        # Should not crash with None values
         try:
-<<<<<<< HEAD
-            loadshaper._validate_configuration_consistency()
-=======
             with unittest.mock.patch('sys.stdout', new_callable=StringIO):
                 loadshaper._validate_configuration_consistency(raise_on_error=False)
->>>>>>> 2a253263
             success = True
         except (TypeError, AttributeError):
             success = False
-
-        self.assertTrue(success, "Validation should handle None values gracefully")
-
-<<<<<<< HEAD
-=======
+        self.assertTrue(success)
+
     def test_validation_startup_integration(self):
-        """Test that validation is called during initialization."""
-        # This test verifies that configuration validation is integrated
-        # into the main initialization flow
-
-        # Set up an invalid configuration that should trigger warnings
-        loadshaper.CPU_P95_TARGET_MIN = 30.0
-        loadshaper.CPU_P95_TARGET_MAX = 20.0  # Invalid: MIN > MAX
-
-        with patch('loadshaper.logger') as mock_logger:
-            # Call the validation function directly (simulating startup)
-            loadshaper._validate_configuration_consistency(raise_on_error=False)
-            # Check if error/warning was logged
-            error_calls = [str(call) for call in mock_logger.error.call_args_list]
-            warning_calls = [str(call) for call in mock_logger.warning.call_args_list]
-            output = " ".join(error_calls + warning_calls)
-
-            # Check that validation produced error/warning messages
-            self.assertTrue(len(error_calls) > 0 or len(warning_calls) > 0, "Should produce error or warning messages during validation")
-            self.assertIn("configuration", output.lower(), "Should mention configuration")
-
-    def test_warning_message_quality(self):
-        """Test that warning messages are clear and actionable."""
-        # Test specific warning message content
+        """Validation produces messages during initialization with bad config."""
         loadshaper.CPU_P95_TARGET_MIN = 30.0
         loadshaper.CPU_P95_TARGET_MAX = 20.0
-
-        with patch('loadshaper.logger') as mock_logger:
-            loadshaper._validate_configuration_consistency(raise_on_error=False)
-            # Check if error/warning was logged
-            error_calls = [str(call) for call in mock_logger.error.call_args_list]
-            warning_calls = [str(call) for call in mock_logger.warning.call_args_list]
-            output = " ".join(error_calls + warning_calls)
-
-            # Error/warning messages should be clear and actionable
-            self.assertTrue(len(error_calls) > 0 or len(warning_calls) > 0, "Should produce error or warning messages")
-            # Should mention the specific values
+        with patch('loadshaper.logger') as mock_logger:
+            loadshaper._validate_configuration_consistency(raise_on_error=False)
+            self.assertTrue(len(mock_logger.error.call_args_list) > 0 or len(mock_logger.warning.call_args_list) > 0)
+            output = " ".join([str(c) for c in (mock_logger.error.call_args_list + mock_logger.warning.call_args_list)])
+            self.assertIn("configuration", output.lower())
+
+    def test_warning_message_quality_oracle_value_included(self):
+        """Warning messages include concrete values (e.g., 19.0)."""
+        loadshaper.CPU_P95_TARGET_MIN = 19.0
+        with patch('loadshaper.logger') as mock_logger:
+            loadshaper._validate_configuration_consistency(raise_on_error=False)
+            if mock_logger.warning.call_args_list:
+                warning_text = str(mock_logger.warning.call_args_list[0])
+                self.assertIn("19.0", warning_text)
+
+    def test_warning_message_quality_actionable(self):
+        """Warning/error messages are clear and actionable."""
+        loadshaper.CPU_P95_TARGET_MIN = 30.0
+        loadshaper.CPU_P95_TARGET_MAX = 20.0
+        with patch('loadshaper.logger') as mock_logger:
+            loadshaper._validate_configuration_consistency(raise_on_error=False)
+            output = " ".join([str(c) for c in (mock_logger.error.call_args_list + mock_logger.warning.call_args_list)])
+            self.assertTrue(len(mock_logger.error.call_args_list) > 0 or len(mock_logger.warning.call_args_list) > 0)
             self.assertIn("30", output)
             self.assertIn("20", output)
-            # Should give guidance in the messages
-            self.assertTrue("must be" in output.lower() or "should be" in output.lower(),
-                           "Messages should include actionable guidance")
-
->>>>>>> 2a253263
+            self.assertTrue("must be" in output.lower() or "should be" in output.lower())
+
 
 if __name__ == '__main__':
-    unittest.main()+    unittest.main()
