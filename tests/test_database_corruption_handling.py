#!/usr/bin/env python3
"""
Tests for database corruption detection and recovery feature.

This module tests the database corruption handling methods:
- detect_database_corruption()
- backup_corrupted_database()
- recover_from_corruption()
"""

import unittest
import unittest.mock
import sys
import os
import time
import tempfile
import shutil
import sqlite3
from datetime import datetime, timezone

sys.path.insert(0, os.path.dirname(os.path.dirname(os.path.abspath(__file__))))
import loadshaper


class TestDatabaseCorruptionHandling(unittest.TestCase):
    """Test database corruption detection and recovery."""

    def setUp(self):
        """Set up test environment."""
        self.test_dir = tempfile.mkdtemp()
        self.db_path = os.path.join(self.test_dir, 'test_metrics.db')
        self.backup_path = os.path.join(self.test_dir, 'test_metrics_backup.db')

        # Set environment variable to indicate test mode
        os.environ['PYTEST_CURRENT_TEST'] = 'test_database_corruption'

    def tearDown(self):
        """Clean up test environment."""
        # Clean up environment variable
        if 'PYTEST_CURRENT_TEST' in os.environ:
            del os.environ['PYTEST_CURRENT_TEST']

        if os.path.exists(self.test_dir):
            shutil.rmtree(self.test_dir)

    def create_valid_database(self):
        """Create a valid metrics database for testing."""
        storage = loadshaper.MetricsStorage(self.db_path)

        # Add some test data
        current_time = time.time()
        for i in range(10):
            storage.store_sample(25.0 + i, 50.0, 30.0, 1.0)
            time.sleep(0.01)  # Small delay for different timestamps

<<<<<<< HEAD
        # The connection is managed internally, no need to close it directly
=======
        # MetricsStorage uses connection pooling - no need to close explicitly
>>>>>>> 2a253263
        return storage

    def create_corrupted_database(self):
        """Create a corrupted database file for testing."""
        # Overwrite main database file with zeros
        with open(self.db_path, 'wb') as f:
            f.write(b'\x00' * 1024)

        # Also corrupt WAL and SHM files if they exist (SQLite WAL mode)
        wal_path = self.db_path + '-wal'
        shm_path = self.db_path + '-shm'

        if os.path.exists(wal_path):
            with open(wal_path, 'wb') as f:
                f.write(b'\x00' * 512)

        if os.path.exists(shm_path):
            with open(shm_path, 'wb') as f:
                f.write(b'\x00' * 512)

    def create_partially_corrupted_database(self):
        """Create a database with some corruption that SQLite can detect."""
        # First create a valid database
        storage = self.create_valid_database()

        # Give it a moment to finish writing
        time.sleep(0.1)

        # Then corrupt part of it by overwriting part of the file
        with open(self.db_path, 'r+b') as f:
            f.seek(100)  # Seek to middle of file
            f.write(b'CORRUPTED_DATA_HERE')  # Overwrite with garbage

        return storage

    def test_detect_healthy_database(self):
        """Test corruption detection on healthy database."""
        storage = self.create_valid_database()

<<<<<<< HEAD
        # Healthy database should not be detected as corrupted
        self.assertFalse(storage.detect_database_corruption(),
                        "Healthy database should not be detected as corrupted")
=======
        # Reopen to test detection
        storage = loadshaper.MetricsStorage(self.db_path)

        is_corrupted = storage.detect_database_corruption()

        self.assertFalse(is_corrupted, "Healthy database should not be detected as corrupted")
        # MetricsStorage uses connection pooling - no explicit close needed
>>>>>>> 2a253263

    def test_detect_corrupted_database(self):
        """Test corruption detection on corrupted database."""
        # First create a valid storage instance to ensure database exists
        storage = loadshaper.MetricsStorage(self.db_path)

        # Give a moment for any database operations to complete
        import time
        time.sleep(0.1)

        # Now corrupt the database file directly
        self.create_corrupted_database()

<<<<<<< HEAD
        # Corrupted database should be detected
        self.assertTrue(storage.detect_database_corruption(),
                       "Corrupted database should be detected")

    def test_backup_corrupted_database(self):
        """Test backup creation for corrupted database."""
        # First create a valid storage instance
        storage = loadshaper.MetricsStorage(self.db_path)
=======
        try:
            storage = loadshaper.MetricsStorage(self.db_path)
            # Should either fail to initialize or detect corruption
            is_corrupted = storage.detect_database_corruption()
            self.assertTrue(is_corrupted, "Corrupted database should be detected")
            # MetricsStorage uses connection pooling - no explicit close needed
        except (sqlite3.DatabaseError, RuntimeError):
            # Expected - corrupted database should cause initialization to fail
            pass

    def test_backup_corrupted_database(self):
        """Test backup creation for corrupted database."""
        self.create_corrupted_database()

        try:
            storage = loadshaper.MetricsStorage(self.db_path)

            # Create backup
            backup_created = storage.backup_corrupted_database()

            if backup_created:
                # Verify backup was created
                backup_files = [f for f in os.listdir(self.test_dir)
                               if f.startswith('test_metrics_backup_') and f.endswith('.db')]
                self.assertGreater(len(backup_files), 0, "Backup file should be created")

                # Verify backup contains the corrupted content
                backup_path = os.path.join(self.test_dir, backup_files[0])
                with open(backup_path, 'rb') as f:
                    backup_content = f.read()
                self.assertIn(b'This is not a valid SQLite', backup_content,
                             "Backup should contain original corrupted content")

            # MetricsStorage uses connection pooling - no explicit close needed
        except (sqlite3.DatabaseError, RuntimeError):
            # Expected for severely corrupted databases
            pass
>>>>>>> 2a253263

        # Then corrupt the database file
        self.create_corrupted_database()

<<<<<<< HEAD
        # Create backup
        backup_path = storage.backup_corrupted_database()

        # Backup should be created successfully
        self.assertIsNotNone(backup_path, "Backup path should not be None")
        self.assertTrue(os.path.exists(backup_path), "Backup file should be created")

        # Backup should contain the same data as original
        with open(self.db_path, 'rb') as orig, open(backup_path, 'rb') as backup:
            self.assertEqual(orig.read(), backup.read(), "Backup should contain same data as original")

    def test_recovery_with_missing_database(self):
        """Test recovery when database file is missing."""
        # Create a storage instance (this will create the database)
=======
        try:
            storage = loadshaper.MetricsStorage(self.db_path)

            # Attempt recovery
            recovery_successful = storage.recover_from_corruption()

            if recovery_successful:
                # Verify database is functional after recovery
                storage.store_sample(25.0, 50.0, 30.0, 1.0)

                # Verify data can be retrieved
                stats = storage.get_percentile('cpu')
                self.assertIsNotNone(stats, "Recovered database should be functional")

            # MetricsStorage uses connection pooling - no explicit close needed
        except (sqlite3.DatabaseError, RuntimeError):
            # Some corruption scenarios may not be recoverable
            pass

    def test_complete_corruption_recovery_workflow(self):
        """Test the complete corruption detection and recovery workflow."""
        # Start with valid database
        storage = self.create_valid_database()

        # Verify it works initially
        stats = storage.get_percentile('cpu')
        self.assertIsNotNone(stats)
        # MetricsStorage uses connection pooling - no explicit close needed

        # Corrupt the database
        self.create_partially_corrupted_database()

        # Attempt to use corrupted database
        try:
            storage = loadshaper.MetricsStorage(self.db_path)

            # Check if corruption is detected
            is_corrupted = storage.detect_database_corruption()

            if is_corrupted:
                # Create backup
                backup_created = storage.backup_corrupted_database()
                self.assertTrue(backup_created, "Backup should be created for corrupted database")

                # Attempt recovery
                recovery_successful = storage.recover_from_corruption()

                if recovery_successful:
                    # Test functionality after recovery
                    storage.store_sample(30.0, 60.0, 40.0, 1.2)
                    stats = storage.get_percentile('cpu')
                    self.assertIsNotNone(stats, "Database should be functional after recovery")

            # MetricsStorage uses connection pooling - no explicit close needed
        except (sqlite3.DatabaseError, RuntimeError) as e:
            # Severe corruption may not be recoverable
            pass

    def test_backup_filename_generation(self):
        """Test backup filename generation with timestamps."""
        self.create_corrupted_database()

        try:
            storage = loadshaper.MetricsStorage(self.db_path)

            # Create multiple backups
            backup1_created = storage.backup_corrupted_database()
            time.sleep(0.1)  # Small delay for different timestamps
            backup2_created = storage.backup_corrupted_database()

            if backup1_created and backup2_created:
                # Check that different filenames are generated
                backup_files = [f for f in os.listdir(self.test_dir)
                               if f.startswith('test_metrics_backup_') and f.endswith('.db')]
                self.assertGreaterEqual(len(backup_files), 2, "Multiple backups should have different names")

                # Verify timestamp format in filenames
                for backup_file in backup_files:
                    self.assertRegex(backup_file, r'test_metrics_backup_\d{8}_\d{6}\.db',
                                   "Backup filename should include timestamp")

            # MetricsStorage uses connection pooling - no explicit close needed
        except (sqlite3.DatabaseError, RuntimeError):
            pass

    def test_recovery_with_missing_database(self):
        """Test recovery behavior when database file is missing."""
        # Don't create any database file

        try:
            storage = loadshaper.MetricsStorage(self.db_path)

            # This should create a new database, not attempt corruption recovery
            storage.store_sample(25.0, 50.0, 30.0, 1.0)
            stats = storage.get_percentile('cpu')
            self.assertIsNotNone(stats, "New database should be functional")

            # MetricsStorage uses connection pooling - no explicit close needed
        except Exception as e:
            self.fail(f"Missing database should be handled gracefully, not raise: {e}")

    def test_corruption_detection_performance(self):
        """Test that corruption detection doesn't significantly impact performance."""
        storage = self.create_valid_database()

        # Reopen for testing
>>>>>>> 2a253263
        storage = loadshaper.MetricsStorage(self.db_path)

        # Remove the database file to simulate missing database
        if os.path.exists(self.db_path):
            os.remove(self.db_path)

        # Recovery should handle missing file gracefully
        result = storage.recover_from_corruption()

<<<<<<< HEAD
        # Should return True (successful recovery by creating new database)
        self.assertTrue(result, "Recovery should succeed by creating new database")
        self.assertTrue(os.path.exists(self.db_path), "New database should be created")
=======
        # MetricsStorage uses connection pooling - no explicit close needed
>>>>>>> 2a253263

    def test_complete_corruption_recovery_workflow(self):
        """Test complete corruption recovery workflow."""
        # Create a partially corrupted database
        storage = self.create_partially_corrupted_database()

        # First, detect corruption
        is_corrupted = storage.detect_database_corruption()
        if is_corrupted:
            # Then recover from corruption
            recovery_result = storage.recover_from_corruption()
            self.assertTrue(recovery_result, "Recovery should succeed")

            # After recovery, database should be healthy
            self.assertFalse(storage.detect_database_corruption(),
                           "Database should be healthy after recovery")

            # Should be able to store new data
            storage.store_sample(30.0, 60.0, 40.0, 2.0)

<<<<<<< HEAD
            # Should be able to retrieve percentiles
            cpu_p95 = storage.get_percentile('cpu', 95)
            self.assertIsNotNone(cpu_p95, "Should be able to get percentiles after recovery")
=======
            # MetricsStorage uses connection pooling - no explicit close needed
        except (sqlite3.DatabaseError, RuntimeError):
            pass
>>>>>>> 2a253263

    def test_prevention_of_data_loss_during_recovery(self):
        """Test that recovery attempts to preserve data when possible."""
        # Create valid database with data
        storage = self.create_valid_database()

        # Get the original data count
        original_count = 0
        try:
<<<<<<< HEAD
            with sqlite3.connect(self.db_path) as conn:
                cursor = conn.execute("SELECT COUNT(*) FROM metrics")
                original_count = cursor.fetchone()[0]
        except:
=======
            storage = loadshaper.MetricsStorage(self.db_path)

            # Mock database operations to simulate recovery failure
            with unittest.mock.patch.object(storage, '_init_db', side_effect=sqlite3.Error("Mock recovery failure")):
                recovery_successful = storage.recover_from_corruption()

                # Should handle recovery failure gracefully
                self.assertFalse(recovery_successful, "Recovery should fail with mocked error")

            # MetricsStorage uses connection pooling - no explicit close needed
        except (sqlite3.DatabaseError, RuntimeError):
>>>>>>> 2a253263
            pass

        # Simulate recovery process
        backup_path = storage.backup_corrupted_database()
        self.assertIsNotNone(backup_path, "Backup should be created")

        # Recovery should create a new database
        recovery_result = storage.recover_from_corruption()
        self.assertTrue(recovery_result, "Recovery should succeed")

<<<<<<< HEAD
        # New database should exist and be functional
        self.assertTrue(os.path.exists(self.db_path), "New database should exist")
=======
                # Should log corruption detection or recovery attempts
                # Note: Exact logging depends on implementation
                # MetricsStorage uses connection pooling - no explicit close needed
>>>>>>> 2a253263

        # Should be able to add new data
        storage.store_sample(35.0, 70.0, 50.0, 3.0)

    def test_corruption_detection_performance(self):
        """Test that corruption detection is reasonably fast."""
        # Create a larger database to test performance
        storage = self.create_valid_database()

<<<<<<< HEAD
        # Add more data to make it more realistic
        for i in range(100):
            storage.store_sample(25.0 + i % 10, 50.0, 30.0, 1.0)
=======
        # Add specific test data
        test_cpu_value = 42.5
        storage.store_sample(test_cpu_value, 50.0, 30.0, 1.0)
        # MetricsStorage uses connection pooling - no explicit close needed
>>>>>>> 2a253263

        # Time the corruption detection
        start_time = time.time()
        is_corrupted = storage.detect_database_corruption()
        detection_time = time.time() - start_time

<<<<<<< HEAD
        # Should complete quickly (under 1 second for test database)
        self.assertLess(detection_time, 1.0, "Corruption detection should be fast")
        self.assertFalse(is_corrupted, "Healthy database should not be detected as corrupted")
=======
        try:
            storage = loadshaper.MetricsStorage(self.db_path)

            # Force recovery attempt
            if hasattr(storage, 'recover_from_corruption'):
                recovery_attempted = storage.recover_from_corruption()

                if recovery_attempted:
                    # Check if some data is still accessible
                    # (This depends on the nature of corruption and recovery implementation)
                    try:
                        stats = storage.get_percentile('cpu')
                        # If recovery succeeded, database should be functional
                        if stats is not None:
                            self.assertTrue(True, "Recovery maintained database functionality")
                    except sqlite3.Error:
                        # Some data loss may be unavoidable in severe corruption
                        pass

            # MetricsStorage uses connection pooling - no explicit close needed
        except (sqlite3.DatabaseError, RuntimeError):
            # Severe corruption may require complete recreation
            pass
>>>>>>> 2a253263


if __name__ == '__main__':
    unittest.main()<|MERGE_RESOLUTION|>--- conflicted
+++ resolved
@@ -53,11 +53,7 @@
             storage.store_sample(25.0 + i, 50.0, 30.0, 1.0)
             time.sleep(0.01)  # Small delay for different timestamps
 
-<<<<<<< HEAD
-        # The connection is managed internally, no need to close it directly
-=======
         # MetricsStorage uses connection pooling - no need to close explicitly
->>>>>>> 2a253263
         return storage
 
     def create_corrupted_database(self):
@@ -97,11 +93,6 @@
         """Test corruption detection on healthy database."""
         storage = self.create_valid_database()
 
-<<<<<<< HEAD
-        # Healthy database should not be detected as corrupted
-        self.assertFalse(storage.detect_database_corruption(),
-                        "Healthy database should not be detected as corrupted")
-=======
         # Reopen to test detection
         storage = loadshaper.MetricsStorage(self.db_path)
 
@@ -109,7 +100,6 @@
 
         self.assertFalse(is_corrupted, "Healthy database should not be detected as corrupted")
         # MetricsStorage uses connection pooling - no explicit close needed
->>>>>>> 2a253263
 
     def test_detect_corrupted_database(self):
         """Test corruption detection on corrupted database."""
@@ -122,17 +112,6 @@
 
         # Now corrupt the database file directly
         self.create_corrupted_database()
-
-<<<<<<< HEAD
-        # Corrupted database should be detected
-        self.assertTrue(storage.detect_database_corruption(),
-                       "Corrupted database should be detected")
-
-    def test_backup_corrupted_database(self):
-        """Test backup creation for corrupted database."""
-        # First create a valid storage instance
-        storage = loadshaper.MetricsStorage(self.db_path)
-=======
         try:
             storage = loadshaper.MetricsStorage(self.db_path)
             # Should either fail to initialize or detect corruption
@@ -170,27 +149,11 @@
         except (sqlite3.DatabaseError, RuntimeError):
             # Expected for severely corrupted databases
             pass
->>>>>>> 2a253263
-
-        # Then corrupt the database file
-        self.create_corrupted_database()
-
-<<<<<<< HEAD
-        # Create backup
-        backup_path = storage.backup_corrupted_database()
-
-        # Backup should be created successfully
-        self.assertIsNotNone(backup_path, "Backup path should not be None")
-        self.assertTrue(os.path.exists(backup_path), "Backup file should be created")
-
-        # Backup should contain the same data as original
-        with open(self.db_path, 'rb') as orig, open(backup_path, 'rb') as backup:
-            self.assertEqual(orig.read(), backup.read(), "Backup should contain same data as original")
-
-    def test_recovery_with_missing_database(self):
-        """Test recovery when database file is missing."""
-        # Create a storage instance (this will create the database)
-=======
+
+    def test_recover_from_corruption(self):
+        """Test recovery from database corruption."""
+        self.create_corrupted_database()
+
         try:
             storage = loadshaper.MetricsStorage(self.db_path)
 
@@ -297,23 +260,38 @@
         storage = self.create_valid_database()
 
         # Reopen for testing
->>>>>>> 2a253263
-        storage = loadshaper.MetricsStorage(self.db_path)
-
-        # Remove the database file to simulate missing database
-        if os.path.exists(self.db_path):
-            os.remove(self.db_path)
-
-        # Recovery should handle missing file gracefully
-        result = storage.recover_from_corruption()
-
-<<<<<<< HEAD
-        # Should return True (successful recovery by creating new database)
-        self.assertTrue(result, "Recovery should succeed by creating new database")
-        self.assertTrue(os.path.exists(self.db_path), "New database should be created")
-=======
+        storage = loadshaper.MetricsStorage(self.db_path)
+
+        # Measure corruption detection time
+        start_time = time.time()
+        for _ in range(10):  # Run multiple times for average
+            storage.detect_database_corruption()
+        detection_time = (time.time() - start_time) / 10
+
+        # Corruption detection should be fast (under 100ms)
+        self.assertLess(detection_time, 0.1,
+                       f"Corruption detection too slow: {detection_time:.3f}s")
+
         # MetricsStorage uses connection pooling - no explicit close needed
->>>>>>> 2a253263
+
+    def test_error_handling_during_backup(self):
+        """Test error handling when backup creation fails."""
+        # First create a valid storage instance
+        storage = loadshaper.MetricsStorage(self.db_path)
+
+        # Then corrupt the database file
+        self.create_corrupted_database()
+
+        # Create backup
+        backup_path = storage.backup_corrupted_database()
+
+        # Backup should be created successfully
+        self.assertIsNotNone(backup_path, "Backup path should not be None")
+        self.assertTrue(os.path.exists(backup_path), "Backup file should be created")
+
+        # Backup should contain the same data as original
+        with open(self.db_path, 'rb') as orig, open(backup_path, 'rb') as backup:
+            self.assertEqual(orig.read(), backup.read(), "Backup should contain same data as original")
 
     def test_complete_corruption_recovery_workflow(self):
         """Test complete corruption recovery workflow."""
@@ -334,90 +312,23 @@
             # Should be able to store new data
             storage.store_sample(30.0, 60.0, 40.0, 2.0)
 
-<<<<<<< HEAD
             # Should be able to retrieve percentiles
             cpu_p95 = storage.get_percentile('cpu', 95)
             self.assertIsNotNone(cpu_p95, "Should be able to get percentiles after recovery")
-=======
-            # MetricsStorage uses connection pooling - no explicit close needed
-        except (sqlite3.DatabaseError, RuntimeError):
-            pass
->>>>>>> 2a253263
 
     def test_prevention_of_data_loss_during_recovery(self):
         """Test that recovery attempts to preserve data when possible."""
         # Create valid database with data
         storage = self.create_valid_database()
 
-        # Get the original data count
-        original_count = 0
-        try:
-<<<<<<< HEAD
-            with sqlite3.connect(self.db_path) as conn:
-                cursor = conn.execute("SELECT COUNT(*) FROM metrics")
-                original_count = cursor.fetchone()[0]
-        except:
-=======
-            storage = loadshaper.MetricsStorage(self.db_path)
-
-            # Mock database operations to simulate recovery failure
-            with unittest.mock.patch.object(storage, '_init_db', side_effect=sqlite3.Error("Mock recovery failure")):
-                recovery_successful = storage.recover_from_corruption()
-
-                # Should handle recovery failure gracefully
-                self.assertFalse(recovery_successful, "Recovery should fail with mocked error")
-
-            # MetricsStorage uses connection pooling - no explicit close needed
-        except (sqlite3.DatabaseError, RuntimeError):
->>>>>>> 2a253263
-            pass
-
-        # Simulate recovery process
-        backup_path = storage.backup_corrupted_database()
-        self.assertIsNotNone(backup_path, "Backup should be created")
-
-        # Recovery should create a new database
-        recovery_result = storage.recover_from_corruption()
-        self.assertTrue(recovery_result, "Recovery should succeed")
-
-<<<<<<< HEAD
-        # New database should exist and be functional
-        self.assertTrue(os.path.exists(self.db_path), "New database should exist")
-=======
-                # Should log corruption detection or recovery attempts
-                # Note: Exact logging depends on implementation
-                # MetricsStorage uses connection pooling - no explicit close needed
->>>>>>> 2a253263
-
-        # Should be able to add new data
-        storage.store_sample(35.0, 70.0, 50.0, 3.0)
-
-    def test_corruption_detection_performance(self):
-        """Test that corruption detection is reasonably fast."""
-        # Create a larger database to test performance
-        storage = self.create_valid_database()
-
-<<<<<<< HEAD
-        # Add more data to make it more realistic
-        for i in range(100):
-            storage.store_sample(25.0 + i % 10, 50.0, 30.0, 1.0)
-=======
         # Add specific test data
         test_cpu_value = 42.5
         storage.store_sample(test_cpu_value, 50.0, 30.0, 1.0)
         # MetricsStorage uses connection pooling - no explicit close needed
->>>>>>> 2a253263
-
-        # Time the corruption detection
-        start_time = time.time()
-        is_corrupted = storage.detect_database_corruption()
-        detection_time = time.time() - start_time
-
-<<<<<<< HEAD
-        # Should complete quickly (under 1 second for test database)
-        self.assertLess(detection_time, 1.0, "Corruption detection should be fast")
-        self.assertFalse(is_corrupted, "Healthy database should not be detected as corrupted")
-=======
+
+        # Simulate minor corruption that doesn't affect all data
+        # (In practice, this test verifies recovery attempts to preserve what's possible)
+
         try:
             storage = loadshaper.MetricsStorage(self.db_path)
 
@@ -441,7 +352,6 @@
         except (sqlite3.DatabaseError, RuntimeError):
             # Severe corruption may require complete recreation
             pass
->>>>>>> 2a253263
 
 
 if __name__ == '__main__':
